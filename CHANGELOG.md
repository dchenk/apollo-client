<<<<<<< HEAD
## Apollo Client 3.7.0 (in development)

- Replace `concast.cleanup` method with simpler `concast.beforeNext` API, which promises to call the given callback function just before the next result/error is delivered. In addition, `concast.removeObserver` no longer takes a `quietly?: boolean` parameter, since that parameter was partly responsible for cleanup callbacks sometimes not getting called. <br/>
  [@benjamn](https://github.com/benjamn) in [#9718](https://github.com/apollographql/apollo-client/pull/9718)

## Apollo Client 3.6.4 (unreleased)
=======
## Apollo Client 3.6.4 (2022-05-16)
>>>>>>> 8526708a

### Bug Fixes

- Guarantee `Concast` cleanup without `Observable cancelled prematurely` rejection, potentially solving long-standing issues involving that error. <br/>
  [@benjamn](https://github.com/benjamn) in [#9701](https://github.com/apollographql/apollo-client/pull/9701)

- Ensure `useSubscription` subscriptions are properly restarted after unmounting/remounting by React 18 in `<StrictMode>`. <br/>
  [@kazekyo](https://github.com/kazekyo) in [#9707](https://github.com/apollographql/apollo-client/pull/9707)

### Improvements

- Internalize `useSyncExternalStore` shim, for more control than `use-sync-external-store` provides, fixing some React Native issues. <br/>
  [@benjamn](https://github.com/benjamn) in [#9675](https://github.com/apollographql/apollo-client/pull/9675) and [#9709](https://github.com/apollographql/apollo-client/pull/9709)

- Provide `@apollo/client/**/*.cjs.native.js` versions of every `@apollo/client/**/*.cjs` bundle (including dependencies `ts-invariant` and `zen-observable-ts`) to help React Native's Metro bundler automatically resolve CommonJS entry point modules. **These changes should render unnecessary [the advice we gave in the v3.5.4 section below about `metro.config.js`](#apollo-client-354-2021-11-19).** <br/>
  [@benjamn](https://github.com/benjamn) in [#9716](https://github.com/apollographql/apollo-client/pull/9716)

- Handle falsy `incoming` data more gracefully in `offetLimitPagination().merge` function. <br/>
  [@shobhitsharma](https://github.com/shobhitsharma) in [#9705](https://github.com/apollographql/apollo-client/pull/9705)

## Apollo Client 3.6.3 (2022-05-05, only tagged `next` on npm)

### Bug Fixes

- Simplify `useQuery(query, { defaultOptions })` default options processing in order to fix bug where `skip: true` queries failed to execute upon switching to `skip: false`. <br/>
  [@benjamn](https://github.com/benjamn) in [#9665](https://github.com/apollographql/apollo-client/pull/9665)

- Add tests of skipping/unskipping and `useLazyQuery` with `defaultOptions`, and fix a bug causing duplicate requests. <br/>
  [@benjamn](https://github.com/benjamn) in [#9666](https://github.com/apollographql/apollo-client/pull/9666)

- Update `ts-invariant` to version 0.10.2 to fix source map warnings. <br/>
  [@benjamn](https://github.com/benjamn) in [#9672](https://github.com/apollographql/apollo-client/pull/9672)

- Test that `useQuery` queries with `skip: true` do not stall server-side rendering. <br/>
  [@nathanmarks](https://github.com/nathanmarks) and [@benjamn](https://github.com/benjamn) in [#9677](https://github.com/apollographql/apollo-client/pull/9677)

- Prevent `useLazyQuery` from making duplicate requests when its execution function is first called, and stop rejecting the `Promise` it returns when `result.error` is defined. <br/>
  [@benjamn](https://github.com/benjamn) in [#9684](https://github.com/apollographql/apollo-client/pull/9684)

- Fix issue with `useQuery` returning `loading: true` state during server-side rendering with `skip: true`. <br/>
  [@nathanmarks](https://github.com/nathanmarks) in [#9679](https://github.com/apollographql/apollo-client/pull/9679)

## Apollo Client 3.6.2 (2022-05-02)

### Bug Fixes

- Pass `getServerSnapshot` function to `useSyncExternalStore` in addition to `getSnapshot`, though the two functions behave identically. This change should fix/unbreak React 18 server rendering. <br/>
  [@hungphongbk](https://github.com/hungphongbk) in [#9652](https://github.com/apollographql/apollo-client/pull/9652)

### Improvements

- Consider `networkError.result.errors` in addition to `result.errors` in `PersistedQueryLink`. <br/>
  [@redaid113](https://github.com/redaid113) and [@benjamn](https://github.com/benjamn) in [#9410](https://github.com/apollographql/apollo-client/pull/9410)

## Apollo Client 3.6.1 (2022-04-28)

### Bug Fixes

- Remove recently-added, internal `fetchBlockingPromise` option from the `WatchQueryOptions` interface, due to regressions. <br/>
  [@benjamn](https://github.com/benjamn) in [#9504](https://github.com/apollographql/apollo-client/pull/9504)

## Apollo Client 3.6.0 (2022-04-26)

### Potentially disruptive changes

- Calling `fetchMore` for queries using the `cache-and-network` or `network-only` fetch policies will no longer trigger additional network requests when cache results are complete. Instead, those complete cache results will be delivered as if using the `cache-first` fetch policy. <br/>
  [@benjamn](https://github.com/benjamn) in [#9504](https://github.com/apollographql/apollo-client/pull/9504)

- Reimplement `useQuery` and `useLazyQuery` to use the [proposed `useSyncExternalStore` API](https://github.com/reactwg/react-18/discussions/86) from React 18. <br/>
  [@brainkim](https://github.com/brainkim) and [@benjamn](https://github.com/benjamn) in [#8785](https://github.com/apollographql/apollo-client/pull/8785) and [#9596](https://github.com/apollographql/apollo-client/pull/9596)

- Fixed bug where the `useLazyQuery` execution function would always use the `refetch` method of `ObservableQuery`, instead of properly reapplying the current `fetchPolicy` using the `reobserve` method. <br/>
  [@benjamn](https://github.com/benjamn) in [#9564](https://github.com/apollographql/apollo-client/pull/9564)

  > Since this `reobserve` method is useful and used internally, we have now exposed it as `use[Lazy]Query(...).reobserve` (which optionally takes a `Partial<WatchQueryOptions>` of new options), to supplement the existing `refetch` method. Note that `reobserve` permanently updates the `variables` and other options of the `ObservableQuery`, unlike `refetch({ ...variables })`, which does not save those `variables`.

- The internal use of `options.fetchBlockingPromise` by `useQuery` and `useLazyQuery` may slightly delay the delivery of network results, compared to previous versions of Apollo Client. Since network results are already delivered asynchronously, these timing differences should not be disruptive in most cases. Nevertheless, please open an issue if the timing differences are a problem for you (and you have no easy workaround). <br/>
  [@benjamn](https://github.com/benjamn) in [#9599](https://github.com/apollographql/apollo-client/pull/9599)

### React 18

In both its `peerDependencies` and its internal implementation, Apollo Client v3.6 should no longer prevent you from updating to React 18 in your applications.

Internally, we have refactored `useQuery` and `useLazyQuery` to be implemented in terms of React's new (shimmable) `useSyncExternalStore` hook, demonstrating Apollo Client can serve as an external store with a referentially stable, synchronous API, as needed by React.

As part of this refactoring, we also improved the behavior of `useQuery` and `useLazyQuery` when used in `<React.StrictMode>`, which [double-renders components in development](https://github.com/reactwg/react-18/discussions/96). While this double-rendering always results in calling `useQuery` twice, forcing Apollo Client to create and then discard an unnecessary `ObservableQuery` object, we now have multiple defenses in place against executing any network queries for the unused `ObservableQuery` objects.

In upcoming v3.6.x and v3.7 (beta) releases, we will be completely overhauling our server-side rendering utilities (`getDataFromTree` et al.), and introducing suspenseful versions of our hooks, to take full advantage of the new patterns React 18+ enables for data management libraries like Apollo Client.

### Improvements

- Allow `BatchLink` to cancel queued and in-flight operations. <br/>
  [@PowerKiKi](https://github.com/PowerKiKi) and [@benjamn](https://github.com/benjamn) in [#9248](https://github.com/apollographql/apollo-client/pull/9248)

- Add `GraphQLWsLink` in `@apollo/client/link/subscriptions`. This link is similar to the existing `WebSocketLink` in `@apollo/client/link/ws`, but uses the newer [`graphql-ws`](https://www.npmjs.com/package/graphql-ws) package and protocol instead of the older `subscriptions-transport-ws` implementation. This functionality was technically first released in `@apollo/client@3.5.10`, but semantically belongs in the 3.6.0 minor version.
  [@glasser](https://github.com/glasser) in [#9369](https://github.com/apollographql/apollo-client/pull/9369)

- Allow passing `defaultOptions` to `useQuery` to avoid clobbering/resetting existing options when `useQuery` is called repeatedly. <br/>
  [@benjamn](https://github.com/benjamn) in [#9563](https://github.com/apollographql/apollo-client/pull/9563), superseding [#9223](https://github.com/apollographql/apollo-client/pull/9223)

- Provide additional context to `nextFetchPolicy` functions to assist with `fetchPolicy` transitions. More details can be found in the [`nextFetchPolicy` documentation](https://www.apollographql.com/docs/react/data/queries/#nextfetchpolicy). <br/>
  [@benjamn](https://github.com/benjamn) in [#9222](https://github.com/apollographql/apollo-client/pull/9222)

- Remove nagging deprecation warning about passing an `options.updateQuery` function to `fetchMore`. <br/>
  [@benjamn](https://github.com/benjamn) in [#9504](https://github.com/apollographql/apollo-client/pull/9504)

- Let `addTypenameToDocument` take any `ASTNode` (including `DocumentNode`, as before). <br/>
  [@benjamn](https://github.com/benjamn) in [#9595](https://github.com/apollographql/apollo-client/pull/9595)

- Set `useMutation` internal `isMounted` variable to `true` again when component remounted. <br/>
  [@devpeerapong](https://github.com/devpeerapong) in [#9561](https://github.com/apollographql/apollo-client/pull/9561)

## Apollo Client 3.5.10 (2022-02-24)

### Improvements

- Add `GraphQLWsLink` in `@apollo/client/link/subscriptions`. This link is similar to the existing `WebSocketLink` in `@apollo/client/link/ws`, but uses the newer [`graphql-ws`](https://www.npmjs.com/package/graphql-ws) package and protocol instead of the older `subscriptions-transport-ws` implementation. <br/>
  [@glasser](https://github.com/glasser) in [#9369](https://github.com/apollographql/apollo-client/pull/9369)

  > Note from [@benjamn](https://github.com/benjamn): since `GraphQLWsLink` is new functionality, we would normally wait for the next minor version (v3.6), but we were asked to expedite this release. These changes are strictly additive/opt-in/backwards-compatible, so shipping them in a patch release (3.5.10) seems safe, if unusual.

## Apollo Client 3.5.9 (2022-02-15)

### Improvements

- Interpret `keyFields: [...]` and `keyArgs: [...]` configurations in `InMemoryCache` type/field policies as `ReadonlyArray`s, since they are never mutated internally. <br/>
  [@julienfouilhe](https://github.com/julienfouilhe) in [#9339](https://github.com/apollographql/apollo-client/pull/9339)

- Avoid declaring a global type for the `__DEV__` constant, to avoid conflict with other such global declarations. <br/>
  [@benjamn](https://github.com/benjamn) in [#9386](https://github.com/apollographql/apollo-client/pull/9386)

### Bug Fixes

- Fix `useSubscription` executing `skip`ped subscription when input changes. <br/>
  [@levrik](https://github.com/levrik) in [#9299](https://github.com/apollographql/apollo-client/pull/9299)

- Fix partial data appearing in `useQuery().data` when `notifyOnNetworkStatusChange: true`. <br/>
  [@brainkim](https://github.com/brainkim) in [#9367](https://github.com/apollographql/apollo-client/pull/9367)

- Prevent `Promise`s returned by `useLazyQuery` execute functions from causing unhandled `Promise` rejection errors if uncaught. <br/>
  [@brainkim](https://github.com/brainkim) in [#9380](https://github.com/apollographql/apollo-client/pull/9380)

## Apollo Client 3.5.8 (2022-01-24)

### Bug Fixes

- Fix the type of the `called` property returned by `useQuery()` and `useLazyQuery()`. <br/>
  [@sztadii](https://github.com/sztadii) in [#9304](https://github.com/apollographql/apollo-client/pull/9304)

###  Bug Fixes (by [@brainkim](https://github.com/brainkim) in [#9328](https://github.com/apollographql/apollo-client/pull/9328))

- Fix `refetch()` not being called when `skip` is true.
- Fix the promise returned from the `useLazyQuery()` execution function having stale variables.
- Fix the promise returned from the `useLazyQuery()` execution function not rejecting when a query errors.

## Apollo Client 3.5.7 (2022-01-10)

### Bug Fixes

- Fix regression that prevented calling `onError` or `onCompleted` in some cases when using `useQuery`. <br/>
  [@mmahalwy](https://github.com/mmahalwy) in [#9226](https://github.com/apollographql/apollo-client/pull/9226)

- Make `useQuery` respect `defaultOptions.watchQuery.fetchPolicy`. <br/>
  [@yasharzolmajdi](https://github.com/yasharzolmajdi) in [#9210](https://github.com/apollographql/apollo-client/pull/9210)

## Apollo Client 3.5.6 (2021-12-07)

### Bug Fixes (by [@brainkim](https://github.com/brainkim) in [#9144](https://github.com/apollographql/apollo-client/pull/9144))

- Restores old behavior where the callback passed to `useMutation()` is constant.
- Fix `useMutation()` callbacks having stale closures.
- Fix `useQuery()` variables being out of date.

## Apollo Client 3.5.5 (2021-11-23)

### Bug Fixes

- Remove `printer: Printer` positional parameter from publicly-exported `selectHttpOptionsAndBody` function, whose addition in [#8699](https://github.com/apollographql/apollo-client/pull/8699) was a breaking change (starting in Apollo Client 3.5.0) for direct consumers of `selectHttpOptionsAndBody`. <br/>
  [@benjamn](https://github.com/benjamn) in [#9103](https://github.com/apollographql/apollo-client/pull/9103)

## Apollo Client 3.5.4 (2021-11-19)

### Notices

> ⚠️ The following advice about `metro.config.js` should no longer be necessary, as of Apollo Client v3.6.4.

- [Relevant if you use Apollo Client with React Native] Since Apollo Client v3.5.0, CommonJS bundles provided by `@apollo/client` use a `.cjs` file extension rather than `.cjs.js`, so Node.js won't interpret them as ECMAScript modules. While this change should be an implementation detail, it may cause problems for the [Metro bundler](https://facebook.github.io/metro/) used by React Native, whose [`resolver.sourceExts`](https://facebook.github.io/metro/docs/configuration#sourceexts) configuration does not include the `cjs` extension by default.

  As a workaround until [this issue](https://github.com/facebook/metro/issues/535) is resolved, you can configure Metro to understand the `.cjs` file extension by creating a `metro.config.js` file in the root of your React Native project:
  ```js
  // NOTE: No longer necessary in @apollo/client@3.6.4!
  const { getDefaultConfig } = require("metro-config");
  const { resolver: defaultResolver } = getDefaultConfig.getDefaultValues();
  exports.resolver = {
    ...defaultResolver,
    sourceExts: [
      ...defaultResolver.sourceExts,
      "cjs",
    ],
  };
  ```

### Improvements

- Restore the ability to pass `onError()` and `onCompleted()` to the mutation execution function. <br/> [@brainkim](https://github.com/brainkim) in [#9076](https://github.com/apollographql/apollo-client/pull/9076)

- Work around webpack 5 errors of the form
  ```
  The request 'ts-invariant/process' failed to resolve only because it was resolved as fully specified
  ```
  by ensuring `import ... from 'ts-invariant/process'` is internally written to `import ... from 'ts-invariant/process/index.js'`. <br/>
  [@benjamn](https://github.com/benjamn) in [#9083](https://github.com/apollographql/apollo-client/pull/9083)

## Apollo Client 3.5.3 (2021-11-17)

- Avoid rewriting non-relative imported module specifiers in `config/rewriteModuleIds.ts` script, thereby allowing bundlers to resolve those imports as they see fit. <br/>
  [@benjamn](https://github.com/benjamn) in [#9073](https://github.com/apollographql/apollo-client/pull/9073)

- Ensure only current file is matched when running VSCode debugger. <br/>
  [@eps1lon](https://github.com/eps1lon) in [#9050](https://github.com/apollographql/apollo-client/pull/9050)

## Apollo Client 3.5.2 (2021-11-10)

- Fix `useMutation` execute function returning non-identical execution functions when passing similar options. <br/>
  [@brainkim](https://github.com/brainkim) in [#9037](https://github.com/apollographql/apollo-client/pull/9037)

## Apollo Client 3.5.1 (2021-11-09)

- Remove npm from dependencies, and avoid referencing graphql-js enum value. <br/>
  [@brainkim](https://github.com/brainkim) in [#9030](https://github.com/apollographql/apollo-client/pull/9030)

## Apollo Client 3.5.0 (2021-11-08)

### Improvements

- Add `updateQuery` and `updateFragment` methods to `ApolloCache`, simplifying common `readQuery`/`writeQuery` cache update patterns. <br/>
  [@wassim-k](https://github.com/wassim-k) in [#8382](https://github.com/apollographql/apollo-client/pull/8382)

- Field directives and their arguments can now be included along with field argument names when using [field policy `keyArgs: [...]` notation](https://www.apollographql.com/docs/react/pagination/key-args/). For example, if you have a `Query.feed` field that takes an argument called `type` and uses a `@connection(key:...)` directive to keep `feed` data from different queries separate within the cache, you might configure both using the following `InMemoryCache` field policy:
  ```ts
  new InMemoryCache({
    typePolicies: {
      Query: {
        fields: {
          feed: {
            keyArgs: ["type", "@connection", ["key"]],
          },
        },
      },
    },
  })
  ```
  [@benjamn](https://github.com/benjamn) in [#8678](https://github.com/apollographql/apollo-client/pull/8678)

- Report single `MissingFieldError` instead of a potentially very large `MissingFieldError[]` array for incomplete cache reads, improving performance and memory usage. <br/>
  [@benjamn](https://github.com/benjamn) in [#8734](https://github.com/apollographql/apollo-client/pull/8734)

- When writing results into `InMemoryCache`, each written object is now identified using `policies.identify` _after_ traversing the fields of the object (rather than before), simplifying identification and reducing duplicate work. If you have custom `keyFields` functions, they still receive the raw result object as their first parameter, but the `KeyFieldsContext` parameter now provides `context.storeObject` (the `StoreObject` just processed by `processSelectionSet`) and `context.readField` (a helper function for reading fields from `context.storeObject` and any `Reference`s it might contain, similar to `readField` for `read`, `merge`, and `cache.modify` functions). <br/>
  [@benjamn](https://github.com/benjamn) in [#8996](https://github.com/apollographql/apollo-client/pull/8996)

- Ensure `cache.identify` never throws when primary key fields are missing, and include the source object in the error message when `keyFields` processing fails. <br/>
  [@benjamn](https://github.com/benjamn) in [#8679](https://github.com/apollographql/apollo-client/pull/8679)

- The `HttpLink` constructor now accepts an optional `print` function that can be used to customize how GraphQL `DocumentNode` objects are transformed back into strings before they are sent over the network. <br/>
  [@sarahgp](https://github.com/sarahgp) in [#8699](https://github.com/apollographql/apollo-client/pull/8699)

- Make `@apollo/client/testing` a fully-fledged, independent entry point, instead of re-exporting `@apollo/client/utilities/testing` (which was never an entry point and no longer exists). <br/>
  [@benjamn](https://github.com/benjamn) in [#8769](https://github.com/apollographql/apollo-client/pull/8769)

- A new nested entry point called `@apollo/client/testing/core` has been created. Importing from this entry point instead of `@apollo/client/testing` excludes any React-related dependencies. <br/>
  [@wassim-k](https://github.com/wassim-k) in [#8687](https://github.com/apollographql/apollo-client/pull/8687)

- Make `cache.batch` return the result of calling the `options.update` function. <br/>
  [@benjamn](https://github.com/benjamn) in [#8696](https://github.com/apollographql/apollo-client/pull/8696)

- The `NetworkError` and `ErrorResponse` types have been changed to align more closely. <br/>
  [@korywka](https://github.com/korywka) in [#8424](https://github.com/apollographql/apollo-client/pull/8424)

- Include `graphql@16` in peer deps. <br/>
  [@brainkim](https://github.com/brainkim) in [#8997](https://github.com/apollographql/apollo-client/pull/8997)

- Update `zen-observable-ts` to eliminate transitive dependency on `@types/zen-observable`. <br/>
  [@benjamn](https://github.com/benjamn) in [#8695](https://github.com/apollographql/apollo-client/pull/8695)

### React Refactoring

#### Improvements (due to [@brainkim](https://github.com/brainkim) in [#8875](https://github.com/apollographql/apollo-client/pull/8875)):
- The `useLazyQuery` function now returns a promise with the result.
- The `useMutation` result now exposes a method which can be reset.

#### Bug Fixes (due to [@brainkim](https://github.com/brainkim) in [#8596](https://github.com/apollographql/apollo-client/pull/8596)):

- The `useQuery` and `useLazyQuery` hooks will now have `ObservableQuery` methods defined consistently.
- Calling `useLazyQuery` methods like `startPolling` will start the query.
- Calling the `useLazyQuery` execution function will now behave more like `refetch`. `previousData` will be preserved.
- `standby` fetchPolicies will now act like `skip: true` more consistently.
- Calling `refetch` on a skipped query will have no effect (issue [#8270](https://github.com/apollographql/apollo-client/issues/8270)).
- Prevent `onError` and `onCompleted` functions from firing continuously, and improving their polling behavior.

## Apollo Client 3.4.17 (2021-11-08)

### Improvements

- Allow `TOptions extends FieldFunctionOptions` to be passed as final (optional) type parameter of `FieldPolicy` type. <br/>
  [@VictorGaiva](https://github.com/VictorGaiva) in [#9000](https://github.com/apollographql/apollo-client/pull/9000)

## Apollo Client 3.4.16

### Improvements

- Prevent webpack from misresolving the `graphql` package as the local `@apollo/client/utilities/globals/graphql.js` module when `module.exports.resolve.preferRelative` is enabled in `webpack.config.js`.

  > Note: if you encounter strange module resolution errors like `export 'isType' (imported as 'isType') was not found in 'graphql' (possible exports: removeTemporaryGlobals)` please try removing `preferRelative: true` from your `webpack.config.js` file, or find a way to disable that resolution behavior for packages within `node_modules`.

  [@benjamn](https://github.com/benjamn) in [#8862](https://github.com/apollographql/apollo-client/pull/8862)

- Avoid importing `isType` from the `graphql` package internally, to prevent bundlers from including as much as 3.4kB of unnecessary code. <br/>
  [@benjamn](https://github.com/benjamn) in [#8891](https://github.com/apollographql/apollo-client/pull/8891)

- Make `client.resetStore` and `client.clearStore` pass appropriate `discardWatches` option to `cache.reset`. <br/>
  [@benjamn](https://github.com/benjamn) in [#8873](https://github.com/apollographql/apollo-client/pull/8873)

## Apollo Client 3.4.15

### Bug Fixes

- Require calling `cache.reset({ discardWatches: true })` to make `cache.reset` discard `cache.watches`, restoring behavior broken in v3.4.14 by [#8826](https://github.com/apollographql/apollo-client/pull/8826). <br/>
  [@benjamn](https://github.com/benjamn) in [#8852](https://github.com/apollographql/apollo-client/pull/8852)

## Apollo Client 3.4.14

### Bug Fixes

- Disable `InMemoryCache` [result object canonization](https://github.com/apollographql/apollo-client/pull/7439) by default, to prevent unexpected memory growth and/or reuse of object references, with multiple ways to reenable it (per-cache, per-query, or a mixture of both). <br/>
  [@benjamn](https://github.com/benjamn) in [#8822](https://github.com/apollographql/apollo-client/pull/8822)

- Clear `InMemoryCache` `watches` set when `cache.reset()` called. <br/>
  [@benjamn](https://github.com/benjamn) in [#8826](https://github.com/apollographql/apollo-client/pull/8826)

- Stop excluding observerless queries from `refetchQueries: [...]` selection. <br/>
  [@benjamn](https://github.com/benjamn) in [#8825](https://github.com/apollographql/apollo-client/pull/8825)

- Prevent optimistic cache evictions from evicting non-optimistic data. <br/>
  [@benjamn](https://github.com/benjamn) in [#8829](https://github.com/apollographql/apollo-client/pull/8829)

- Ensure `cache.broadcastWatch` passes all relevant `WatchOptions` to `cache.diff` as `DiffOptions`. <br/>
  [@benjamn](https://github.com/benjamn) in [#8832](https://github.com/apollographql/apollo-client/pull/8832)

## Apollo Client 3.4.13

### Bug Fixes

- Fix `componentDidUpate` typo in `withSubscription` higher-order component. <br/>
  [@YarBez](https://github.com/YarBez) in [#7506](https://github.com/apollographql/apollo-client/pull/7506)

- Fix internal `canUseSymbol` import within `@apollo/client/utilities` to avoid breaking bundlers/builds. <br/>
  [@benjamn](https://github.com/benjamn) in [#8817](https://github.com/apollographql/apollo-client/pull/8817)

- Tolerate unfreezable objects like `Uint8Array` and `Buffer` in `maybeDeepFreeze`. <br/>
  [@geekuillaume](https://github.com/geekuillaume) and [@benjamn](https://github.com/benjamn) in [#8813](https://github.com/apollographql/apollo-client/pull/8813)

## Apollo Client 3.4.12

### Bug Fixes

- Improve handling of falsy `existing` and/or `incoming` parameters in `relayStylePagination` field policy helper function. <br/>
  [@bubba](https://github.com/bubba) and [@benjamn](https://github.com/benjamn) in [#8733](https://github.com/apollographql/apollo-client/pull/8733)

- Associate Apollo context with `React.createContext` (instead of using a local `WeakMap`) again, so multiple copies of `@apollo/client` (uncommon) can share the same context. <br/>
  [@benjamn](https://github.com/benjamn) in [#8798](https://github.com/apollographql/apollo-client/pull/8798)

## Apollo Client 3.4.11

### Bug Fixes

- Fix [Vite](https://vitejs.dev) tree-shaking by calling the `checkDEV()` function (at least once) in the module that exports it, `@apollo/client/utilities/globals/index.ts`. <br/>
  [@benjamn](https://github.com/benjamn) in [#8767](https://github.com/apollographql/apollo-client/pull/8767)

### Improvements

- Export `PersistedQueryLink` namespace from `@apollo/client/link/persisted-queries`. <br/>
  [@vedrani](https://github.com/vedrani) in [#8761](https://github.com/apollographql/apollo-client/pull/8761)

### Documentation

- Upgrade docs theme for new Algolia-powered search experience. <br/>
  [@trevorblades](https://github.com/trevorblades) in [#8768](https://github.com/apollographql/apollo-client/pull/8768)

## Apollo Client 3.4.10

### Improvements

- Warn when calling `refetch({ variables })` instead of `refetch(variables)`, except for queries that declare a variable named `$variables` (uncommon). <br/>
  [@benjamn](https://github.com/benjamn) in [#8702](https://github.com/apollographql/apollo-client/pull/8702)

### Bug Fixes

- Fix `ObservableQuery.getCurrentResult()` returning cached `data` with certain fetch policies. <br/>
  [@brainkim](https://github.com/brainkim) in [#8718](https://github.com/apollographql/apollo-client/pull/8718)

- Prevent `ssrMode`/`ssrForceFetchDelay` from causing queries to hang. <br/>
  [@brainkim](https://github.com/brainkim) in [#8709](https://github.com/apollographql/apollo-client/pull/8709)

- Import `@apollo/client/utilities/globals` internally wherever `__DEV__` is used, not just in `@apollo/client/**/index.js` entry points. <br/>
  [@benjamn](https://github.com/benjamn) in [#8720](https://github.com/apollographql/apollo-client/pull/8720)

## Apollo Client 3.4.9

### Bug Fixes

- Fix unhandled `Promise` rejection warnings/errors whose message is `Observable cancelled prematurely`. <br/>
  [@benjamn](https://github.com/benjamn) in [#8676](https://github.com/apollographql/apollo-client/pull/8676)

- Enforce that `__DEV__` is polyfilled by every `@apollo/client/*` entry point that uses it. This build step considers not only explicit `__DEV__` usage but also `__DEV__` references injected near `invariant(...)` and `new InvariantError(...)` expressions. <br/>
  [@benjamn](https://github.com/benjamn) in [#8689](https://github.com/apollographql/apollo-client/pull/8689)

## Apollo Client 3.4.8

### Bug Fixes

- Fix error thrown by nested `keyFields: ["a", ["b", "c"], "d"]` type policies when writing results into the cache where any of the key fields (`.a`, `.a.b`, `.a.c`, or `.d`) have been renamed by query field alias syntax. <br/>
  [@benjamn](https://github.com/benjamn) in [#8643](https://github.com/apollographql/apollo-client/pull/8643)

- Fix regression from PR [#8422](https://github.com/apollographql/apollo-client/pull/8422) (first released in `@apollo/client@3.4.0-rc.15`) that caused `result.data` to be set to undefined in some cases after `ObservableQuery#getCurrentResult` reads an incomplete result from the cache. <br/>
  [@benjamn](https://github.com/benjamn) in [#8642](https://github.com/apollographql/apollo-client/pull/8642)

## Apollo Client 3.4.7

### Bug Fixes

- Fix accidental reuse of recycled `MergeTree` objects in `StoreWriter` class used by `InMemoryCache`. <br/>
  [@benjamn](https://github.com/benjamn) in [#8618](https://github.com/apollographql/apollo-client/pull/8618)

## Apollo Client 3.4.6

### Improvements

- Reevaluate `window.fetch` each time `HttpLink` uses it, if not configured using `options.fetch`. This change enables a variety of strategies for instrumenting `window.fetch`, without requiring those strategies to run before `@apollo/client/link/http` is first imported. <br/>
  [@benjamn](https://github.com/benjamn) in [#8603](https://github.com/apollographql/apollo-client/pull/8603)

- Clarify mutation `fetchPolicy` options (`"network-only"` or `"no-cache"`) using [`MutationFetchPolicy`](https://github.com/apollographql/apollo-client/blob/fa52875341ab33f3e8192ded90af5e2c208e0f75/src/core/watchQueryOptions.ts#L33-L37) union type. <br/>
  [@benjamn](https://github.com/benjamn) in [#8602](https://github.com/apollographql/apollo-client/pull/8602)

### Bug Fixes

- Restore full `@apollo/client/apollo-client.cjs.js` CommonJS bundle for older bundlers.

  > Note that Node.js and CommonJS bundlers typically use the bundles specified by `"main"` fields in our generated `package.json` files, which are all independent and non-overlapping CommonJS modules. However, `apollo-client.cjs.js` is just one big bundle, so mixing imports of `apollo-client.cjs.js` with the other CommonJS bundles is discouraged, as it could trigger the [dual package hazard](https://nodejs.org/api/packages.html#packages_dual_commonjs_es_module_packages). In other words, please don't start using `apollo-client.cjs.js` if you're not already. <br/>

  [@benjamn](https://github.com/benjamn) in [#8592](https://github.com/apollographql/apollo-client/pull/8592)

- Log `MissingFieldError`s in `ObservableQuery#getCurrentResult` using `invariant.debug`, rather than reporting them via `result.error`. <br/>
  [@benjamn](https://github.com/benjamn) in [#8604](https://github.com/apollographql/apollo-client/pull/8604)

## Apollo Client 3.4.5

### Bug Fixes

- Fix double registration bug for mutation `refetchQueries` specified using legacy one-time `refetchQueries: [{ query, variables }]` style. Though the bug is fixed, we recommend using `refetchQueries: [query]` instead (when possible) to refetch an existing query using its `DocumentNode`, rather than creating, executing, and then deleting a new query, as the legacy `{ query, variables }` style unfortunately does. <br/>
  [@benjamn](https://github.com/benjamn) in [#8586](https://github.com/apollographql/apollo-client/pull/8586)

- Fix `useQuery`/`useLazyQuery` stalling when clients or queries change. <br/>
  [@brainkim](https://github.com/brainkim) in [#8589](https://github.com/apollographql/apollo-client/pull/8589)

## Apollo Client 3.4.4

### Bug Fixes

- Revert accidental addition of `engines.npm` section to published version of `@apollo/client/package.json`. <br/>
  [@benjamn](https://github.com/benjamn) in [#8578](https://github.com/apollographql/apollo-client/pull/8578)

## Apollo Client 3.4.3

### Bug Fixes

- Fix `{ ssr: false }` causing queries to hang on the client. <br/>
  [@brainkim](https://github.com/brainkim) in [#8574](https://github.com/apollographql/apollo-client/pull/8574)

## Apollo Client 3.4.2

### Bug Fixes

- Use more default type parameters for mutation-related types in `react/types/types.ts`, to provide smoother backwards compatibility for code using those types explicitly. <br/>
  [@benjamn](https://github.com/benjamn) in [#8573](https://github.com/apollographql/apollo-client/pull/8573)

## Apollo Client 3.4.1

### Bug Fixes

- Initialize `stringifyCanon` lazily, when `canonicalStringify` is first called, fixing `Uncaught ReferenceError: __DEV__ is not defined` errors due to usage of `__DEV__` before declaration. <br/>
  [@benjamn](https://github.com/benjamn) in [#8557](https://github.com/apollographql/apollo-client/pull/8557)

## Apollo Client 3.4.0

### New documentation

- [**Refetching queries**](https://www.apollographql.com/docs/react/data/refetching/) with `client.refetchQueries`. <br/>
  [@StephenBarlow](https://github.com/StephenBarlow) and [@benjamn](https://github.com/benjamn) in [#8265](https://github.com/apollographql/apollo-client/pull/8265)

### Improvements

- `InMemoryCache` now _guarantees_ that any two result objects returned by the cache (from `readQuery`, `readFragment`, etc.) will be referentially equal (`===`) if they are deeply equal. Previously, `===` equality was often achievable for results for the same query, on a best-effort basis. Now, equivalent result objects will be automatically shared among the result trees of completely different queries. This guarantee is important for taking full advantage of optimistic updates that correctly guess the final data, and for "pure" UI components that can skip re-rendering when their input data are unchanged. <br/>
  [@benjamn](https://github.com/benjamn) in [#7439](https://github.com/apollographql/apollo-client/pull/7439)

- Mutations now accept an optional callback function called `onQueryUpdated`, which will be passed the `ObservableQuery` and `Cache.DiffResult` objects for any queries invalidated by cache writes performed by the mutation's final `update` function. Using `onQueryUpdated`, you can override the default `FetchPolicy` of the query, by (for example) calling `ObservableQuery` methods like `refetch` to force a network request. This automatic detection of invalidated queries provides an alternative to manually enumerating queries using the `refetchQueries` mutation option. Also, if you return a `Promise` from `onQueryUpdated`, the mutation will automatically await that `Promise`, rendering the `awaitRefetchQueries` option unnecessary. <br/>
  [@benjamn](https://github.com/benjamn) in [#7827](https://github.com/apollographql/apollo-client/pull/7827)

- Support `client.refetchQueries` as an imperative way to refetch queries, without having to pass `options.refetchQueries` to `client.mutate`. <br/>
  [@dannycochran](https://github.com/dannycochran) in [#7431](https://github.com/apollographql/apollo-client/pull/7431)

- Improve standalone `client.refetchQueries` method to support automatic detection of queries needing to be refetched. <br/>
  [@benjamn](https://github.com/benjamn) in [#8000](https://github.com/apollographql/apollo-client/pull/8000)

- Fix remaining barriers to loading [`@apollo/client/core`](https://cdn.jsdelivr.net/npm/@apollo/client@3.4.0/core/+esm) as native ECMAScript modules from a CDN like [esm.run](https://www.jsdelivr.com/esm). Importing `@apollo/client` from a CDN will become possible once we move all React-related dependencies into `@apollo/client/react` in Apollo Client 4. <br/>
  [@benjamn](https://github.com/benjamn) in [#8266](https://github.com/apollographql/apollo-client/issues/8266)

- `InMemoryCache` supports a new method called `batch`, which is similar to `performTransaction` but takes named options rather than positional parameters. One of these named options is an `onDirty(watch, diff)` callback, which can be used to determine which watched queries were invalidated by the `batch` operation. <br/>
  [@benjamn](https://github.com/benjamn) in [#7819](https://github.com/apollographql/apollo-client/pull/7819)

- Allow `merge: true` field policy to merge `Reference` objects with non-normalized objects, and vice-versa. <br/>
  [@benjamn](https://github.com/benjamn) in [#7778](https://github.com/apollographql/apollo-client/pull/7778)

- Allow identical subscriptions to be deduplicated by default, like queries. <br/>
  [@jkossis](https://github.com/jkossis) in [#6910](https://github.com/apollographql/apollo-client/pull/6910)

- Always use `POST` request when falling back to sending full query with `@apollo/client/link/persisted-queries`. <br/>
  [@rieset](https://github.com/rieset) in [#7456](https://github.com/apollographql/apollo-client/pull/7456)

- The `FetchMoreQueryOptions` type now takes two instead of three type parameters (`<TVariables, TData>`), thanks to using `Partial<TVariables>` instead of `K extends typeof TVariables` and `Pick<TVariables, K>`. <br/>
  [@ArnaudBarre](https://github.com/ArnaudBarre) in [#7476](https://github.com/apollographql/apollo-client/pull/7476)

- Pass `variables` and `context` to a mutation's `update` function. **Note:** The type of the `update` function is now named `MutationUpdaterFunction` rather than `MutationUpdaterFn`, since the older type was [broken beyond repair](https://github.com/apollographql/apollo-client/issues/8506#issuecomment-881706613). If you are using `MutationUpdaterFn` in your own code, please use `MutationUpdaterFunction` instead. <br/>
  [@jcreighton](https://github.com/jcreighton) in [#7902](https://github.com/apollographql/apollo-client/pull/7902)

- A `resultCacheMaxSize` option may be passed to the `InMemoryCache` constructor to limit the number of result objects that will be retained in memory (to speed up repeated reads), and calling `cache.reset()` now releases all such memory. <br/>
  [@SofianHn](https://github.com/SofianHn) in [#8107](https://github.com/apollographql/apollo-client/pull/8107)

- Fully remove result cache entries from LRU dependency system when the corresponding entities are removed from `InMemoryCache` by eviction, or by any other means. <br/>
  [@sofianhn](https://github.com/sofianhn) and [@benjamn](https://github.com/benjamn) in [#8147](https://github.com/apollographql/apollo-client/pull/8147)

- Expose missing field errors in results. <br/>
  [@brainkim](github.com/brainkim) in [#8262](https://github.com/apollographql/apollo-client/pull/8262)

- Add expected/received `variables` to `No more mocked responses...` error messages generated by `MockLink`. <br/>
  [@markneub](github.com/markneub) in [#8340](https://github.com/apollographql/apollo-client/pull/8340)

- The `InMemoryCache` version of the `cache.gc` method now supports additional options for removing non-essential (recomputable) result caching data. <br/>
  [@benjamn](https://github.com/benjamn) in [#8421](https://github.com/apollographql/apollo-client/pull/8421)

- Suppress noisy `Missing cache result fields...` warnings by default unless `setLogVerbosity("debug")` called. <br/>
  [@benjamn](https://github.com/benjamn) in [#8489](https://github.com/apollographql/apollo-client/pull/8489)

- Improve interaction between React hooks and React Fast Refresh in development. <br/>
  [@andreialecu](https://github.com/andreialecu) in [#7952](https://github.com/apollographql/apollo-client/pull/7952)

### Potentially disruptive changes

- To avoid retaining sensitive information from mutation root field arguments, Apollo Client v3.4 automatically clears any `ROOT_MUTATION` fields from the cache after each mutation finishes. If you need this information to remain in the cache, you can prevent the removal by passing the `keepRootFields: true` option to `client.mutate`. `ROOT_MUTATION` result data are also passed to the mutation `update` function, so we recommend obtaining the results that way, rather than using `keepRootFields: true`, if possible. <br/>
  [@benjamn](https://github.com/benjamn) in [#8280](https://github.com/apollographql/apollo-client/pull/8280)

- Internally, Apollo Client now controls the execution of development-only code using the `__DEV__` global variable, rather than `process.env.NODE_ENV`. While this change should not cause any visible differences in behavior, it will increase your minified+gzip bundle size by more than 3.5kB, unless you configure your minifier to replace `__DEV__` with a `true` or `false` constant, the same way you already replace `process.env.NODE_ENV` with a string literal like `"development"` or `"production"`. For an example of configuring a Create React App project without ejecting, see this pull request for our [React Apollo reproduction template](https://github.com/apollographql/react-apollo-error-template/pull/51). <br/>
  [@benjamn](https://github.com/benjamn) in [#8347](https://github.com/apollographql/apollo-client/pull/8347)

- Internally, Apollo Client now uses namespace syntax (e.g. `import * as React from "react"`) for imports whose types are re-exported (and thus may appear in `.d.ts` files). This change should remove any need to configure `esModuleInterop` or `allowSyntheticDefaultImports` in `tsconfig.json`, but might require updating bundler configurations that specify named exports of the `react` and `prop-types` packages, to include exports like `createContext` and `createElement` ([example](https://github.com/apollographql/apollo-client/commit/16b08e1af9ba9934041298496e167aafb128c15d)). <br/>
  [@devrelm](https://github.com/devrelm) in [#7742](https://github.com/apollographql/apollo-client/pull/7742)

- Respect `no-cache` fetch policy (by not reading any `data` from the cache) for `loading: true` results triggered by `notifyOnNetworkStatusChange: true`. <br />
  [@jcreighton](https://github.com/jcreighton) in [#7761](https://github.com/apollographql/apollo-client/pull/7761)

- The TypeScript return types of the `getLastResult` and `getLastError` methods of `ObservableQuery` now correctly include the possibility of returning `undefined`. If you happen to be calling either of these methods directly, you may need to adjust how the calling code handles the methods' possibly-`undefined` results. <br/>
  [@benjamn](https://github.com/benjamn) in [#8394](https://github.com/apollographql/apollo-client/pull/8394)

- Log non-fatal `invariant.error` message when fields are missing from result objects written into `InMemoryCache`, rather than throwing an exception. While this change relaxes an exception to be merely an error message, which is usually a backwards-compatible change, the error messages are logged in more cases now than the exception was previously thrown, and those new error messages may be worth investigating to discover potential problems in your application. The errors are not displayed for `@client`-only fields, so adding `@client` is one way to handle/hide the errors for local-only fields. Another general strategy is to use a more precise query to write specific subsets of data into the cache, rather than reusing a larger query that contains fields not present in the written `data`. <br/>
  [@benjamn](https://github.com/benjamn) in [#8416](https://github.com/apollographql/apollo-client/pull/8416)

- The [`nextFetchPolicy`](https://github.com/apollographql/apollo-client/pull/6893) option for `client.watchQuery` and `useQuery` will no longer be removed from the `options` object after it has been applied, and instead will continue to be applied any time `options.fetchPolicy` is reset to another value, until/unless the `options.nextFetchPolicy` property is removed from `options`. <br/>
  [@benjamn](https://github.com/benjamn) in [#8465](https://github.com/apollographql/apollo-client/pull/8465)

- The `fetchMore`, `subscribeToMore`, and `updateQuery` functions returned from the `useQuery` hook may now return undefined in edge cases where the functions are called when the component is unmounted <br/> [@noghartt](https://github.com/noghartt) in [#7980](https://github.com/apollographql/apollo-client/pull/7980).

### Bug fixes

- In Apollo Client 2.x, a `refetch` operation would always replace existing data in the cache. With the introduction of field policy `merge` functions in Apollo Client 3, existing field values could be inappropriately combined with incoming field values by a custom `merge` function that does not realize a `refetch` has happened.

  To give you more control over this behavior, we have introduced an `overwrite?: boolean = false` option for `cache.writeQuery` and `cache.writeFragment`, and an option called `refetchWritePolicy?: "merge" | "overwrite"` for `client.watchQuery`, `useQuery`, and other functions that accept `WatchQueryOptions`. You can use these options to make sure any `merge` functions involved in cache writes for `refetch` operations get invoked with `undefined` as their first argument, which simulates the absence of any existing data, while still giving the `merge` function a chance to determine the internal representation of the incoming data.

  The default behaviors are `overwrite: true` and `refetchWritePolicy: "overwrite"`, which restores the Apollo Client 2.x behavior, but (if this change causes any problems for your application) you can easily recover the previous merging behavior by setting a default value for `refetchWritePolicy` in `defaultOptions.watchQuery`:
  ```ts
  new ApolloClient({
    defaultOptions: {
      watchQuery: {
        refetchWritePolicy: "merge",
      },
    },
  })
  ```
  [@benjamn](https://github.com/benjamn) in [#7810](https://github.com/apollographql/apollo-client/pull/7810)

- Make sure the `MockedResponse` `ResultFunction` type is re-exported. <br/>
  [@hwillson](https://github.com/hwillson) in [#8315](https://github.com/apollographql/apollo-client/pull/8315)

- Fix polling when used with `skip`. <br/>
  [@brainkim](https://github.com/brainkim) in [#8346](https://github.com/apollographql/apollo-client/pull/8346)

- `InMemoryCache` now coalesces `EntityStore` updates to guarantee only one `store.merge(id, fields)` call per `id` per cache write. <br/>
  [@benjamn](https://github.com/benjamn) in [#8372](https://github.com/apollographql/apollo-client/pull/8372)

- Fix polling when used with `<React.StrictMode>`. <br/>
  [@brainkim](https://github.com/brainkim) in [#8414](https://github.com/apollographql/apollo-client/pull/8414)

- Fix the React integration logging `Warning: Can't perform a React state update on an unmounted component`. <br/>
  [@wuarmin](https://github.com/wuarmin) in [#7745](https://github.com/apollographql/apollo-client/pull/7745)

- Make `ObservableQuery#getCurrentResult` always call `queryInfo.getDiff()`. <br/>
  [@benjamn](https://github.com/benjamn) in [#8422](https://github.com/apollographql/apollo-client/pull/8422)

- Make `readField` default to reading from current object only when the `from` option/argument is actually omitted, not when `from` is passed to `readField` with an undefined value. A warning will be printed when this situation occurs. <br/>
  [@benjamn](https://github.com/benjamn) in [#8508](https://github.com/apollographql/apollo-client/pull/8508)

- The `fetchMore`, `subscribeToMore`, and `updateQuery` functions no longer throw `undefined` errors <br/> [@noghartt](https://github.com/noghartt) in [#7980](https://github.com/apollographql/apollo-client/pull/7980).

## Apollo Client 3.3.21

### Bug fixes

- Fix race condition in `@apollo/client/link/context` that could leak subscriptions if the subscription is cancelled before `operation.setContext` is called. <br/>
  [@sofianhn](https://github.com/sofianhn) in [#8399](https://github.com/apollographql/apollo-client/pull/8399)

- Prefer `existing.pageInfo.startCursor` and `endCursor` (if defined) in `read` function of `relayStylePagination` policies. <br/>
  [@benjamn](https://github.com/benjamn) in [#8438](https://github.com/apollographql/apollo-client/pull/8438)

### Improvements

- Normalize user-provided `HttpLink` headers by lower-casing their names. <br/>
  [@benjamn](https://github.com/benjamn) in [#8449](https://github.com/apollographql/apollo-client/pull/8449)

## Apollo Client 3.3.20

### Bug fixes

- Fix policy merging bug when calling `cache.policies.addTypePolicies` multiple times for the same type policy. <br/>
  [@Banou26](https://github.com/Banou26) in [#8361](https://github.com/apollographql/apollo-client/pull/8361)

## Apollo Client 3.3.19

### Bug fixes

- Use `export ... from` syntax to re-export `graphql-tag` named exports, making tree-shaking easier for some bundlers. <br/>
  [@benjamn](https://github.com/benjamn) in [#8221](https://github.com/apollographql/apollo-client/pull/8221)

### Documentation

- Replace Spectrum references with [community.apollographql.com](https://community.apollographql.com). <br/>
  [@hwillson](https://github.com/hwillson) in [#8238](https://github.com/apollographql/apollo-client/pull/8238)

## Apollo Client 3.3.18

### Bug fixes

- Add `"sideEffects": false` to all generated/published `package.json` files, to improve dead code elimination for nested entry points like `@apollo/client/cache`. <br/>
  [@benjamn](https://github.com/benjamn) in [#8213](https://github.com/apollographql/apollo-client/pull/8213)

## Apollo Client 3.3.17

### Bug fixes

- Make `useReactiveVar(rv)` recheck the latest `rv()` value in its `useEffect` callback, and immediately update state if the value has already changed, rather than calling `rv.onNextChange(setValue)` to listen for future changes. <br/>
  [@benjamn](https://github.com/benjamn) in [#8135](https://github.com/apollographql/apollo-client/pull/8135)

## Apollo Client 3.3.16

### Bug fixes

- Prevent `undefined` mutation result in `useMutation`. <br/>
  [@jcreighton](https://github.com/jcreighton) in [#8018](https://github.com/apollographql/apollo-client/pull/8018)

- Fix `useReactiveVar` not rerendering for successive synchronous calls. <br/>
  [@brainkim](https://github.com/brainkim) in [#8022](https://github.com/apollographql/apollo-client/pull/8022)

- Support `batchDebounce` option for `BatchLink` and `BatchHttpLink`. <br/>
  [@dannycochran](https://github.com/dannycochran) in [#8024](https://github.com/apollographql/apollo-client/pull/8024)

## Apollo Client 3.3.15

- Increment `queryInfo.lastRequestId` only when making a network request through the `ApolloLink` chain, rather than every time `fetchQueryByPolicy` is called. <br/>
  [@dannycochran](https://github.com/dannycochran) in [#7956](https://github.com/apollographql/apollo-client/pull/7956)

- During server-side rendering, allow initial `useQuery` calls to return final `{ loading: false, data }` results when the cache already contains the necessary data. <br/>
  [@benjamn](https://github.com/benjamn) in [#7983](https://github.com/apollographql/apollo-client/pull/7983)

## Apollo Client 3.3.14

### Improvements

- Adjust TypeScript types to allow `keyFields` and `keyArgs` functions to return `false`. <br/>
  [@CarsonF](https://github.com/CarsonF) and [@benjamn](https://github.com/benjamn) in [#7900](https://github.com/apollographql/apollo-client/pull/7900)

### Bug fixes

- Prevent `RenderPromises` memory leak by calling `renderPromises.clear()` after `getMarkupFromTree` finishes. <br/>
  [@benjamn](https://github.com/benjamn) in [#7943](https://github.com/apollographql/apollo-client/pull/7943)

- Cancel pending notify timeout when stopping a `QueryInfo` object. <br/>
  [@hollandThomas](https://github.com/hollandThomas) in [#7935](https://github.com/apollographql/apollo-client/pull/7935)

- Fix infinite rendering bug related to `useSubscription`. <br/>
  [@brainkim](https://github.com/brainkim) in [#7917](https://github.com/apollographql/apollo-client/pull/7917)

## Apollo Client 3.3.13

### Improvements

- Add missing `context` option to `useSubscription`. <br />
  [@jcreighton](https://github.com/jcreighton) in [#7860](https://github.com/apollographql/apollo-client/pull/7860)

- Remove unnecessary TypeScript global `Observable<T>["@@observable"]` method declaration. <br/>
  [@benjamn](https://github.com/benjamn) in [#7888](https://github.com/apollographql/apollo-client/pull/7888)

- Prevent skipped/observerless `ObservableQuery`s from being refetched by `refetchQueries`. <br/>
  [@dannycochran](https://github.com/dannycochran) in [#7877](https://github.com/apollographql/apollo-client/pull/7877)

## Apollo Client 3.3.12

### Bug fixes

- Maintain serial ordering of `asyncMap` mapping function calls, and prevent potential unhandled `Promise` rejection errors. <br/>
  [@benjamn](https://github.com/benjamn) in [#7818](https://github.com/apollographql/apollo-client/pull/7818)

- Relax incompatible `children?: React.ReactElement` field type in `MockedProviderProps` interface. <br/>
  [@kevinperaza](https://github.com/kevinperaza) in [#7833](https://github.com/apollographql/apollo-client/pull/7833)

## Apollo Client 3.3.11

### Bug fixes

- Fix `useLazyQuery` `forceUpdate` loop regression introduced by [#7655](https://github.com/apollographql/apollo-client/pull/7655) in version 3.3.10. <br/>
  [@benjamn](https://github.com/benjamn) in [#7715](https://github.com/apollographql/apollo-client/pull/7715)

## Apollo Client 3.3.10

### Bug fixes

- Revert PR [#7276](https://github.com/apollographql/apollo-client/pull/7276), but test that garbage collection reclaims torn-down `ObservableQuery` objects. <br/>
  [@benjamn](https://github.com/benjamn) in [#7695](https://github.com/apollographql/apollo-client/pull/7695)

- Reset `QueryInfo.diff` and `QueryInfo.dirty` after canceling notify timeout in `QueryInfo.markResult` and `QueryInfo.markError`. <br/>
  [@jcreighton](https://github.com/jcreighton) in [#7696](https://github.com/apollographql/apollo-client/pull/7696)

### Improvements

- Avoid calling `forceUpdate` when component is unmounted. <br/>
  [@DylanVann](https://github.com/DylanVann) in [#7655](https://github.com/apollographql/apollo-client/pull/7655)

- The `codemods/` top-level directory has been moved into the `scripts/` directory. <br/>
  [@benjamn](https://github.com/benjamn) in [#7675](https://github.com/apollographql/apollo-client/pull/7675)

## Apollo Client 3.3.9

### Bug Fixes

- Prevent reactive variables from retaining otherwise unreachable `InMemoryCache` objects. <br/>
  [@benjamn](https://github.com/benjamn) in [#7661](https://github.com/apollographql/apollo-client/pull/7661)

### Improvements

- The [`graphql-tag`](https://www.npmjs.com/package/graphql-tag) dependency has been updated to version 2.12.0, after converting its repository to use TypeScript and ECMAScript module syntax. There should be no visible changes in behavior, though the internal changes seemed significant enough to mention here. <br/>
  [@abdonrd](https://github.com/abdonrd) in [graphql-tag#273](https://github.com/apollographql/graphql-tag/pull/273) and
  [@PowerKiKi](https://github.com/PowerKiKi) in [graphql-tag#325](https://github.com/apollographql/graphql-tag/pull/325)

## Apollo Client 3.3.8

### Bug Fixes

- Catch updates in `useReactiveVar` with an additional check. <br/>
  [@jcreighton](https://github.com/jcreighton) in [#7652](https://github.com/apollographql/apollo-client/pull/7652)

- Reactivate forgotten reactive variables whenever `InMemoryCache` acquires its first watcher. <br/>
  [@benjamn](https://github.com/benjamn) in [#7657](https://github.com/apollographql/apollo-client/pull/7657)

- Backport `Symbol.species` fix for `Concast` and `ObservableQuery` from [`release-3.4`](https://github.com/apollographql/apollo-client/pull/7399), fixing subscriptions in React Native Android when the Hermes JavaScript engine is enabled (among other benefits). <br/>
  [@benjamn](https://github.com/benjamn) in [#7403](https://github.com/apollographql/apollo-client/pull/7403) and [#7660](https://github.com/apollographql/apollo-client/pull/7660)

## Apollo Client 3.3.7

### Bug Fixes

- Fix a regression due to [#7310](https://github.com/apollographql/apollo-client/pull/7310) that caused `loading` always to be `true` for `skip: true` results during server-side rendering. <br/>
  [@rgrove](https://github.com/rgrove) in [#7567](https://github.com/apollographql/apollo-client/pull/7567)

- Avoid duplicate `useReactiveVar` listeners when rendering in `React.StrictMode`. <br/>
  [@jcreighton](https://github.com/jcreighton) in [#7581](https://github.com/apollographql/apollo-client/pull/7581)

### Improvements

- Set `displayName` on `ApolloContext` objects for easier debugging. <br/>
  [@dulmandakh](https://github.com/dulmandakh) in [#7550](https://github.com/apollographql/apollo-client/pull/7550)

## Apollo Client 3.3.6

### Bug Fixes

- Immediately apply `queryType: true`, `mutationType: true`, and `subscriptionType: true` type policies, rather than waiting for the first time the policy is used, fixing a [regression](https://github.com/apollographql/apollo-client/issues/7443) introduced by [#7065](https://github.com/apollographql/apollo-client/pull/7065). <br/>
  [@benjamn](https://github.com/benjamn) in [#7463](https://github.com/apollographql/apollo-client/pull/7463)

- Check that `window` is defined even when `connectToDevTools` is `true`. <br/>
  [@yasupeke](https://github.com/yasupeke) in [#7434](https://github.com/apollographql/apollo-client/pull/7434)

### Improvements

- Replace stray `console.debug` (undefined in React Native) with `invariant.log`. <br/>
  [@benjamn](https://github.com/benjamn) in [#7454](https://github.com/apollographql/apollo-client/pull/7454)

- Suggest Firefox Apollo DevTools as well as the Chrome extension. <br/>
  [@benjamn](https://github.com/benjamn) in [#7461](https://github.com/apollographql/apollo-client/pull/7461)

## Apollo Client 3.3.5

### Improvements

- Restore `client.version` property, reflecting the current `@apollo/client` version from `package.json`. <br/>
  [@benjamn](https://github.com/benjamn) in [#7448](https://github.com/apollographql/apollo-client/pull/7448)

## Apollo Client 3.3.4

### Improvements

- Update `ts-invariant` to avoid potential [Content Security Policy](https://developer.mozilla.org/en-US/docs/Web/HTTP/CSP)-violating `Function` fallback, thanks to [a clever new `globalThis` polyfill technique](https://mathiasbynens.be/notes/globalthis). <br/>
  [@benjamn](https://github.com/benjamn) in [#7414](https://github.com/apollographql/apollo-client/pull/7414)

## Apollo Client 3.3.3

### Bug fixes

- Make the `observer` parameter of `ApolloLink#onError` optional, fixing an unnecessary breaking change for any code that called `onError` directly. <br/>
  [@benjamn](https://github.com/benjamn) in [#7407](https://github.com/apollographql/apollo-client/pull/7407)

## Apollo Client 3.3.2

> ⚠️ **Note:** This version of `@apollo/client` contains no behavioral changes since version 3.3.1

### Documentation

- The [Pagination](https://www.apollographql.com/docs/react/pagination/overview/) article has been completely rewritten (and split into multiple pages) to cover Apollo Client 3 field policies. <br/>
  [@benjamn](https://github.com/benjamn) and [@StephenBarlow](https://github.com/StephenBarlow) in [#7175](https://github.com/apollographql/apollo-client/pull/7175)

- Revamp [local state tutorial chapter](https://www.apollographql.com/tutorials/fullstack-quickstart/managing-local-state) for Apollo Client 3, including reactive variables. <br/>
  [@StephenBarlow](https://github.com/StephenBarlow) in [`apollographql@apollo#1050`](https://github.com/apollographql/apollo/pull/1050)

- Add examples of using `ApolloLink` to modify response data asynchronously. <br/>
  [@alichry](https://github.com/alichry) in [#7332](https://github.com/apollographql/apollo-client/pull/7332)

- Consolidate separate v2.4, v2.5, and v2.6 documentation versions into one v2 version. <br/>
  [@jgarrow](https://github.com/jgarrow) in [#7378](https://github.com/apollographql/apollo-client/pull/7378)

## Apollo Client 3.3.1

### Bug Fixes

- Revert back to `default`-importing `React` internally, rather than using a namespace import. <br/>
  [@benjamn](https://github.com/benjamn) in [113475b1](https://github.com/apollographql/apollo-client/commit/113475b163a19a40a67465c11e8e6f48a1de7e76)

## Apollo Client 3.3.0

### Bug Fixes

- Update `@wry/equality` to consider undefined properties equivalent to missing properties. <br/>
  [@benjamn](https://github.com/benjamn) in [#7108](https://github.com/apollographql/apollo-client/pull/7108)

- Prevent memory leaks involving unused `onBroadcast` function closure created in `ApolloClient` constructor. <br/>
  [@kamilkisiela](https://github.com/kamilkisiela) in [#7161](https://github.com/apollographql/apollo-client/pull/7161)

- Provide default empty cache object for root IDs like `ROOT_QUERY`, to avoid differences in behavior before/after `ROOT_QUERY` data has been written into `InMemoryCache`. <br/>
  [@benjamn](https://github.com/benjamn) in [#7100](https://github.com/apollographql/apollo-client/pull/7100)

- Cancel `queryInfo.notifyTimeout` in `QueryInfo#markResult` to prevent unnecessary network requests when using a `FetchPolicy` of `cache-and-network` or `network-only` in a React component with multiple `useQuery` calls. <br/>
  [@benjamn](https://github.com/benjamn) in [#7347](https://github.com/apollographql/apollo-client/pull/7347)

### Potentially breaking changes

- Ensure `cache.readQuery` and `cache.readFragment` always return `TData | null`, instead of throwing `MissingFieldError` exceptions when missing fields are encountered. <br/>
  [@benjamn](https://github.com/benjamn) in [#7098](https://github.com/apollographql/apollo-client/pull/7098)
  > Since this change converts prior exceptions to `null` returns, and since `null` was already a possible return value according to the `TData | null` return type, we are confident this change will be backwards compatible (as long as `null` was properly handled before).

- `HttpLink` will now automatically strip any unused `variables` before sending queries to the GraphQL server, since those queries are very likely to fail validation, according to the [All Variables Used](https://spec.graphql.org/draft/#sec-All-Variables-Used) rule in the GraphQL specification. If you depend on the preservation of unused variables, you can restore the previous behavior by passing `includeUnusedVariables: true` to the `HttpLink` constructor (which is typically passed as `options.link` to the `ApolloClient` constructor). <br/>
  [@benjamn](https://github.com/benjamn) in [#7127](https://github.com/apollographql/apollo-client/pull/7127)

- Ensure `MockLink` (used by `MockedProvider`) returns mock configuration errors (e.g. `No more mocked responses for the query ...`) through the Link's `Observable`, instead of throwing them. These errors are now available through the `error` property of a result. <br/>
  [@hwillson](https://github.com/hwillson) in [#7110](https://github.com/apollographql/apollo-client/pull/7110)
  > Returning mock configuration errors through the Link's `Observable` was the default behavior in Apollo Client 2.x. We changed it for 3, but the change has been problematic for those looking to migrate from 2.x to 3. We've decided to change this back with the understanding that not many people want or are relying on `MockLink`'s throwing exception approach. If you want to change this functionality, you can define custom error handling through `MockLink.setOnError`.

- Unsubscribing the last observer from an `ObservableQuery` will once again unsubscribe from the underlying network `Observable` in all cases, as in Apollo Client 2.x, allowing network requests to be cancelled by unsubscribing. <br/>
  [@javier-garcia-meteologica](https://github.com/javier-garcia-meteologica) in [#7165](https://github.com/apollographql/apollo-client/pull/7165) and [#7170](https://github.com/apollographql/apollo-client/pull/7170).

- The independent `QueryBaseOptions` and `ModifiableWatchQueryOptions` interface supertypes have been eliminated, and their fields are now defined by `QueryOptions`. <br/>
  [@DCtheTall](https://github.com/DCtheTall) in [#7136](https://github.com/apollographql/apollo-client/pull/7136)

- Internally, Apollo Client now avoids nested imports from the `graphql` package, importing everything from the top-level package instead. For example,
  ```ts
  import { visit } from "graphql/language/visitor"
  ```
  is now just
  ```ts
  import { visit } from "graphql"
  ```
  Since the `graphql` package uses `.mjs` modules, your bundler may need to be configured to recognize `.mjs` files as ECMAScript modules rather than CommonJS modules. <br/>
  [@benjamn](https://github.com/benjamn) in [#7185](https://github.com/apollographql/apollo-client/pull/7185)

### Improvements

- Support inheritance of type and field policies, according to `possibleTypes`. <br/>
  [@benjamn](https://github.com/benjamn) in [#7065](https://github.com/apollographql/apollo-client/pull/7065)

- Allow configuring custom `merge` functions, including the `merge: true` and `merge: false` shorthands, in type policies as well as field policies. <br/>
  [@benjamn](https://github.com/benjamn) in [#7070](https://github.com/apollographql/apollo-client/pull/7070)

- The verbosity of Apollo Client console messages can be globally adjusted using the `setLogVerbosity` function:
  ```ts
  import { setLogVerbosity } from "@apollo/client";
  setLogVerbosity("log"); // display all messages
  setLogVerbosity("warn"); // display only warnings and errors (default)
  setLogVerbosity("error"); // display only errors
  setLogVerbosity("silent"); // hide all console messages
  ```
  Remember that all logs, warnings, and errors are hidden in production. <br/>
  [@benjamn](https://github.com/benjamn) in [#7226](https://github.com/apollographql/apollo-client/pull/7226)

- Modifying `InMemoryCache` fields that have `keyArgs` configured will now invalidate only the field value with matching key arguments, rather than invalidating all field values that share the same field name. If `keyArgs` has not been configured, the cache must err on the side of invalidating by field name, as before. <br/>
  [@benjamn](https://github.com/benjamn) in [#7351](https://github.com/apollographql/apollo-client/pull/7351)

- Shallow-merge `options.variables` when combining existing or default options with newly-provided options, so new variables do not completely overwrite existing variables. <br/>
  [@amannn](https://github.com/amannn) in [#6927](https://github.com/apollographql/apollo-client/pull/6927)

- Avoid displaying `Cache data may be lost...` warnings for scalar field values that happen to be objects, such as JSON data. <br/>
  [@benjamn](https://github.com/benjamn) in [#7075](https://github.com/apollographql/apollo-client/pull/7075)

- In addition to the `result.data` property, `useQuery` and `useLazyQuery` will now provide a `result.previousData` property, which can be useful when a network request is pending and `result.data` is undefined, since `result.previousData` can be rendered instead of rendering an empty/loading state. <br/>
  [@hwillson](https://github.com/hwillson) in [#7082](https://github.com/apollographql/apollo-client/pull/7082)

- Passing `validate: true` to the `SchemaLink` constructor will enable validation of incoming queries against the local schema before execution, returning validation errors in `result.errors`, just like a non-local GraphQL endpoint typically would. <br/>
  [@amannn](https://github.com/amannn) in [#7094](https://github.com/apollographql/apollo-client/pull/7094)

- Allow optional arguments in `keyArgs: [...]` arrays for `InMemoryCache` field policies. <br/>
  [@benjamn](https://github.com/benjamn) in [#7109](https://github.com/apollographql/apollo-client/pull/7109)

- Avoid registering `QueryPromise` when `skip` is `true` during server-side rendering. <br/>
  [@izumin5210](https://github.com/izumin5210) in [#7310](https://github.com/apollographql/apollo-client/pull/7310)

- `ApolloCache` objects (including `InMemoryCache`) may now be associated with or disassociated from individual reactive variables by calling `reactiveVar.attachCache(cache)` and/or `reactiveVar.forgetCache(cache)`. <br/>
  [@benjamn](https://github.com/benjamn) in [#7350](https://github.com/apollographql/apollo-client/pull/7350)

## Apollo Client 3.2.9

### Bug Fixes

- Revert back to `default`-importing `React` internally, rather than using a namespace import. <br/>
  [@benjamn](https://github.com/benjamn) in [113475b1](https://github.com/apollographql/apollo-client/commit/113475b163a19a40a67465c11e8e6f48a1de7e76)

## Apollo Client 3.2.8

### Bug Fixes

- Ensure `sourcesContent` array is properly defined in `.js.map` files generated by `tsc`. <br/>
  [@benjamn](https://github.com/benjamn) in [#7371](https://github.com/apollographql/apollo-client/pull/7371)

- Avoid relying on global `Symbol` properties in `ApolloContext.ts`. <br/>
  [@benjamn](https://github.com/benjamn) in [#7371](https://github.com/apollographql/apollo-client/pull/7371)

## Apollo Client 3.2.7

### Bug Fixes

- Revert updating `symbol-observable` from version 2.x to version 3, which caused TypeScript errors with some `@types/node` versions, especially in Angular applications. <br/>
  [@benjamn](https://github.com/benjamn) in [#7340](https://github.com/apollographql/apollo-client/pull/7340)

## Apollo Client 3.2.6

### Bug Fixes

- Always consider singleton IDs like `ROOT_QUERY` and `ROOT_MUTATION` to be root IDs during `cache.gc` garbage collection, regardless of whether they have been retained or released. <br/>
  [@benjamn](https://github.com/benjamn) in [#7333](https://github.com/apollographql/apollo-client/pull/7333)

- Use optional chaining syntax (`this.currentObservable?.refetch`) in React `refetch` wrapper function to avoid crashing when an unmounted component is accidentally refetched. <br/>
  [@tm1000](https://github.com/tm1000) in [#6314](https://github.com/apollographql/apollo-client/pull/6314) and
  [@linmic](https://github.com/linmic) in [#7186](https://github.com/apollographql/apollo-client/pull/7186)

### Improvements

- Handle older `react-apollo` package in `codemods/ac2-to-ac3/imports.js` migration script. <br/>
  [@tm1000](https://github.com/tm1000) in [#7216](https://github.com/apollographql/apollo-client/pull/7216)

- Ensure `relayStylePagination` preserves `pageInfo.{start,end}Cursor` if `edges` is missing or empty. <br/>
  [@beaucollins](https://github.com/beaucollins) in [#7224](https://github.com/apollographql/apollo-client/pull/7224)

## Apollo Client 3.2.5

### Improvements

- Move `terser` dependency from `dependencies` to `devDependencies`. <br/>
  [@SimenB](https://github.com/SimenB) in [#7188](https://github.com/apollographql/apollo-client/pull/7188)

- Avoid all sub-package imports from the `graphql` npm package. <br/>
  [@stoically](https://github.com/stoically) in [#7185](https://github.com/apollographql/apollo-client/pull/7185)

## Apollo Client 3.2.4

### Improvements

- Update the `optimism` npm dependency to version 0.13.0 in order to use the new `optimistic.forget` method to fix a potential `cache.watch` memory leak. <br/>
  [@benjamn](https://github.com/benjamn) in [#7157](https://github.com/apollographql/apollo-client/pull/7157)

- Consider `cache.reset` a destructive method, like `cache.evict` and `cache.modify`. <br/>
  [@joshjg](https://github.com/joshjg) in [#7150](https://github.com/apollographql/apollo-client/pull/7150)

- Avoid refetching observerless queries with `reFetchObservableQueries`. <br/>
  [@joshjg](https://github.com/joshjg) in [#7146](https://github.com/apollographql/apollo-client/pull/7146)

## Apollo Client 3.2.3

### Improvements

- Default `args.offset` to zero in `offsetLimitPagination`. <br/>
  [@benjamn](https://github.com/benjamn) in [#7141](https://github.com/apollographql/apollo-client/pull/7141)

## Apollo Client 3.2.2

### Bug Fixes

- Undo `TEdgeWrapper` approach for `relayStylePagination`, introduced by [f41e9efc](https://github.com/apollographql/apollo-client/commit/f41e9efc9e061b80fe5019456c049a3c56661e87) in [#7023](https://github.com/apollographql/apollo-client/pull/7023), since it was an unintended breaking change for existing code that used `cache.modify` to interact with field data managed by `relayStylePagination`. <br/>
  [@benjamn](https://github.com/benjamn) in [#7103](https://github.com/apollographql/apollo-client/pull/7103)

## Apollo Client 3.2.1

### Bug Fixes

- Fix `relayStylePagination` to handle the possibility that edges might be normalized `Reference` objects (uncommon). <br/>
  [@anark](https://github.com/anark) and [@benjamn](https://github.com/benjamn) in [#7023](https://github.com/apollographql/apollo-client/pull/7023)

- Disable "Missing cache result fields" warnings when `returnPartialData` is `true`.  <br/>
  [@hwillson](https://github.com/hwillson) in [#7055](https://github.com/apollographql/apollo-client/pull/7055)

### Improvements

- Mark `subscriptions-transport-ws` `peerDependency` as optional. <br/>
  [@MasterOdin](https://github.com/MasterOdin) in [#7047](https://github.com/apollographql/apollo-client/pull/7047)

## Apollo Client 3.2.0

### Bug Fixes

- Use `options.nextFetchPolicy` internally to restore original `FetchPolicy` after polling with `fetchPolicy: "network-only"`, so that polling does not interfere with normal query watching. <br/>
  [@benjamn](https://github.com/benjamn) in [#6893](https://github.com/apollographql/apollo-client/pull/6893)

- Initialize `ObservableQuery` in `updateObservableQuery` even if `skip` is `true`. <br/>
  [@mu29](https://github.com/mu29) in [#6999](https://github.com/apollographql/apollo-client/pull/6999)

- Prevent full reobservation of queries affected by optimistic mutation updates, while still delivering results from the cache. <br/>
  [@benjamn](https://github.com/benjamn) in [#6854](https://github.com/apollographql/apollo-client/pull/6854)

### Improvements

- In TypeScript, all APIs that take `DocumentNode` parameters now may alternatively take `TypeDocumentNode<Data, Variables>`. This type has the same JavaScript representation but allows the APIs to infer the data and variable types instead of requiring you to specify types explicitly at the call site. <br/>
  [@dotansimha](https://github.com/dotansimha) in [#6720](https://github.com/apollographql/apollo-client/pull/6720)

- Bring back an improved form of heuristic fragment matching, by allowing `possibleTypes` to specify subtype regular expression strings, which count as matches if the written result object has all the fields expected for the fragment. <br/>
  [@benjamn](https://github.com/benjamn) in [#6901](https://github.com/apollographql/apollo-client/pull/6901)

- Allow `options.nextFetchPolicy` to be a function that takes the current `FetchPolicy` and returns a new (or the same) `FetchPolicy`, making `nextFetchPolicy` more suitable for global use in `defaultOptions.watchQuery`. <br/>
  [@benjamn](https://github.com/benjamn) in [#6893](https://github.com/apollographql/apollo-client/pull/6893)

- Implement `useReactiveVar` hook for consuming reactive variables in React components. <br/>
  [@benjamn](https://github.com/benjamn) in [#6867](https://github.com/apollographql/apollo-client/pull/6867)

- Move `apollo-link-persisted-queries` implementation to `@apollo/client/link/persisted-queries`. Try running our [automated imports transform](https://github.com/apollographql/apollo-client/tree/main/scripts/codemods/ac2-to-ac3) to handle this conversion, if you're using `apollo-link-persisted-queries`. <br/>
  [@hwillson](https://github.com/hwillson) in [#6837](https://github.com/apollographql/apollo-client/pull/6837)

- Disable feud-stopping logic after any `cache.evict` or `cache.modify` operation. <br/>
  [@benjamn](https://github.com/benjamn) in
  [#6817](https://github.com/apollographql/apollo-client/pull/6817) and
  [#6898](https://github.com/apollographql/apollo-client/pull/6898)

- Throw if `writeFragment` cannot identify `options.data` when no `options.id` provided. <br/>
  [@jcreighton](https://github.com/jcreighton) in [#6859](https://github.com/apollographql/apollo-client/pull/6859)

- Provide `options.storage` object to `cache.modify` functions, as provided to `read` and `merge` functions. <br/>
  [@benjamn](https://github.com/benjamn) in [#6991](https://github.com/apollographql/apollo-client/pull/6991)

- Allow `cache.modify` functions to return `details.INVALIDATE` (similar to `details.DELETE`) to invalidate the current field, causing affected queries to rerun, even if the field's value is unchanged. <br/>
  [@benjamn](https://github.com/benjamn) in [#6991](https://github.com/apollographql/apollo-client/pull/6991)

- Support non-default `ErrorPolicy` values (that is, `"ignore"` and `"all"`, in addition to the default value `"none"`) for mutations and subscriptions, like we do for queries. <br/>
  [@benjamn](https://github.com/benjamn) in [#7003](https://github.com/apollographql/apollo-client/pull/7003)

- Remove invariant forbidding a `FetchPolicy` of `cache-only` in `ObservableQuery#refetch`. <br/>
  [@benjamn](https://github.com/benjamn) in [ccb0a79a](https://github.com/apollographql/apollo-client/pull/6774/commits/ccb0a79a588721f08bf87a131c31bf37fa3238e5), fixing [#6702](https://github.com/apollographql/apollo-client/issues/6702)

## Apollo Client 3.1.5

### Bug Fixes

- Make `ApolloQueryResult.data` field non-optional again. <br/>
  [@benjamn](https://github.com/benjamn) in [#6997](https://github.com/apollographql/apollo-client/pull/6997)

### Improvements

- Allow querying `Connection` metadata without `args` in `relayStylePagination`. <br/>
  [@anark](https://github.com/anark) in [#6935](https://github.com/apollographql/apollo-client/pull/6935)

## Apollo Client 3.1.4

### Bug Fixes

- Restrict root object identification to `ROOT_QUERY` (the ID corresponding to the root `Query` object), allowing `Mutation` and `Subscription` as user-defined types. <br/>
  [@benjamn](https://github.com/benjamn) in [#6914](https://github.com/apollographql/apollo-client/pull/6914)

- Prevent crash when `pageInfo` and empty `edges` are received by `relayStylePagination`. <br/>
  [@fracmak](https://github.com/fracmak) in [#6918](https://github.com/apollographql/apollo-client/pull/6918)

## Apollo Client 3.1.3

### Bug Fixes

- Consider only `result.data` (rather than all properties of `result`) when settling cache feuds. <br/>
  [@danReynolds](https://github.com/danReynolds) in [#6777](https://github.com/apollographql/apollo-client/pull/6777)

### Improvements

- Provide [jscodeshift](https://www.npmjs.com/package/jscodeshift) transform for automatically converting Apollo Client 2.x `import` declarations to use Apollo Client 3.x packages. [Instructions](https://github.com/apollographql/apollo-client/tree/main/scripts/codemods/ac2-to-ac3). <br/>
  [@dminkovsky](https://github.com/dminkovsky) and [@jcreighton](https://github.com/jcreighton) in [#6486](https://github.com/apollographql/apollo-client/pull/6486)

## Apollo Client 3.1.2

### Bug Fixes

- Avoid making network requests when `skip` is `true`.  <br/>
  [@hwillson](https://github.com/hwillson) in [#6752](https://github.com/apollographql/apollo-client/pull/6752)

### Improvements

- Allow `SchemaLink.Options.context` function to be `async` (or return a `Promise`). <br/>
  [@benjamn](https://github.com/benjamn) in [#6735](https://github.com/apollographql/apollo-client/pull/6735)

## Apollo Client 3.1.1

### Bug Fixes

- Re-export cache types from `@apollo/client/core` (and thus also `@apollo/client`), again. <br/>
  [@benjamn](https://github.com/benjamn) in [#6725](https://github.com/apollographql/apollo-client/pull/6725)

## Apollo Client 3.1.0

### Bug Fixes

- Rework interdependencies between `@apollo/client/*` entry points, so that CommonJS and ESM modules are supported equally well, without any duplication of shared code. <br/>
  [@benjamn](https://github.com/benjamn) in [#6656](https://github.com/apollographql/apollo-client/pull/6656) and
  [#6657](https://github.com/apollographql/apollo-client/pull/6657)

- Tolerate `!==` callback functions (like `onCompleted` and `onError`) in `useQuery` options, since those functions are almost always freshly evaluated each time `useQuery` is called. <br/>
  [@hwillson](https://github.com/hwillson) and [@benjamn](https://github.com/benjamn) in [#6588](https://github.com/apollographql/apollo-client/pull/6588)

- Respect `context.queryDeduplication` if provided, and otherwise fall back to `client.deduplication` (as before). <br/>
  [@igaloly](https://github.com/igaloly) in [#6261](https://github.com/apollographql/apollo-client/pull/6261) and
  [@Kujawadl](https://github.com/Kujawadl) in [#6526](https://github.com/apollographql/apollo-client/pull/6526)

- Refactor `ObservableQuery#getCurrentResult` to reenable immediate delivery of warm cache results. As part of this refactoring, the `ApolloCurrentQueryResult` type was eliminated in favor of `ApolloQueryResult`. <br/>
  [@benjamn](https://github.com/benjamn) in [#6710](https://github.com/apollographql/apollo-client/pull/6710)

- Avoid clobbering `defaultOptions` with `undefined` values. <br/>
  [@benjamn](https://github.com/benjamn) in [#6715](https://github.com/apollographql/apollo-client/pull/6715)

### Improvements

- Apollo Client will no longer modify `options.fetchPolicy` unless you pass `options.nextFetchPolicy` to request an explicit change in `FetchPolicy` after the current request. Although this is technically a breaking change, `options.nextFieldPolicy` makes it easy to restore the old behavior (by passing `cache-first`). <br/>
  [@benjamn](https://github.com/benjamn) in [#6712](https://github.com/apollographql/apollo-client/pull/6712), reverting [#6353](https://github.com/apollographql/apollo-client/pull/6353)

- Errors of the form `Invariant Violation: 42` thrown in production can now be looked up much more easily, by consulting the auto-generated `@apollo/client/invariantErrorCodes.js` file specific to your `@apollo/client` version. <br/>
  [@benjamn](https://github.com/benjamn) in [#6665](https://github.com/apollographql/apollo-client/pull/6665)

- Make the `client` field of the `MutationResult` type non-optional, since it is always provided. <br/>
  [@glasser](https://github.com/glasser) in [#6617](https://github.com/apollographql/apollo-client/pull/6617)

- Allow passing an asynchronous `options.renderFunction` to `getMarkupFromTree`. <br/>
  [@richardscarrott](https://github.com/richardscarrott) in [#6576](https://github.com/apollographql/apollo-client/pull/6576)

- Ergonomic improvements for `merge` and `keyArgs` functions in cache field policies. <br/>
  [@benjamn](https://github.com/benjamn) in [#6714](https://github.com/apollographql/apollo-client/pull/6714)

## Apollo Client 3.0.2

### Bug Fixes

- Avoid duplicating `graphql/execution/execute` dependency in CommonJS bundle for `@apollo/client/link/schema`, fixing `instanceof` errors reported in [#6621](https://github.com/apollographql/apollo-client/issues/6621) and [#6614](https://github.com/apollographql/apollo-client/issues/6614). <br/>
  [@benjamn](https://github.com/benjamn) in [#6624](https://github.com/apollographql/apollo-client/pull/6624)

## Apollo Client 3.0.1

### Bug Fixes

- Make sure `useQuery` `onCompleted` is not fired when `skip` is `true`. <br/>
  [@hwillson](https://github.com/hwillson) in [#6589](https://github.com/apollographql/apollo-client/pull/6589)

- Revert changes to `peerDependencies` in `package.json` ([#6594](https://github.com/apollographql/apollo-client/pull/6594)), which would have allowed using incompatible future versions of `graphql` and/or `react` due to overly-permissive `>=` version constraints. <br/>
  [@hwillson](https://github.com/hwillson) in [#6605](https://github.com/apollographql/apollo-client/pull/6605)

# Apollo Client 3.0.0

## Improvements

> ⚠️ **Note:** As of 3.0.0, Apollo Client uses a new package name: [`@apollo/client`](https://www.npmjs.com/package/@apollo/client)

### `ApolloClient`

- **[BREAKING]** `ApolloClient` is now only available as a named export. The default `ApolloClient` export has been removed. <br/>
  [@hwillson](https://github.com/hwillson) in [#5425](https://github.com/apollographql/apollo-client/pull/5425)

- **[BREAKING]** The `queryManager` property of `ApolloClient` instances is now marked as `private`, paving the way for a more aggressive redesign of its API.

- **[BREAKING]** Apollo Client will no longer deliver "stale" results to `ObservableQuery` consumers, but will instead log more helpful errors about which cache fields were missing. <br/>
  [@benjamn](https://github.com/benjamn) in [#6058](https://github.com/apollographql/apollo-client/pull/6058)

- **[BREAKING]** `ApolloError`'s thrown by Apollo Client no longer prefix error messages with `GraphQL error:` or `Network error:`. To differentiate between GraphQL/network errors, refer to `ApolloError`'s public `graphQLErrors` and `networkError` properties. <br/>
  [@lorensr](https://github.com/lorensr) in [#3892](https://github.com/apollographql/apollo-client/pull/3892)

- **[BREAKING]** Support for the `@live` directive has been removed, but might be restored in the future if a more thorough implementation is proposed. <br/>
  [@benjamn](https://github.com/benjamn) in [#6221](https://github.com/apollographql/apollo-client/pull/6221)

- **[BREAKING]** Apollo Client 2.x allowed `@client` fields to be passed into the `link` chain if `resolvers` were not set in the constructor. This allowed `@client` fields to be passed into Links like `apollo-link-state`. Apollo Client 3 enforces that `@client` fields are local only, meaning they are no longer passed into the `link` chain, under any circumstances.  <br/>
  [@hwillson](https://github.com/hwillson) in [#5982](https://github.com/apollographql/apollo-client/pull/5982)

- **[BREAKING?]** Refactor `QueryManager` to make better use of observables and enforce `fetchPolicy` more reliably. <br/>
  [@benjamn](https://github.com/benjamn) in [#6221](https://github.com/apollographql/apollo-client/pull/6221)

- The `updateQuery` function previously required by `fetchMore` has been deprecated with a warning, and will be removed in the next major version of Apollo Client. Please consider using a `merge` function to handle incoming data instead of relying on `updateQuery`. <br/>
  [@benjamn](https://github.com/benjamn) in [#6464](https://github.com/apollographql/apollo-client/pull/6464)

  - Helper functions for generating common pagination-related field policies may be imported from `@apollo/client/utilities`. The most basic helper is `concatPagination`, which emulates the concatenation behavior of typical `updateQuery` functions. A more sophisticated helper is `offsetLimitPagination`, which implements offset/limit-based pagination. If you are consuming paginated data from a Relay-friendly API, use `relayStylePagination`. Feel free to use [these helper functions](https://github.com/apollographql/apollo-client/blob/main/src/utilities/policies/pagination.ts) as inspiration for your own field policies, and/or modify them to suit your needs. <br/>
    [@benjamn](https://github.com/benjamn) in [#6465](https://github.com/apollographql/apollo-client/pull/6465)

- Updated to work with `graphql@15`.  <br/>
  [@durchanek](https://github.com/durchanek) in [#6194](https://github.com/apollographql/apollo-client/pull/6194) and [#6279](https://github.com/apollographql/apollo-client/pull/6279) <br/>
  [@hagmic](https://github.com/hagmic) in [#6328](https://github.com/apollographql/apollo-client/pull/6328)

- Apollo Link core and HTTP related functionality has been merged into `@apollo/client`. Functionality that was previously available through the `apollo-link`, `apollo-link-http-common` and `apollo-link-http` packages is now directly available from `@apollo/client` (e.g. `import { HttpLink } from '@apollo/client'`). The `ApolloClient` constructor has also been updated to accept new `uri`, `headers` and `credentials` options. If `uri` is specified, Apollo Client will take care of creating the necessary `HttpLink` behind the scenes. <br/>
  [@hwillson](https://github.com/hwillson) in [#5412](https://github.com/apollographql/apollo-client/pull/5412)

- The `gql` template tag should now be imported from the `@apollo/client` package, rather than the `graphql-tag` package. Although the `graphql-tag` package still works for now, future versions of `@apollo/client` may change the implementation details of `gql` without a major version bump. <br/>
  [@hwillson](https://github.com/hwillson) in [#5451](https://github.com/apollographql/apollo-client/pull/5451)

- `@apollo/client/core` can be used to import the Apollo Client core, which includes everything the main `@apollo/client` package does, except for all React related functionality.  <br/>
  [@kamilkisiela](https://github.com/kamilkisiela) in [#5541](https://github.com/apollographql/apollo-client/pull/5541)

- Several deprecated methods have been fully removed:
  - `ApolloClient#initQueryManager`
  - `QueryManager#startQuery`
  - `ObservableQuery#currentResult`

- Apollo Client now supports setting a new `ApolloLink` (or link chain) after `new ApolloClient()` has been called, using the `ApolloClient#setLink` method.  <br/>
  [@hwillson](https://github.com/hwillson) in [#6193](https://github.com/apollographql/apollo-client/pull/6193)

- The final time a mutation `update` function is called, it can no longer accidentally read optimistic data from other concurrent mutations, which ensures the use of optimistic updates has no lasting impact on the state of the cache after mutations have finished. <br/>
  [@benjamn](https://github.com/benjamn) in [#6551](https://github.com/apollographql/apollo-client/pull/6551)

- Apollo links that were previously maintained in https://github.com/apollographql/apollo-link have been merged into the Apollo Client project. They should be accessed using the new entry points listed in the [migration guide](./docs/source/migrating/apollo-client-3-migration.md).  <br/>
  [@hwillson](https://github.com/hwillson) in [#](TODO)

### `InMemoryCache`

> ⚠️ **Note:** `InMemoryCache` has been significantly redesigned and rewritten in Apollo Client 3.0. Please consult the [migration guide](https://www.apollographql.com/docs/react/v3.0-beta/migrating/apollo-client-3-migration/#cache-improvements) and read the new [documentation](https://www.apollographql.com/docs/react/v3.0-beta/caching/cache-configuration/) to understand everything that has been improved.

- The `InMemoryCache` constructor should now be imported directly from `@apollo/client`, rather than from a separate package. The `apollo-cache-inmemory` package is no longer supported.

  > The `@apollo/client/cache` entry point can be used to import `InMemoryCache` without importing other parts of the Apollo Client codebase. <br/>
    [@hwillson](https://github.com/hwillson) in [#5577](https://github.com/apollographql/apollo-client/pull/5577)

- **[BREAKING]** `FragmentMatcher`, `HeuristicFragmentMatcher`, and `IntrospectionFragmentMatcher` have all been removed. We now recommend using `InMemoryCache`’s `possibleTypes` option instead. For more information see the [Defining `possibleTypes` manually](https://www.apollographql.com/docs/react/v3.0-beta/data/fragments/#defining-possibletypes-manually) section of the docs. <br/>
  [@benjamn](https://github.com/benjamn) in [#5073](https://github.com/apollographql/apollo-client/pull/5073)

- **[BREAKING]** As promised in the [Apollo Client 2.6 blog post](https://blog.apollographql.com/whats-new-in-apollo-client-2-6-b3acf28ecad1), all cache results are now frozen/immutable. <br/>
  [@benjamn](https://github.com/benjamn) in [#5153](https://github.com/apollographql/apollo-client/pull/5153)

- **[BREAKING]** Eliminate "generated" cache IDs to avoid normalizing objects with no meaningful ID, significantly reducing cache memory usage. This might be a backwards-incompatible change if your code depends on the precise internal representation of normalized data in the cache. <br/>
  [@benjamn](https://github.com/benjamn) in [#5146](https://github.com/apollographql/apollo-client/pull/5146)

- **[BREAKING]** `InMemoryCache` will no longer merge the fields of written objects unless the objects are known to have the same identity, and the values of fields with the same name will not be recursively merged unless a custom `merge` function is defined by a field policy for that field, within a type policy associated with the `__typename` of the parent object. <br/>
  [@benjamn](https://github.com/benjamn) in [#5603](https://github.com/apollographql/apollo-client/pull/5603)

- **[BREAKING]** `InMemoryCache` now _throws_ when data with missing or undefined query fields is written into the cache, rather than just warning in development. <br/>
  [@benjamn](https://github.com/benjamn) in [#6055](https://github.com/apollographql/apollo-client/pull/6055)

- **[BREAKING]** `client|cache.writeData` have been fully removed. `writeData` usage is one of the easiest ways to turn faulty assumptions about how the cache represents data internally, into cache inconsistency and corruption. `client|cache.writeQuery`, `client|cache.writeFragment`, and/or `cache.modify` can be used to update the cache.  <br/>
  [@benjamn](https://github.com/benjamn) in [#5923](https://github.com/apollographql/apollo-client/pull/5923)

- `InMemoryCache` now supports tracing garbage collection and eviction. Note that the signature of the `evict` method has been simplified in a potentially backwards-incompatible way. <br/>
  [@benjamn](https://github.com/benjamn) in [#5310](https://github.com/apollographql/apollo-client/pull/5310)

  - **[beta-BREAKING]** Please note that the `cache.evict` method now requires `Cache.EvictOptions`, though it previously supported positional arguments as well. <br/>
    [@danReynolds](https://github.com/danReynolds) in [#6141](https://github.com/apollographql/apollo-client/pull/6141)
    [@benjamn](https://github.com/benjamn) in [#6364](https://github.com/apollographql/apollo-client/pull/6364)

  - Removing an entity object using the `cache.evict` method does not automatically remove dangling references to that entity elsewhere in the cache, but dangling references will be automatically filtered from lists whenever those lists are read from the cache. You can define a custom field `read` function to customize this behavior. See [#6412](https://github.com/apollographql/apollo-client/pull/6412), [#6425](https://github.com/apollographql/apollo-client/pull/6425), and [#6454](https://github.com/apollographql/apollo-client/pull/6454) for further explanation.

- Cache methods that would normally trigger a broadcast, like `cache.evict`, `cache.writeQuery`, and `cache.writeFragment`, can now be called with a named options object, which supports a `broadcast: boolean` property that can be used to silence the broadcast, for situations where you want to update the cache multiple times without triggering a broadcast each time. <br/>
  [@benjamn](https://github.com/benjamn) in [#6288](https://github.com/apollographql/apollo-client/pull/6288)

- `InMemoryCache` now `console.warn`s in development whenever non-normalized data is dangerously overwritten, with helpful links to documentation about normalization and custom `merge` functions. <br/>
  [@benjamn](https://github.com/benjamn) in [#6372](https://github.com/apollographql/apollo-client/pull/6372)

- The result caching system (introduced in [#3394](https://github.com/apollographql/apollo-client/pull/3394)) now tracks dependencies at the field level, rather than at the level of whole entity objects, allowing the cache to return identical (`===`) results much more often than before. <br/>
  [@benjamn](https://github.com/benjamn) in [#5617](https://github.com/apollographql/apollo-client/pull/5617)

- `InMemoryCache` now has a method called `modify` which can be used to update the value of a specific field within a specific entity object:
  ```ts
  cache.modify({
    id: cache.identify(post),
    fields: {
      comments(comments: Reference[], { readField }) {
        return comments.filter(comment => idToRemove !== readField("id", comment));
      },
    },
  });
  ```
  This API gracefully handles cases where multiple field values are associated with a single field name, and also removes the need for updating the cache by reading a query or fragment, modifying the result, and writing the modified result back into the cache. Behind the scenes, the `cache.evict` method is now implemented in terms of `cache.modify`. <br/>
  [@benjamn](https://github.com/benjamn) in [#5909](https://github.com/apollographql/apollo-client/pull/5909)
  and [#6178](https://github.com/apollographql/apollo-client/pull/6178)

- `InMemoryCache` provides a new API for storing client state that can be updated from anywhere:
  ```ts
  import { makeVar } from "@apollo/client"
  const v = makeVar(123)
  console.log(v()) // 123
  console.log(v(v() + 1)) // 124
  console.log(v()) // 124
  v("asdf") // TS type error
  ```
  These variables are _reactive_ in the sense that updating their values invalidates any previously cached query results that depended on the old values. <br/>
  [@benjamn](https://github.com/benjamn) in
  [#5799](https://github.com/apollographql/apollo-client/pull/5799),
  [#5976](https://github.com/apollographql/apollo-client/pull/5976), and
  [#6512](https://github.com/apollographql/apollo-client/pull/6512)

- Various cache read and write performance optimizations, cutting read and write times by more than 50% in larger benchmarks. <br/>
  [@benjamn](https://github.com/benjamn) in [#5948](https://github.com/apollographql/apollo-client/pull/5948)

- The `cache.readQuery` and `cache.writeQuery` methods now accept an `options.id` string, which eliminates most use cases for `cache.readFragment` and `cache.writeFragment`, and skips the implicit conversion of fragment documents to query documents performed by `cache.{read,write}Fragment`. <br/>
  [@benjamn](https://github.com/benjamn) in [#5930](https://github.com/apollographql/apollo-client/pull/5930)

- Support `cache.identify(entity)` for easily computing entity ID strings. <br/>
  [@benjamn](https://github.com/benjamn) in [#5642](https://github.com/apollographql/apollo-client/pull/5642)

- Support eviction of specific entity fields using `cache.evict(id, fieldName)`. <br/>
  [@benjamn](https://github.com/benjamn) in [#5643](https://github.com/apollographql/apollo-client/pull/5643)

- Make `InMemoryCache#evict` remove data from all `EntityStore` layers. <br/>
  [@benjamn](https://github.com/benjamn) in [#5773](https://github.com/apollographql/apollo-client/pull/5773)

- Stop paying attention to `previousResult` in `InMemoryCache`. <br/>
  [@benjamn](https://github.com/benjamn) in [#5644](https://github.com/apollographql/apollo-client/pull/5644)

- Improve optimistic update performance by limiting cache key diversity. <br/>
  [@benjamn](https://github.com/benjamn) in [#5648](https://github.com/apollographql/apollo-client/pull/5648)

- Custom field `read` functions can read from neighboring fields using the `readField(fieldName)` helper, and may also read fields from other entities by calling `readField(fieldName, objectOrReference)`. <br/>
  [@benjamn](https://github.com/benjamn) in [#5651](https://github.com/apollographql/apollo-client/pull/5651)

- Expose cache `modify` and `identify` to the mutate `update` function.  <br/>
  [@hwillson](https://github.com/hwillson) in [#5956](https://github.com/apollographql/apollo-client/pull/5956)

- Add a default `gc` implementation to `ApolloCache`.  <br/>
  [@justinwaite](https://github.com/justinwaite) in [#5974](https://github.com/apollographql/apollo-client/pull/5974)

### React

- **[BREAKING]** The `QueryOptions`, `MutationOptions`, and `SubscriptionOptions` React Apollo interfaces have been renamed to `QueryDataOptions`, `MutationDataOptions`, and `SubscriptionDataOptions` (to avoid conflicting with similarly named and exported Apollo Client interfaces).

- **[BREAKING]** Results with `loading: true` will no longer redeliver previous data, though they may provide partial data from the cache, when available. <br/>
  [@benjamn](https://github.com/benjamn) in [#6566](https://github.com/apollographql/apollo-client/pull/6566)

- **[BREAKING?]** Remove `fixPolyfills.ts`, except when bundling for React Native. If you have trouble with `Map` or `Set` operations due to frozen key objects in React Native, either update React Native to version 0.59.0 (or 0.61.x, if possible) or investigate why `fixPolyfills.native.js` is not included in your bundle. <br/>
  [@benjamn](https://github.com/benjamn) in [#5962](https://github.com/apollographql/apollo-client/pull/5962)

- The contents of the `@apollo/react-hooks` package have been merged into `@apollo/client`, enabling the following all-in-one `import`:
  ```ts
  import { ApolloClient, ApolloProvider, useQuery } from '@apollo/client';
  ```
  [@hwillson](https://github.com/hwillson) in [#5357](https://github.com/apollographql/apollo-client/pull/5357)

- React SSR features (previously accessed via `@apollo/react-ssr`) can now be accessed from the separate Apollo Client entry point of `@apollo/client/react/ssr`. These features are not included in the default `@apollo/client` bundle.  <br/>
  [@hwillson](https://github.com/hwillson) in [#6499](https://github.com/apollographql/apollo-client/pull/6499)

### General

- **[BREAKING]** Removed `graphql-anywhere` since it's no longer used by Apollo Client.  <br/>
  [@hwillson](https://github.com/hwillson) in [#5159](https://github.com/apollographql/apollo-client/pull/5159)

- **[BREAKING]** Removed `apollo-boost` since Apollo Client 3.0 provides a boost like getting started experience out of the box.  <br/>
  [@hwillson](https://github.com/hwillson) in [#5217](https://github.com/apollographql/apollo-client/pull/5217)

- **[BREAKING]** We are no longer exporting certain (intended to be) internal utilities. If you are depending on some of the lesser known exports from `apollo-cache`, `apollo-cache-inmemory`, or `apollo-utilities`, they may no longer be available from `@apollo/client`. <br/>
  [@hwillson](https://github.com/hwillson) in [#5437](https://github.com/apollographql/apollo-client/pull/5437) and [#5514](https://github.com/apollographql/apollo-client/pull/5514)

  > Utilities that were previously externally available through the `apollo-utilities` package are now only available by importing from `@apollo/client/utilities`. <br/>
    [@hwillson](https://github.com/hwillson) in [#5683](https://github.com/apollographql/apollo-client/pull/5683)

- Make sure all `graphql-tag` public exports are re-exported.  <br/>
  [@hwillson](https://github.com/hwillson) in [#5861](https://github.com/apollographql/apollo-client/pull/5861)

- Fully removed `prettier`. The Apollo Client team has decided to no longer automatically enforce code formatting across the codebase. In most cases existing code styles should be followed as much as possible, but this is not a hard and fast rule.  <br/>
  [@hwillson](https://github.com/hwillson) in [#5227](https://github.com/apollographql/apollo-client/pull/5227)

- Make sure `ApolloContext` plays nicely with IE11 when storing the shared context.  <br/>
  [@ms](https://github.com/ms) in [#5840](https://github.com/apollographql/apollo-client/pull/5840)

- Migrated React Apollo HOC and Components functionality into Apollo Client, making it accessible from `@apollo/client/react/components` and `@apollo/client/react/hoc` entry points.  <br/>
  [@hwillson](https://github.com/hwillson) in [#6558](https://github.com/apollographql/apollo-client/pull/6558)

- Support passing a `context` object through the link execution chain when using subscriptions.  <br/>
  [@sgtpepper43](https://github.com/sgtpepper43) in [#4925](https://github.com/apollographql/apollo-client/pull/4925)

- `MockSubscriptionLink` now supports multiple subscriptions.  <br/>
  [@dfrankland](https://github.com/dfrankland) in [#6081](https://github.com/apollographql/apollo-client/pull/6081)

### Bug Fixes

- `useMutation` adjustments to help avoid an infinite loop / too many renders issue, caused by unintentionally modifying the `useState` based mutation result directly.  <br/>
  [@hwillson](https://github/com/hwillson) in [#5770](https://github.com/apollographql/apollo-client/pull/5770)

- Missing `__typename` fields no longer cause the `InMemoryCache#diff` result to be marked `complete: false`, if those fields were added by `InMemoryCache#transformDocument` (which calls `addTypenameToDocument`). <br/>
  [@benjamn](https://github.com/benjamn) in [#5787](https://github.com/apollographql/apollo-client/pull/5787)

- Fixed an issue that allowed `@client @export` based queries to lead to extra unnecessary network requests being fired.  <br/>
  [@hwillson](https://github.com/hwillson) in [#5946](https://github.com/apollographql/apollo-client/pull/5946)

- Refined `useLazyQuery` types to help prevent runtime errors.  <br/>
  [@benmosher](https://github.com/benmosher) in [#5935](https://github.com/apollographql/apollo-client/pull/5935)

- Make sure `@client @export` variables used in watched queries are updated each time the query receives new data that changes the value of the `@export` variable.  <br/>
  [@hwillson](https://github.com/hwillson) in [#5986](https://github.com/apollographql/apollo-client/pull/5986)

- Ensure `useMutation` passes a defined `errorPolicy` option into its underlying `ApolloClient.mutate()` call.  <br/>
  [@jamesreggio](https://github.com/jamesreggio) in [#5863](https://github.com/apollographql/apollo-client/pull/5863)

- `useQuery`: Prevent new data re-render attempts during an existing render. This helps avoid React 16.13.0's "Cannot update a component from inside the function body of a different component" warning (https://github.com/facebook/react/pull/17099). <br/>
  [@hwillson](https://github.com/hwillson) in [#6107](https://github.com/apollographql/apollo-client/pull/6107)

- Expand `ApolloError` typings to include `ServerError` and `ServerParseError`.  <br/>
  [@dmarkow](https://github.com/dmarkow) in [#6319](https://github.com/apollographql/apollo-client/pull/6319)

- Fast responses received over the link chain will no longer conflict with `skip` settings.  <br/>
  [@hwillson](https://github.com/hwillson) in [#6587](https://github.com/apollographql/apollo-client/pull/6587)

## Apollo Client 2.6.8

### Apollo Client (2.6.8)

- Update the `fetchMore` type signature to accept `context`.  <br/>
  [@koenpunt](https://github.com/koenpunt) in [#5147](https://github.com/apollographql/apollo-client/pull/5147)

- Fix type for `Resolver` and use it in the definition of `Resolvers`. <br />
  [@peoplenarthax](https://github.com/peoplenarthax) in [#4943](https://github.com/apollographql/apollo-client/pull/4943)

- Local state resolver functions now receive a `fragmentMap: FragmentMap`
  object, in addition to the `field: FieldNode` object, via the `info`
  parameter. <br/>
  [@mjlyons](https://github.com/mjlyons) in [#5388](https://github.com/apollographql/apollo-client/pull/5388)

- Documentation updates. <br/>
  [@tomquirk](https://github.com/tomquirk) in [#5645](https://github.com/apollographql/apollo-client/pull/5645) <br/>
  [@Sequoia](https://github.com/Sequoia) in [#5641](https://github.com/apollographql/apollo-client/pull/5641) <br/>
  [@phryneas](https://github.com/phryneas) in [#5628](https://github.com/apollographql/apollo-client/pull/5628) <br/>
  [@AryanJ-NYC](https://github.com/AryanJ-NYC) in [#5560](https://github.com/apollographql/apollo-client/pull/5560)

### GraphQL Anywhere (4.2.6)

- Fix `filter` edge case involving `null`.  <br/>
  [@lifeiscontent](https://github.com/lifeiscontent) in [#5110](https://github.com/apollographql/apollo-client/pull/5110)

### Apollo Boost (0.4.7)

- Replace `GlobalFetch` reference with `WindowOrWorkerGlobalScope`.  <br/>
  [@abdonrd](https://github.com/abdonrd) in [#5373](https://github.com/apollographql/apollo-client/pull/5373)

- Add `assumeImmutableResults` typing to apollo boost `PresetConfig` interface. <br/>
  [@bencoullie](https://github.com/bencoullie) in [#5571](https://github.com/apollographql/apollo-client/pull/5571)

## Apollo Client (2.6.4)

### Apollo Client (2.6.4)

- Modify `ObservableQuery` to allow queries with `notifyOnNetworkStatusChange`
  to be notified when loading after an error occurs. <br />
  [@jasonpaulos](https://github.com/jasonpaulos) in [#4992](https://github.com/apollographql/apollo-client/pull/4992)

- Add `graphql` as a `peerDependency` of `apollo-cache` and
  `graphql-anywhere`.  <br/>
  [@ssalbdivad](https://github.com/ssalbdivad) in [#5081](https://github.com/apollographql/apollo-client/pull/5081)

- Documentation updates.  </br>
  [@raibima](https://github.com/raibima) in [#5132](https://github.com/apollographql/apollo-client/pull/5132)  <br/>
  [@hwillson](https://github.com/hwillson) in [#5141](https://github.com/apollographql/apollo-client/pull/5141)

## Apollo Client (2.6.3)

### Apollo Client (2.6.3)

- A new `ObservableQuery.resetQueryStoreErrors()` method is now available that
  can be used to clear out `ObservableQuery` query store errors.  <br/>
  [@hwillson](https://github.com/hwillson) in [#4941](https://github.com/apollographql/apollo-client/pull/4941)
- Documentation updates.  <br/>
  [@michael-watson](https://github.com/michael-watson) in [#4940](https://github.com/apollographql/apollo-client/pull/4940)  <br/>
  [@hwillson](https://github.com/hwillson) in [#4969](https://github.com/apollographql/apollo-client/pull/4969)


## Apollo Client (2.6.1)

### Apollo Utilities 1.3.2

- Reimplement `isEqual` without pulling in massive `lodash.isequal`. <br/>
  [@benjamn](https://github.com/benjamn) in [#4924](https://github.com/apollographql/apollo-client/pull/4924)

## Apollo Client (2.6.1)

- In all Apollo Client packages, the compilation of `lib/bundle.esm.js` to `lib/bundle.cjs.js` and `lib/bundle.umd.js` now uses Babel instead of Rollup, since Babel correctly compiles some [edge cases](https://github.com/apollographql/apollo-client/issues/4843#issuecomment-495717720) that neither Rollup nor TypeScript compile correctly. <br/>
  [@benjamn](https://github.com/benjamn) in [#4911](https://github.com/apollographql/apollo-client/pull/4911)

### Apollo Cache In-Memory 1.6.1

- Pretend that `__typename` exists on the root Query when matching fragments. <br/>
  [@benjamn](https://github.com/benjamn) in [#4853](https://github.com/apollographql/apollo-client/pull/4853)

### Apollo Utilities 1.3.1

- The `isEqual` function has been reimplemented using the `lodash.isequal` npm package, to better support circular references. Since the `lodash.isequal` package is already used by `react-apollo`, this change is likely to decrease total bundle size. <br/>
  [@capaj](https://github.com/capaj) in [#4915](https://github.com/apollographql/apollo-client/pull/4915)

## Apollo Client (2.6.0)

- In production, `invariant(condition, message)` failures will now include
  a unique error code that can be used to trace the error back to the
  point of failure. <br/>
  [@benjamn](https://github.com/benjamn) in [#4521](https://github.com/apollographql/apollo-client/pull/4521)

### Apollo Client 2.6.0

- If you can be sure your application code does not modify cache result objects (see `freezeResults` note below), you can unlock substantial performance improvements by communicating this assumption via
  ```ts
  new ApolloClient({ assumeImmutableResults: true })
  ```
  which allows the client to avoid taking defensive snapshots of past results using `cloneDeep`, as explained by [@benjamn](https://github.com/benjamn) in [#4543](https://github.com/apollographql/apollo-client/pull/4543).

- Identical overlapping queries are now deduplicated internally by `apollo-client`, rather than using the `apollo-link-dedup` package. <br/>
  [@benjamn](https://github.com/benjamn) in commit [7cd8479f](https://github.com/apollographql/apollo-client/pull/4586/commits/7cd8479f27ce38930f122e4f703c4081a75a63a7)

- The `FetchPolicy` type has been split into two types, so that passing `cache-and-network` to `ApolloClient#query` is now forbidden at the type level, whereas previously it was forbidden by a runtime `invariant` assertion:
  ```ts
  export type FetchPolicy =
    | 'cache-first'
    | 'network-only'
    | 'cache-only'
    | 'no-cache'
    | 'standby';

  export type WatchQueryFetchPolicy =
    | FetchPolicy
    | 'cache-and-network';
  ```
  The exception thrown if you ignore the type error has also been improved to explain the motivation behind this restriction. <br/>
  [Issue #3130 (comment)](https://github.com/apollographql/apollo-client/issues/3130#issuecomment-478409066) and commit [cf069bc7](github.com/apollographql/apollo-client/commit/cf069bc7ee6577092234b0eb0ac32e05d50f5a1c)

- Avoid updating (and later invalidating) cache watches when `fetchPolicy` is `'no-cache'`. <br/>
  [@bradleyayers](https://github.com/bradleyayers) in [PR #4573](https://github.com/apollographql/apollo-client/pull/4573), part of [issue #3452](https://github.com/apollographql/apollo-client/issues/3452)

- Remove temporary `queryId` after `fetchMore` completes. <br/>
  [@doomsower](https://github.com/doomsower) in [#4440](https://github.com/apollographql/apollo-client/pull/4440)

- Call `clearStore` callbacks after clearing store. <br/>
  [@ds8k](https://github.com/ds8k) in [#4695](https://github.com/apollographql/apollo-client/pull/4695)

- Perform all `DocumentNode` transforms once, and cache the results. <br/>
  [@benjamn](https://github.com/benjamn) in [#4601](https://github.com/apollographql/apollo-client/pull/4601)

- Accommodate `@client @export` variable changes in `ObservableQuery`. <br/>
  [@hwillson](https://github.com/hwillson) in [#4604](https://github.com/apollographql/apollo-client/pull/4604)

- Support the `returnPartialData` option for watched queries again. <br/>
  [@benjamn](https://github.com/benjamn) in [#4743](https://github.com/apollographql/apollo-client/pull/4743)

- Preserve `networkStatus` for incomplete `cache-and-network` queries. <br/>
  [@benjamn](https://github.com/benjamn) in [#4765](https://github.com/apollographql/apollo-client/pull/4765)

- Preserve `cache-and-network` `fetchPolicy` when refetching. <br/>
  [@benjamn](https://github.com/benjamn) in [#4840](https://github.com/apollographql/apollo-client/pull/4840)

- Update the React Native docs to remove the request for external example apps that we can link to. We're no longer going to manage a list of external example apps. <br />
  [@hwillson](https://github.com/hwillson) in [#4531](https://github.com/apollographql/apollo-client/pull/4531)

- Polling queries are no longer batched together, so their scheduling should be more predictable. <br/>
  [@benjamn](https://github.com/benjamn) in [#4800](https://github.com/apollographql/apollo-client/pull/4800)

### Apollo Cache In-Memory 1.6.0

- Support `new InMemoryCache({ freezeResults: true })` to help enforce immutability. <br/>
  [@benjamn](https://github.com/benjamn) in [#4514](https://github.com/apollographql/apollo-client/pull/4514)

- Allow `IntrospectionFragmentMatcher` to match fragments against the root `Query`, as `HeuristicFragmentMatcher` does. <br/>
  [@rynobax](https://github.com/rynobax) in [#4620](https://github.com/apollographql/apollo-client/pull/4620)

- Rerential identity (`===`) of arrays in cache results will now be preserved for unchanged data. <br/>
  [@benjamn](https://github.com/benjamn) in commit [f3091d6a](https://github.com/apollographql/apollo-client/pull/4586/commits/f3091d6a7e91be98549baea58903282cc540f460)

- Avoid adding `__typename` field to `@client` selection sets that have been `@export`ed as input variables. <br/>
  [@benjamn](https://github.com/benjamn) in [#4784](https://github.com/apollographql/apollo-client/pull/4784)

### GraphQL Anywhere 4.2.2

- The `graphql` function can now be configured to ignore `@include` and
  `@skip` directives (useful when walking a fragment to generate prop types
  or filter result data).  <br/>
  [@GreenGremlin](https://github.com/GreenGremlin) in [#4373](https://github.com/apollographql/apollo-client/pull/4373)


## Apollo Client 2.5.1

### apollo-client 2.5.1

- Fixes `A tuple type element list cannot be empty` issue.  <br/>
  [@benjamn](https://github.com/benjamn) in [#4502](https://github.com/apollographql/apollo-client/pull/4502)

### graphql-anywhere 4.2.1

- Adds back the missing `graphql-anywhere/lib/async` entry point.  <br/>
  [@benjamn](https://github.com/benjamn) in [#4503](https://github.com/apollographql/apollo-client/pull/4503)


## Apollo Client (2.5.0)

### Apollo Client (2.5.0)

- Introduces new local state management features (client-side schema
  and local resolver / `@client` support) and many overall code improvements,
  to help reduce the Apollo Client bundle size.  <br/>
  [#4361](https://github.com/apollographql/apollo-client/pull/4361)
- Revamped CJS and ESM bundling approach with Rollup.  <br/>
  [@rosskevin](https://github.com/rosskevin) in [#4261](https://github.com/apollographql/apollo-client/pull/4261)
- Fixes an issue where the `QueryManager` was accidentally returning cached
  data for `network-only` queries.  <br/>
  [@danilobuerger](https://github.com/danilobuerger) in [#4352](https://github.com/apollographql/apollo-client/pull/4352)
- Fixed an issue in the repo `.gitattributes` that was causing binary files
  to have their line endings adjusted, and cleaned up corrupted documentation
  images (ref: https://github.com/apollographql/apollo-client/pull/4232).  <br/>
  [@rajington](https://github.com/rajington) in [#4438](https://github.com/apollographql/apollo-client/pull/4438)
- Improve (and shorten) query polling implementation.  <br/>
  [PR #4337](https://github.com/apollographql/apollo-client/pull/4337)


## Apollo Client (2.4.13)

### Apollo Client (2.4.13)

- Resolve "invalidate" -> "invalidated" typo in `QueryManager`.  <br/>
  [@quazzie](https://github.com/quazzie) in [#4041](https://github.com/apollographql/apollo-client/pull/4041)

- Properly type `setQuery` and fix now typed callers.  <br/>
  [@danilobuerger](https://github.com/danilobuerger) in [#4369](https://github.com/apollographql/apollo-client/pull/4369)

- Align with the React Apollo decision that result `data` should be
  `TData | undefined` instead of `TData | {}`.  <br/>
  [@danilobuerger](https://github.com/danilobuerger) in [#4356](https://github.com/apollographql/apollo-client/pull/4356)

- Documentation updates.  <br/>
  [@danilobuerger](https://github.com/danilobuerger) in [#4340](https://github.com/apollographql/apollo-client/pull/4340)  <br />
  [@justyn-clark](https://github.com/justyn-clark) in [#4383](https://github.com/apollographql/apollo-client/pull/4383)  <br />
  [@jtassin](https://github.com/jtassin) in [#4287](https://github.com/apollographql/apollo-client/pull/4287)  <br />
  [@Gongreg](https://github.com/Gongreg) in [#4386](https://github.com/apollographql/apollo-client/pull/4386)  <br />
  [@davecardwell](https://github.com/davecardwell) in [#4399](https://github.com/apollographql/apollo-client/pull/4399)  <br />
  [@michaelknoch](https://github.com/michaelknoch) in [#4384](https://github.com/apollographql/apollo-client/pull/4384)  <br />

## Apollo Client (2.4.12)

### Apollo Client (2.4.12)

- Support `ApolloClient#stop` method for safe client disposal. <br/>
  [PR #4336](https://github.com/apollographql/apollo-client/pull/4336)

## Apollo Client (2.4.11)

- Added explicit dependencies on the
  [`tslib`](https://www.npmjs.com/package/tslib) package to all client
  packages to fix
  [Issue #4332](https://github.com/apollographql/apollo-client/issues/4332).

### Apollo Client (2.4.11)

- Reverted some breaking changes accidentally released in a patch version
  (2.4.10). [PR #4334](https://github.com/apollographql/apollo-client/pull/4334)

## Apollo Client (2.4.10)

### Apollo Client (2.4.10)

- The `apollo-client` package no longer exports a `printAST` function from
  `graphql/language/printer`. If you need this functionality, import it
  directly: `import { print } from "graphql/language/printer"`

- Query polling now uses a simpler scheduling strategy based on a single
  `setTimeout` interval rather than multiple `setInterval` timers. The new
  timer fires at the rate of the fastest polling interval, and queries
  with longer polling intervals fire whenever the time elapsed since they
  last fired exceeds their desired interval. <br/>
  [PR #4243](https://github.com/apollographql/apollo-client/pull/4243)

### Apollo Cache In-Memory (1.4.1)

- The `optimism` npm package has been updated to a version (0.6.9) that
  provides its own TypeScript declarations, which should fix problems like
  [Issue #4327](https://github.com/apollographql/apollo-client/issues/4327). <br/>
  [PR #4331](https://github.com/apollographql/apollo-client/pull/4331)

- Error messages involving GraphQL queries now print the queries using
  `JSON.stringify` instead of the `print` function exported by the
  `graphql` package, to avoid pulling unnecessary printing logic into your
  JavaScript bundle. <br/>
  [PR #4234](https://github.com/apollographql/apollo-client/pull/4234)

- The `QueryKeyMaker` abstraction has been removed, meaning that cache
  results for non-identical queries (or sub-queries) with equivalent
  structure will no longer be cached together. This feature was a nice
  optimization in certain specific use cases, but it was not worth the
  additional complexity or bundle size. <br/>
  [PR #4245](https://github.com/apollographql/apollo-client/pull/4245)

### Apollo Utilities (1.1.1)

- The `flattenSelections` helper function is no longer exported from
  `apollo-utilities`, since `getDirectiveNames` has been reimplemented
  without using `flattenSelections`, and `flattenSelections` has no clear
  purpose now. If you need the old functionality, use a visitor:
  ```ts
  import { visit } from "graphql/language/visitor";

  function flattenSelections(selection: SelectionNode) {
    const selections: SelectionNode[] = [];
    visit(selection, {
      SelectionSet(ss) {
        selections.push(...ss.selections);
      }
    });
    return selections;
  }
  ```

## Apollo Client (2.4.9)

### Apollo Client (2.4.9)

- Apollo Client has been updated to use `graphql` 14.x as a dev dependency.  <br/>
  [@hwillson](https://github.com/hwillson) in [#4233](https://github.com/apollographql/apollo-client/pull/4233)

- The `onClearStore` function can now be used to register callbacks that should
  be triggered when calling `clearStore`.  <br/>
  [@joe-re](https://github.com/joe-re) in [#4082](https://github.com/apollographql/apollo-client/pull/4082)

- Make `isApolloError` available for external use.  <br/>
  [@FredyC](https://github.com/FredyC) in [#4223](https://github.com/apollographql/apollo-client/pull/4223)

- The `QueryManager` now calls `complete` on the observables used by
  Apollo Client's Subscription handling. This gives finite subscriptions a
  chance to handle cleanup.  <br/>
  [@sujeetsr](https://github.com/sujeetsr) in [#4290](https://github.com/apollographql/apollo-client/pull/4290)

- Documentation updates.  <br/>
  [@lifedup](https://github.com/lifedup) in [#3931](https://github.com/apollographql/apollo-client/pull/3931)  <br />
  [@Dem0n3D](https://github.com/Dem0n3D) in [#4008](https://github.com/apollographql/apollo-client/pull/4008)  <br />
  [@anand-sundaram-zocdoc](https://github.com/anand-sundaram-zocdoc) in [#4009](https://github.com/apollographql/apollo-client/pull/4009)  <br />
  [@mattphoto](https://github.com/mattphoto) in [#4026](https://github.com/apollographql/apollo-client/pull/4026)  <br />
  [@birge](https://github.com/birge) in [#4029](https://github.com/apollographql/apollo-client/pull/4029)  <br />
  [@mxstbr](https://github.com/mxstbr) in [#4127](https://github.com/apollographql/apollo-client/pull/4127)  <br/>
  [@Caerbannog](https://github.com/Caerbannog) in [#4140](https://github.com/apollographql/apollo-client/pull/4140)  <br/>
  [@jedwards1211](https://github.com/jedwards1211) in [#4179](https://github.com/apollographql/apollo-client/pull/4179)  <br/>
  [@nutboltu](https://github.com/nutboltu) in [#4182](https://github.com/apollographql/apollo-client/pull/4182)  <br/>
  [@CarloPalinckx](https://github.com/CarloPalinckx) in [#4189](https://github.com/apollographql/apollo-client/pull/4189)  <br/>
  [@joebernard](https://github.com/joebernard) in [#4206](https://github.com/apollographql/apollo-client/pull/4206)  <br/>
  [@evans](https://github.com/evans) in [#4213](https://github.com/apollographql/apollo-client/pull/4213)  <br/>
  [@danilobuerger](https://github.com/danilobuerger) in [#4214](https://github.com/apollographql/apollo-client/pull/4214)  <br/>
  [@stubailo](https://github.com/stubailo) in [#4220](https://github.com/apollographql/apollo-client/pull/4220)  <br/>
  [@haysclark](https://github.com/haysclark) in [#4255](https://github.com/apollographql/apollo-client/pull/4255)  <br/>
  [@shelmire](https://github.com/shelmire) in [#4266](https://github.com/apollographql/apollo-client/pull/4266)  <br/>
  [@peggyrayzis](https://github.com/peggyrayzis) in [#4280](https://github.com/apollographql/apollo-client/pull/4280)  <br/>
  [@caydie-tran](https://github.com/caydie-tran) in [#4300](https://github.com/apollographql/apollo-client/pull/4300)

### Apollo Utilities (1.1.0)

- Transformation utilities have been refactored to work with `graphql` 14.x.
  GraphQL AST's are no longer being directly modified.  <br/>
  [@hwillson](https://github.com/hwillson) in [#4233](https://github.com/apollographql/apollo-client/pull/4233)

### Apollo Cache In-Memory (1.4.0)

- The speed and memory usage of optimistic reads and writes has been
  improved dramatically using a new layering technique that does not
  require copying the non-optimistic contents of the cache.  <br/>
  [PR #4319](https://github.com/apollographql/apollo-client/pull/4319/)

- The `RecordingCache` abstraction has been removed, and thus is no longer
  exported from `apollo-cache-inmemory`.  <br/>
  [PR #4319](https://github.com/apollographql/apollo-client/pull/4319/)

- Export the optimism `wrap` function using ES2015 export syntax, instead of
  CommonJS.  <br/>
  [@ardatan](https://github.com/ardatan) in [#4158](https://github.com/apollographql/apollo-client/pull/4158)

## Apollo Client (2.4.8)

### Apollo Client (2.4.8)

- Documentation and config updates.  <br/>
  [@justinanastos](https://github.com/justinanastos) in [#4187](https://github.com/apollographql/apollo-client/pull/4187)  <br/>
  [@PowerKiKi](https://github.com/PowerKiKi) in [#3693](https://github.com/apollographql/apollo-client/pull/3693)  <br/>
  [@nandito](https://github.com/nandito) in [#3865](https://github.com/apollographql/apollo-client/pull/3865)

- Schema/AST tranformation utilities have been updated to work properly with
  `@client` directives.  <br/>
  [@justinmakaila](https://github.com/justinmakaila) in [#3482](https://github.com/apollographql/apollo-client/pull/3482)

### Apollo Cache In-Memory (1.3.12)

- Avoid using `DepTrackingCache` for optimistic reads.
  [PR #4521](https://github.com/apollographql/apollo-client/pull/4251)

- When creating an `InMemoryCache` object, it's now possible to disable the
  result caching behavior introduced in [#3394](https://github.com/apollographql/apollo-client/pull/3394),
  either for diagnostic purposes or because the benefit of caching repeated
  reads is not worth the extra memory usage in your application:
  ```ts
  new InMemoryCache({
    resultCaching: false
  })
  ```
  Part of [PR #4521](https://github.com/apollographql/apollo-client/pull/4251).

## Apollo Client (2.4.7)

### Apollo Client (2.4.7)

- The `ApolloClient` constructor has been updated to accept `name` and
  `version` params, that can be used to support Apollo Server [Client Awareness](https://www.apollographql.com/docs/apollo-server/v2/features/metrics.html#Client-Awareness)
  functionality. These client awareness properties are passed into the
  defined Apollo Link chain, and are then ultimately sent out as custom
  headers with outgoing requests.  <br/>
  [@hwillson](https://github.com/hwillson) in [#4154](https://github.com/apollographql/apollo-client/pull/4154)

### Apollo Boost (0.1.22)

- No changes.

### Apollo Cache (1.1.21)

- No changes.

### Apollo Cache In-Memory (1.3.11)

- No changes.

### Apollo Utilities (1.0.26)

- No changes.

### Graphql Anywhere (4.1.23)

- No changes.


## Apollo Client (2.4.6)

### Apollo Cache In-Memory (1.3.10)

- Added some `return`s to prevent errors with `noImplicitReturns`
  TypeScript rule.
  [PR #4137](https://github.com/apollographql/apollo-client/pull/4137)

- Exclude the `src/` directory when publishing `apollo-cache-inmemory`.
  [Issue #4083](https://github.com/apollographql/apollo-client/issues/4083)

## Apollo Client (2.4.5)

- Optimistic tests cleanup.
  [PR #3834](https://github.com/apollographql/apollo-client/pull/3834) by
  [@joshribakoff](https://github.com/joshribakoff)

- Documentation updates.
  [PR #3840](https://github.com/apollographql/apollo-client/pull/3840) by
  [@chentsulin](https://github.com/chentsulin) and
  [PR #3844](https://github.com/apollographql/apollo-client/pull/3844) by
  [@lorensr](https://github.com/lorensr)

- Implement `ObservableQuery#isDifferentFromLastResult` to fix
  [Issue #4054](https://github.com/apollographql/apollo-client/issues/4054) and
  [Issue #4031](https://github.com/apollographql/apollo-client/issues/4031).
  [PR #4069](https://github.com/apollographql/apollo-client/pull/4069)

### Apollo Cache (1.1.20)

- Add `readQuery` test to make sure options aren't mutated.
  [@CarloPalinckx](https://github.com/CarloPalinckx) in
  [#3838](https://github.com/apollographql/apollo-client/pull/3838)

### Apollo Cache In-Memory (1.3.9)

- Avoid modifying source objects when merging cache results.
  [Issue #4081](https://github.com/apollographql/apollo-client/issues/4081)
  [PR #4089](https://github.com/apollographql/apollo-client/pull/4089)

### Apollo Utilities (1.0.25)

- Fix `apollo-utilities` `isEqual` bug due to missing `hasOwnProperty`
  check. [PR #4072](https://github.com/apollographql/apollo-client/pull/4072)
  by [@samkline](https://github.com/samkline)

## Apollo Client (2.4.4)

### Apollo Utilities (1.0.24)

- Discard property accessor functions in `cloneDeep` helper, to fix
  [issue #4034](https://github.com/apollographql/apollo-client/issues/4034).

- Unconditionally remove `cloneDeep` property accessors.
  [PR #4039](https://github.com/apollographql/apollo-client/pull/4039)

- Avoid copying non-enumerable and/or `Symbol` keys in `cloneDeep`.
  [PR #4052](https://github.com/apollographql/apollo-client/pull/4052)

### Apollo Cache In-Memory (1.3.7)

- Throw when querying non-scalar objects without a selection set.
  [Issue #4025](https://github.com/apollographql/apollo-client/issues/4025)
  [PR #4038](https://github.com/apollographql/apollo-client/pull/4038)

- Work around spec non-compliance of `Map#set` and `Set#add` in IE11.
  [Issue #4024](https://github.com/apollographql/apollo-client/issues/4024)
  [PR #4012](https://github.com/apollographql/apollo-client/pull/4012)

## Apollo Client (2.4.3)

- Add additional checks to make sure we don't try to set the network status
  of queries in the store, when the store doesn't exist.  <br/>
  [@i6mi6](https://github.com/i6mi6) in [#3914](https://github.com/apollographql/apollo-client/pull/3914)
- Documentation updates.  <br/>
  [@shanonvl](https://github.com/shanonvl) in [#3925](https://github.com/apollographql/apollo-client/pull/3925)  <br/>
  [@ojh102](https://github.com/ojh102) in [#3920](https://github.com/apollographql/apollo-client/pull/3920)  <br/>
  [@Bkucera](https://github.com/Bkucera) in [#3919](https://github.com/apollographql/apollo-client/pull/3919)  <br/>
  [@j4chou](https://github.com/j4chou) in [#3915](https://github.com/apollographql/apollo-client/pull/3915)  <br/>
  [@billfienberg](https://github.com/billfienberg) in [#3886](https://github.com/apollographql/apollo-client/pull/3886)  <br/>
  [@TLadd](https://github.com/TLadd) in [#3884](https://github.com/apollographql/apollo-client/pull/3884)

- The `ObservableQuery` class now makes a deep clone of `lastResult` when
  first received, so that the `isDifferentResult` logic will not be
  confused if the result object is modified later.
  [Issue #3992](https://github.com/apollographql/apollo-client/issues/3992)
  [PR #4032](https://github.com/apollographql/apollo-client/pull/4032/commits/e66027c5341dc7aaf71ee7ffcba1305b9a553525)

### Apollo Cache In-Memory (1.3.6)

- Optimize repeated `apollo-cache-inmemory` reads by caching partial query
  results, for substantial performance improvements. As a consequence, watched
  queries will not be rebroadcast unless the data have changed.
  [PR #3394](https://github.com/apollographql/apollo-client/pull/3394)

- Include root ID and fragment matcher function in cache keys computed by
  `StoreReader#executeStoreQuery` and `executeSelectionSet`, and work
  around bugs in the React Native `Map` and `Set` polyfills.
  [PR #3964](https://github.com/apollographql/apollo-client/pull/3964)
  [React Native PR #21492 (pending)](https://github.com/facebook/react-native/pull/21492)

- The `apollo-cache-inmemory` package now allows `graphql@^14.0.0` as a
  peer dependency.
  [Issue #3978](https://github.com/apollographql/apollo-client/issues/3978)

- The `apollo-cache-inmemory` package now correctly broadcasts changes
  even when the new data is `===` to the old data, since the contents of
  the data object may have changed.
  [Issue #3992](https://github.com/apollographql/apollo-client/issues/3992)
  [PR #4032](https://github.com/apollographql/apollo-client/pull/4032/commits/d6a673fbc1444e115e90cc9e4c7fa3fc67bb7e56)

### Apollo GraphQL Anywhere (4.1.20)

- Make `graphql-anywhere` `filter` function generic (typescript).  <br/>
  [@minznerjosh](https://github.com/minznerjosh) in [#3929](https://github.com/apollographql/apollo-client/pull/3929)

### Apollo Utilities (1.0.22)

- The `fclone` package has been replaced with a custom `cloneDeep`
  implementation that is tolerant of cycles, symbol properties, and
  non-enumerable properties.
  [PR #4032](https://github.com/apollographql/apollo-client/pull/4032/commits/78e2ad89f950da2829f49c7876f968adb2bc1302)

### Apollo Boost (0.1.17)

- Remove duplicate InMemoryCache export for Babel 6 compatibility.
  [Issue #3910](https://github.com/apollographql/apollo-client/issues/3910)
  [PR #3932](https://github.com/apollographql/apollo-client/pull/3932)

### Apollo Cache (1.1.18)

- No changes.

## Apollo Client (2.4.2)

### Apollo Client (2.4.2)

- Apollo Client no longer deep freezes query results.
  [@hwillson](https://github.com/hwillson) in [#3883](https://github.com/apollographql/apollo-client/pull/3883)
- A new `clearStore` method has been added, that will remove all data from
  the store. Unlike `resetStore`, it will not refetch active queries after
  removing store data.
  [@hwillson](https://github.com/hwillson) in [#3885](https://github.com/apollographql/apollo-client/pull/3885)

### Apollo Utilities (1.0.21)

- Replace the custom `cloneDeep` implementation with
  [`fclone`](https://www.npmjs.com/package/fclone), to avoid crashing when
  encountering circular references.  <br/>
  [@hwillson](https://github.com/hwillson) in [#3881](https://github.com/apollographql/apollo-client/pull/3881)

### Apollo Boost (0.1.16)

- No changes.

### Apollo Cache (1.1.17)

- No changes.

### Apollo Cache In-Memory (1.2.10)

- No changes.

### Apollo GraphQL Anywhere (4.1.19)

- No changes.


## 2.4.1 (August 26, 2018)

### Apollo Client (2.4.1)

- `mutate`'s `refetchQueries` option now allows queries to include a custom
  `context` option. This `context` will be used when refetching the query.
  For example:

  ```js
  context = {
    headers: {
      token: 'some auth token',
    },
  };
  client.mutate({
    mutation: UPDATE_CUSTOMER_MUTATION,
    variables: {
      userId: user.id,
      firstName,
      ...
    },
    refetchQueries: [{
      query: CUSTOMER_MESSAGES_QUERY,
      variables: { userId: user.id },
      context,
    }],
    context,
  });
  ```

  The `CUSTOMER_MESSAGES_QUERY` above will be refetched using `context`.
  Normally queries are refetched using the original context they were first
  started with, but this provides a way to override the context, if needed.  <br/>
  [@hwillson](https://github.com/hwillson) in [#3852](https://github.com/apollographql/apollo-client/pull/3852)

- Documentation updates.  <br/>
  [@hwillson](https://github.com/hwillson) in [#3841](https://github.com/apollographql/apollo-client/pull/3841)

### Apollo Boost (0.1.15)

- Various internal infrastructure changes related to building, bundling,
  testing, etc.
  [@hwillson](https://github.com/hwillson) in [#3817](https://github.com/apollographql/apollo-client/pull/3817)

### Apollo Cache (1.1.16)

- Various internal infrastructure changes related to building, bundling,
  testing, etc.
  [@hwillson](https://github.com/hwillson) in [#3817](https://github.com/apollographql/apollo-client/pull/3817)

### Apollo Cache In-Memory (1.2.9)

- Various internal infrastructure changes related to building, bundling,
  testing, etc.
  [@hwillson](https://github.com/hwillson) in [#3817](https://github.com/apollographql/apollo-client/pull/3817)

### Apollo Utilities (1.0.20)

- Various internal infrastructure changes related to building, bundling,
  testing, etc.
  [@hwillson](https://github.com/hwillson) in [#3817](https://github.com/apollographql/apollo-client/pull/3817)

### Apollo GraphQL Anywhere (4.1.18)

- Various internal infrastructure changes related to building, bundling,
  testing, etc.
  [@hwillson](https://github.com/hwillson) in [#3817](https://github.com/apollographql/apollo-client/pull/3817)


## 2.4.0 (August 17, 2018)

### Apollo Client (2.4.0)

- Add proper error handling for subscriptions. If you have defined an `error`
  handler on your subscription observer, it will now be called when an error
  comes back in a result, and the `next` handler will be skipped (similar to
  how we're handling errors with mutations). Previously, the error was
  just passed in the result to the `next` handler. If you don't have an
  `error` handler defined, the previous functionality is maintained, meaning
  the error is passed in the result, giving the next handler a chance to deal
  with it. This should help address backwards compatibility (and is the reason
  for the minor version bumo in this release).  <br/>
  [@clayne11](https://github.com/clayne11) in [#3800](https://github.com/apollographql/apollo-client/pull/3800)
- Allow an `optimistic` param to be passed into `ApolloClient.readQuery` and
  `ApolloClient.readFragment`, that when set to `true`, will allow
  optimistic results to be returned. Is `false` by default.  <br/>
  [@jay1337](https://github.com/jay1337) in [#2429](https://github.com/apollographql/apollo-client/pull/2429)
- Optimistic tests cleanup.  <br/>
  [@joshribakoff](https://github.com/joshribakoff) in [#3713](https://github.com/apollographql/apollo-client/pull/3713)
- Make sure each package has its own `.npmignore`, so they're taken into
  consideration when publishing via lerna.  <br/>
  [@hwillson](https://github.com/hwillson) in [#3828](https://github.com/apollographql/apollo-client/pull/3828)
- Documentation updates.  <br/>
  [@toolness](https://github.com/toolness) in [#3804](https://github.com/apollographql/apollo-client/pull/3804)  <br/>
  [@pungggi](https://github.com/pungggi) in [#3798](https://github.com/apollographql/apollo-client/pull/3798)  <br/>
  [@lorensr](https://github.com/lorensr) in [#3748](https://github.com/apollographql/apollo-client/pull/3748)  <br/>
  [@joshribakoff](https://github.com/joshribakoff) in [#3730](https://github.com/apollographql/apollo-client/pull/3730)  <br/>
  [@yalamber](https://github.com/yalamber) in [#3819](https://github.com/apollographql/apollo-client/pull/3819)  <br/>
  [@pschreibs85](https://github.com/pschreibs85) in [#3812](https://github.com/apollographql/apollo-client/pull/3812)  <br/>
  [@msreekm](https://github.com/msreekm) in [#3808](https://github.com/apollographql/apollo-client/pull/3808)  <br/>
  [@kamaltmo](https://github.com/kamaltmo) in [#3806](https://github.com/apollographql/apollo-client/pull/3806)  <br/>
  [@lorensr](https://github.com/lorensr) in [#3739](https://github.com/apollographql/apollo-client/pull/3739)  <br/>
  [@brainkim](https://github.com/brainkim) in [#3680](https://github.com/apollographql/apollo-client/pull/3680)

### Apollo Cache In-Memory (1.2.8)

- Fix typo in `console.warn` regarding fragment matching error message.  <br/>
  [@combizs](https://github.com/combizs) in [#3701](https://github.com/apollographql/apollo-client/pull/3701)

### Apollo Boost (0.1.14)

- No changes.

### Apollo Cache (1.1.15)

- No changes.

### Apollo Utilities (1.0.19)

- No changes.

### Apollo GraphQL Anywhere (4.1.17)

- No changes.


## 2.3.8 (August 9, 2018)

### Apollo Client (2.3.8)

- Adjusted the `graphql` peer dependency to cover explicit minor ranges.
  Since the ^ operator only covers any minor version if the major version
  is not 0 (since a major version of 0 is technically considered development by
  semver 2), the current ^0.11.0 || ^14.0.0 graphql range doesn't cover
  0.12.* or 0.13.*. This fixes the `apollo-client@X has incorrect peer
  dependency "graphql@^0.11.0 || ^14.0.0"` errors that people might have
  seen using `graphql` 0.12.x or 0.13.x.  <br/>
  [@hwillson](https://github.com/hwillson) in [#3746](https://github.com/apollographql/apollo-client/pull/3746)
- Document `setVariables` internal API status.  <br/>
  [@PowerKiKi](https://github.com/PowerKiKi) in [#3692](https://github.com/apollographql/apollo-client/pull/3692)
- Corrected `ApolloClient.queryManager` typing as it may be `undefined`.  <br/>
  [@danilobuerger](https://github.com/danilobuerger) in [#3661](https://github.com/apollographql/apollo-client/pull/3661)
- Make sure using a `no-cache` fetch policy with subscriptions prevents data
  from being cached.  <br/>
  [@hwillson](https://github.com/hwillson) in [#3773](https://github.com/apollographql/apollo-client/pull/3773)
- Fixed an issue that sometimes caused empty query results, when using the
  `no-cache` fetch policy.  <br/>
  [@hwillson](https://github.com/hwillson) in [#3777](https://github.com/apollographql/apollo-client/pull/3777)
- Documentation updates.  <br/>
  [@hwillson](https://github.com/hwillson) in [#3750](https://github.com/apollographql/apollo-client/pull/3750)  <br/>
  [@hwillson](https://github.com/hwillson) in [#3754](https://github.com/apollographql/apollo-client/pull/3754)  <br/>
  [@TheMightyPenguin](https://github.com/TheMightyPenguin) in [#3725](https://github.com/apollographql/apollo-client/pull/3725)  <br/>
  [@bennypowers](https://github.com/bennypowers) in [#3668](https://github.com/apollographql/apollo-client/pull/3668)  <br/>
  [@hwillson](https://github.com/hwillson) in [#3762](https://github.com/apollographql/apollo-client/pull/3762)  <br/>
  [@chentsulin](https://github.com/chentsulin) in [#3688](https://github.com/apollographql/apollo-client/pull/3688)  <br/>
  [@chentsulin](https://github.com/chentsulin) in [#3687](https://github.com/apollographql/apollo-client/pull/3687)  <br/>
  [@ardouglass](https://github.com/ardouglass) in [#3645](https://github.com/apollographql/apollo-client/pull/3645)  <br/>
  [@hwillson](https://github.com/hwillson) in [#3764](https://github.com/apollographql/apollo-client/pull/3764)  <br/>
  [@hwillson](https://github.com/hwillson) in [#3767](https://github.com/apollographql/apollo-client/pull/3767)  <br/>
  [@hwillson](https://github.com/hwillson) in [#3774](https://github.com/apollographql/apollo-client/pull/3774)  <br/>
  [@hwillson](https://github.com/hwillson) in [#3779](https://github.com/apollographql/apollo-client/pull/3779)

### Apollo Boost (0.1.13)

- No changes.

### Apollo Cache In-Memory (1.2.7)

- No changes.

### Apollo Cache (1.1.14)

- No changes.

### Apollo Utilities (1.0.18)

- No changes.

### Apollo GraphQL Anywhere (4.1.16)

- No changes.


## 2.3.7 (July 24, 2018)

### Apollo Client (2.3.7)

- Release 2.3.6 broke Typescript compilation. `QueryManager`'s
  `getQueryWithPreviousResult` method included an invalid `variables` return
  type in the auto-generated `core/QueryManager.d.ts` declaration file. The
  type definition had a locally referenced path, that appears to have been
  caused by the typescript compiler getting confused at compile/publish time.
  `getQueryWithPreviousResult` return types are now excplicity identified,
  which helps Typescript avoid the local type reference. For more details,
  see https://github.com/apollographql/apollo-client/issues/3729.  <br/>
  [@hwillson](https://github.com/hwillson) in [#3731](https://github.com/apollographql/apollo-client/pull/3731)

### Apollo Boost (0.1.12)

- No changes.


## 2.3.6 (July 24, 2018)

### Apollo Client (2.3.6)

- Documentation updates. <br/>
  [@ananth99](https://github.com/ananth99) in [#3599](https://github.com/apollographql/apollo-client/pull/3599) <br/>
  [@hwillson](https://github.com/hwillson) in [#3635](https://github.com/apollographql/apollo-client/pull/3635) <br/>
  [@JakeDawkins](https://github.com/JakeDawkins) in [#3642](https://github.com/apollographql/apollo-client/pull/3642) <br/>
  [@hwillson](https://github.com/hwillson) in [#3644](https://github.com/apollographql/apollo-client/pull/3644) <br/>
  [@gbau](https://github.com/gbau) in [#3644](https://github.com/apollographql/apollo-client/pull/3600) <br/>
  [@chentsulin](https://github.com/chentsulin) in [#3608](https://github.com/apollographql/apollo-client/pull/3608) <br/>
  [@MikaelCarpenter](https://github.com/MikaelCarpenter) in [#3609](https://github.com/apollographql/apollo-client/pull/3609) <br/>
  [@Gamezpedia](https://github.com/Gamezpedia) in [#3612](https://github.com/apollographql/apollo-client/pull/3612) <br/>
  [@jinxac](https://github.com/jinxac) in [#3647](https://github.com/apollographql/apollo-client/pull/3647) <br/>
  [@abernix](https://github.com/abernix) in [#3705](https://github.com/apollographql/apollo-client/pull/3705) <br/>
  [@dandv](https://github.com/dandv) in [#3703](https://github.com/apollographql/apollo-client/pull/3703) <br/>
  [@hwillson](https://github.com/hwillson) in [#3580](https://github.com/apollographql/apollo-client/pull/3580) <br/>
- Updated `graphql` `peerDependencies` to handle 14.x versions. <br/>
  [@ivank](https://github.com/ivank) in [#3598](https://github.com/apollographql/apollo-client/pull/3598)
- Add optional generic type params for variables on low level methods. <br/>
  [@mvestergaard](https://github.com/mvestergaard) in [#3588](https://github.com/apollographql/apollo-client/pull/3588)
- Add a new `awaitRefetchQueries` config option to the Apollo Client
  `mutate` function, that when set to `true` will wait for all
  `refetchQueries` to be fully refetched, before resolving the mutation
  call. `awaitRefetchQueries` is `false` by default. <br/>
  [@jzimmek](https://github.com/jzimmek) in [#3169](https://github.com/apollographql/apollo-client/pull/3169)

### Apollo Boost (0.1.11)

- Allow `fetch` to be given as a configuration option to `ApolloBoost`. <br/>
  [@mbaranovski](https://github.com/mbaranovski) in [#3590](https://github.com/apollographql/apollo-client/pull/3590)
- The `apollo-boost` `ApolloClient` constructor now warns about unsupported
  options. <br/>
  [@quentin-](https://github.com/quentin-) in [#3551](https://github.com/apollographql/apollo-client/pull/3551)

### Apollo Cache (1.1.13)

- No changes.

### Apollo Cache In-Memory (1.2.6)

- Add `__typename` and `id` properties to `dataIdFromObject` parameter
  (typescript) <br/>
  [@jfurler](https://github.com/jfurler) in [#3641](https://github.com/apollographql/apollo-client/pull/3641)
- Fixed an issue caused by `dataIdFromObject` considering returned 0 values to
  be falsy, instead of being a valid ID, which lead to the store not being
  updated properly in some cases. <br/>
  [@hwillson](https://github.com/hwillson) in [#3711](https://github.com/apollographql/apollo-client/pull/3711)

### Apollo Utilities (1.0.17)

- No changes.

### Apollo GraphQL Anywhere (4.1.15)

- Add support for arrays to `graphql-anywhere`'s filter utility. <br/>
  [@jsweet314](https://github.com/jsweet314) in [#3591](https://github.com/apollographql/apollo-client/pull/3591)
- Fix `Cannot convert object to primitive value` error that was showing up
  when attempting to report a missing property on an object. <br/>
  [@benjie](https://github.com/benjie) in [#3618](https://github.com/apollographql/apollo-client/pull/3618)


## 2.3.5 (June 19, 2018)

### Apollo Client (2.3.5)

- Internal code formatting updates.
  - [@chentsulin](https://github.com/chentsulin) in [#3574](https://github.com/apollographql/apollo-client/pull/3574)
- Documentation updates.
  - [@andtos90](https://github.com/andtos90) in [#3596](https://github.com/apollographql/apollo-client/pull/3596)
  - [@serranoarevalo](https://github.com/serranoarevalo) in [#3554](https://github.com/apollographql/apollo-client/pull/3554)
  - [@cooperka](https://github.com/cooperka) in [#3594](https://github.com/apollographql/apollo-client/pull/3594)
  - [@pravdomil](https://github.com/pravdomil) in [#3587](https://github.com/apollographql/apollo-client/pull/3587)
  - [@excitement-engineer](https://github.com/excitement-engineer) in [#3309](https://github.com/apollographql/apollo-client/pull/3309)

### Apollo Boost (0.1.10)

- No changes.

### Apollo Cache (1.1.12)

- No changes.

### Apollo Cache In-Memory (1.2.5)

- No changes.

### Apollo Utilities (1.0.16)

- Removed unnecessary whitespace from error message.
  - [@mbaranovski](https://github.com/mbaranovski) in [#3593](https://github.com/apollographql/apollo-client/pull/3593)

### Apollo GraphQL Anywhere (4.1.14)

- No changes.


## 2.3.4 (June 13, 2018)

### Apollo Client (2.3.4)

- Export the `QueryOptions` interface, to make sure it can be used by other
  projects (like `apollo-angular`).
- Fixed an issue caused by typescript changes to the constructor
  `defaultOptions` param, that prevented `query` defaults from passing type
  checks.
  ([@hwillson](https://github.com/hwillson) in [#3585](https://github.com/apollographql/apollo-client/pull/3585))

### Apollo Boost (0.1.9)

- No changes

### Apollo Cache (1.1.11)

- No changes

### Apollo Cache In-Memory (1.2.4)

- No changes

### Apollo Utilities (1.0.15)

- No changes

### Apollo GraphQL Anywhere (4.1.13)

- No changes


## 2.3.3 (June 13, 2018)

### Apollo Client (2.3.3)

- Typescript improvements. Made observable query parameterized on data and
  variables: `ObservableQuery<TData, TVariables>`
  ([@excitement-engineer](https://github.com/excitement-engineer) in [#3140](https://github.com/apollographql/apollo-client/pull/3140))
- Added optional generics to cache manipulation methods (typescript).
  ([@mvestergaard](https://github.com/mvestergaard) in [#3541](https://github.com/apollographql/apollo-client/pull/3541))
- Typescript improvements. Created a new `QueryOptions` interface that
  is now used by `ApolloClient.query` options, instead of the previous
  `WatchQueryOptions` interface. This helps reduce confusion (especially
  in the docs) that made it look like `ApolloClient.query` accepted
  `ApolloClient.watchQuery` only options, like `pollingInterval`.
  ([@hwillson](https://github.com/hwillson) in [#3569](https://github.com/apollographql/apollo-client/pull/3569))

### Apollo Boost (0.1.8)

- Allow `cache` to be given as a configuration option to `ApolloBoost`.
  ([@dandean](https://github.com/dandean) in [#3561](https://github.com/apollographql/apollo-client/pull/3561))
- Allow `headers` and `credentials` to be passed in as configuration
  parameters to the `apollo-boost` `ApolloClient` constructor.
  ([@rzane](https://github.com/rzane) in [#3098](https://github.com/apollographql/apollo-client/pull/3098))

### Apollo Cache (1.1.10)

- Added optional generics to cache manipulation methods (typescript).
  ([@mvestergaard](https://github.com/mvestergaard) in [#3541](https://github.com/apollographql/apollo-client/pull/3541))

### Apollo Cache In-Memory (1.2.3)

- Added optional generics to cache manipulation methods (typescript).
  ([@mvestergaard](https://github.com/mvestergaard) in [#3541](https://github.com/apollographql/apollo-client/pull/3541))
- Restore non-enumerability of `resultFields[ID_KEY]`.
  ([@benjamn](https://github.com/benjamn) in [#3544](https://github.com/apollographql/apollo-client/pull/3544))
- Cache query documents transformed by InMemoryCache.
  ([@benjamn](https://github.com/benjamn) in [#3553](https://github.com/apollographql/apollo-client/pull/3553))

### Apollo Utilities (1.0.14)

- Store key names generated by `getStoreKeyName` now leverage a more
  deterministic approach to handling JSON based strings. This prevents store
  key names from differing when using `args` like
  `{ prop1: 'value1', prop2: 'value2' }` and
  `{ prop2: 'value2', prop1: 'value1' }`.
  ([@gdi2290](https://github.com/gdi2290) in [#2869](https://github.com/apollographql/apollo-client/pull/2869))
- Avoid needless `hasOwnProperty` check in `deepFreeze`.
  ([@benjamn](https://github.com/benjamn) in [#3545](https://github.com/apollographql/apollo-client/pull/3545))

### Apollo GraphQL Anywhere (4.1.12)

- No new changes.


## 2.3.2 (May 29, 2018)

### Apollo Client (2.3.2)

- Fix SSR and `cache-and-network` fetch policy
  ([@dastoori](https://github.com/dastoori) in [#3372](https://github.com/apollographql/apollo-client/pull/3372))
- Fixed an issue where the `updateQuery` method passed to
  `ObservableQuery.fetchMore` was receiving the original query variables,
  instead of the new variables that it used to fetch more data.
  ([@abhiaiyer91](https://github.com/abhiaiyer91) in [#3500](https://github.com/apollographql/apollo-client/pull/3500))
- Fixed an issue involving `Object.setPrototypeOf()` not working on JSC
  (Android), by instead setting the `prototype` of `this` manually.
  ([@seklyza](https://github.com/seklyza) in [#3306](https://github.com/apollographql/apollo-client/pull/3306))
- Added safeguards to make sure `QueryStore.initQuery` and
  `QueryStore.markQueryResult` don't try to set the network status of a
  `fetchMoreForQueryId` query, if it does not exist in the store. This was
  happening when a query component was unmounted while a `fetchMore` was still
  in flight.
  ([@conrad-vanl](https://github.com/conrad-vanl) in [#3367](https://github.com/apollographql/apollo-client/pull/3367), [@doomsower](https://github.com/doomsower) in [#3469](https://github.com/apollographql/apollo-client/pull/3469))

### Apollo Boost (0.1.7)

- Various internal code cleanup, tooling and dependency changes.

### Apollo Cache (1.1.9)

- Various internal code cleanup, tooling and dependency changes.

### Apollo Cache In-Memory (1.2.2)

- Fixed an issue that caused fragment only queries to sometimes fail.
  ([@abhiaiyer91](https://github.com/abhiaiyer91) in [#3507](https://github.com/apollographql/apollo-client/pull/3507))
- Fixed cache invalidation for inlined mixed types in union fields within
  arrays.
  ([@dferber90](https://github.com/dferber90) in [#3422](https://github.com/apollographql/apollo-client/pull/3422))

### Apollo Utilities (1.0.13)

- Make `maybeDeepFreeze` a little more defensive, by always using
  `Object.prototype.hasOwnProperty` (to avoid cases where the object being
  frozen doesn't have its own `hasOwnProperty`).
  ([@jorisroling](https://github.com/jorisroling) in [#3418](https://github.com/apollographql/apollo-client/pull/3418))
- Remove certain small internal caches to prevent memory leaks when using SSR.
  ([@brunorzn](https://github.com/brunorzn) in [#3444](https://github.com/apollographql/apollo-client/pull/3444))

### Apollo GraphQL Anywhere (4.1.11)

- Source files are now excluded when publishing to npm.
  ([@hwillson](https://github.com/hwillson) in [#3454](https://github.com/apollographql/apollo-client/pull/3454))<|MERGE_RESOLUTION|>--- conflicted
+++ resolved
@@ -1,13 +1,9 @@
-<<<<<<< HEAD
 ## Apollo Client 3.7.0 (in development)
 
 - Replace `concast.cleanup` method with simpler `concast.beforeNext` API, which promises to call the given callback function just before the next result/error is delivered. In addition, `concast.removeObserver` no longer takes a `quietly?: boolean` parameter, since that parameter was partly responsible for cleanup callbacks sometimes not getting called. <br/>
   [@benjamn](https://github.com/benjamn) in [#9718](https://github.com/apollographql/apollo-client/pull/9718)
 
-## Apollo Client 3.6.4 (unreleased)
-=======
 ## Apollo Client 3.6.4 (2022-05-16)
->>>>>>> 8526708a
 
 ### Bug Fixes
 
