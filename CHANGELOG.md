--- conflicted
+++ resolved
@@ -3,11 +3,8 @@
 Expect active development and potentially significant breaking changes in the `0.x` track. We'll try to be diligent about releasing a `1.0` version in a timely fashion (ideally within 3 to 6 months), to signal the start of a more stable API.
 
 ### vNEXT
-<<<<<<< HEAD
 - expose partial in ObservableQuery#currentResult [PR #1097](https://github.com/apollostack/apollo-client/pull/1097)
-=======
 - *Breaking:* Remove undocumented `resultBehaviors` feature. [PR #1173](https://github.com/apollostack/apollo-client/pull/1173)
->>>>>>> 8fb44ef7
 - Fix bug where there could be store inconsistencies for two dependent optimistic updates [PR #1144](https://github.com/apollostack/apollo-client/pull/1144)
 - Allow optional mutation arguments. [PR #1174](https://github.com/apollostack/apollo-client/pull/1174)
 - Fix typings error with `strictNullChecks` [PR #1188](https://github.com/apollostack/apollo-client/pull/1188)
