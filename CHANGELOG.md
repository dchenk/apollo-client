--- conflicted
+++ resolved
@@ -1,4 +1,3 @@
-<<<<<<< HEAD
 ## Apollo Client 3.6.0 (not yet released)
 
 ### Improvements
@@ -13,7 +12,7 @@
 
 - Tentatively reimplement `useQuery` and `useLazyQuery` to use the [proposed `useSyncExternalStore` API](https://github.com/reactwg/react-18/discussions/86) from React 18. <br/>
   [@brainkim](https://github.com/brainkim) in [#8785](https://github.com/apollographql/apollo-client/pull/8785)
-=======
+
 ## Apollo Client 3.5.9 (2022-02-15)
 
 ### Improvements
@@ -34,7 +33,6 @@
 
 - Prevent `Promise`s returned by `useLazyQuery` execute functions from causing unhandled `Promise` rejection errors if uncaught. <br/>
   [@brainkim](https://github.com/brainkim) in [#9380](https://github.com/apollographql/apollo-client/pull/9380)
->>>>>>> 580f9baa
 
 ## Apollo Client 3.5.8 (2022-01-24)
 
