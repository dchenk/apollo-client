# @apollo/client

<<<<<<< HEAD
## 3.12.0-alpha.0

### Minor Changes

- [#12042](https://github.com/apollographql/apollo-client/pull/12042) [`1c0ecbf`](https://github.com/apollographql/apollo-client/commit/1c0ecbf3c0454056853dd3dcb493dfd5fa1a96b1) Thanks [@jerelmiller](https://github.com/jerelmiller)! - Introduces data masking into Apollo Client. Data masking allows components to access only the data they asked for through GraphQL fragments. This prevents coupling between components that might otherwise implicitly rely on fields not requested by the component. Data masking also provides the benefit that masked fields only rerender components that ask for the field.

  To enable data masking in Apollo Client, set the `dataMasking` option to `true`.

  ```ts
  new ApolloClient({
    dataMasking: true,
    // ... other options
  });
  ```

  You can selectively disable data masking using the `@unmask` directive. Apply this to any named fragment to receive all fields requested by the fragment.

  ```graphql
  query {
    user {
      id
      ...UserFields @unmask
    }
  }
  ```

  To help with migration, use the `@unmask` migrate mode which will add warnings when accessing fields that would otherwise be masked.

  ```graphql
  query {
    user {
      id
      ...UserFields @unmask(mode: "migrate")
    }
  }
  ```
=======
## 3.11.10

### Patch Changes

- [#12093](https://github.com/apollographql/apollo-client/pull/12093) [`1765668`](https://github.com/apollographql/apollo-client/commit/1765668b7d495ef8a581f697bf9e4b7460455f13) Thanks [@mgmolisani](https://github.com/mgmolisani)! - Fixed a bug when evaluating the devtools flag with the new syntax `devtools.enabled` that could result to `true` when explicitly set to `false`.
>>>>>>> 9d6c3069

## 3.11.9

### Patch Changes

- [#12110](https://github.com/apollographql/apollo-client/pull/12110) [`a3f95c6`](https://github.com/apollographql/apollo-client/commit/a3f95c6f7623060bbf68b418b0ab268fabc0c9b6) Thanks [@jerelmiller](https://github.com/jerelmiller)! - Fix an issue where errors returned from a `fetchMore` call from a Suspense hook would cause a Suspense boundary to be shown indefinitely.

## 3.11.8

### Patch Changes

- [#12054](https://github.com/apollographql/apollo-client/pull/12054) [`35cf186`](https://github.com/apollographql/apollo-client/commit/35cf186ed9237e41735f150e0cbf4edd995ab0d9) Thanks [@phryneas](https://github.com/phryneas)! - Fixed a bug where incorrect object access in some Safari extensions could cause a crash.

## 3.11.7

### Patch Changes

- [#12052](https://github.com/apollographql/apollo-client/pull/12052) [`e471cef`](https://github.com/apollographql/apollo-client/commit/e471cef875eadef04f8ee18ef431ee70e7b9bcab) Thanks [@jerelmiller](https://github.com/jerelmiller)! - Fixes a regression from where passing an invalid identifier to `from` in `useFragment` would result in the warning `TypeError: Cannot read properties of undefined (reading '__typename')`.

## 3.11.6

### Patch Changes

- [#12049](https://github.com/apollographql/apollo-client/pull/12049) [`9c26892`](https://github.com/apollographql/apollo-client/commit/9c268927b1f8e5921b9440a53c9979a37f594e75) Thanks [@phryneas](https://github.com/phryneas) and [@maciesielka](https://github.com/maciesielka)! - Fix a bug where `useFragment` did not re-render as expected

- [#12044](https://github.com/apollographql/apollo-client/pull/12044) [`04462a2`](https://github.com/apollographql/apollo-client/commit/04462a274ad39b392142385a2f052abbf3014749) Thanks [@DoctorJohn](https://github.com/DoctorJohn)! - Cache the `useSubscription` hook's `restart` function definition between re-renders.

## 3.11.5

### Patch Changes

- [#12027](https://github.com/apollographql/apollo-client/pull/12027) [`eb3e21b`](https://github.com/apollographql/apollo-client/commit/eb3e21b9f7fa6a3161705c2c7270129c17b65095) Thanks [@JavaScriptBach](https://github.com/JavaScriptBach)! - Type `MutationResult.reset` as an arrow function

- [#12020](https://github.com/apollographql/apollo-client/pull/12020) [`82d8cb4`](https://github.com/apollographql/apollo-client/commit/82d8cb4255be497748829f12eb25ac87c11ee5e4) Thanks [@jerelmiller](https://github.com/jerelmiller)! - Better conform to Rules of React by avoiding write of ref in render for `useFragment`.

## 3.11.4

### Patch Changes

- [#11994](https://github.com/apollographql/apollo-client/pull/11994) [`41b17e5`](https://github.com/apollographql/apollo-client/commit/41b17e5950f4db5ef9e32ded5bb327b3bf19e6e8) Thanks [@jerelmiller](https://github.com/jerelmiller)! - Update the `Modifier` function type to allow `cache.modify` to return deeply partial data.

- [#11989](https://github.com/apollographql/apollo-client/pull/11989) [`e609156`](https://github.com/apollographql/apollo-client/commit/e609156c4989def88ae1a28b2e0f0378077a5528) Thanks [@phryneas](https://github.com/phryneas)! - Fix a potential crash when calling `clearStore` while a query was running.

  Previously, calling `client.clearStore()` while a query was running had one of these results:

  - `useQuery` would stay in a `loading: true` state.
  - `useLazyQuery` would stay in a `loading: true` state, but also crash with a `"Cannot read property 'data' of undefined"` error.

  Now, in both cases, the hook will enter an error state with a `networkError`, and the promise returned by the `useLazyQuery` `execute` function will return a result in an error state.

- [#11994](https://github.com/apollographql/apollo-client/pull/11994) [`41b17e5`](https://github.com/apollographql/apollo-client/commit/41b17e5950f4db5ef9e32ded5bb327b3bf19e6e8) Thanks [@jerelmiller](https://github.com/jerelmiller)! - Prevent accidental distribution on `cache.modify` field modifiers when a field is a union type array.

## 3.11.3

### Patch Changes

- [#11984](https://github.com/apollographql/apollo-client/pull/11984) [`5db1659`](https://github.com/apollographql/apollo-client/commit/5db1659dc07e3de697894fc1c6f00a151d068291) Thanks [@jerelmiller](https://github.com/jerelmiller)! - Fix an issue where multiple fetches with results that returned errors would sometimes set the `data` property with an `errorPolicy` of `none`.

- [#11974](https://github.com/apollographql/apollo-client/pull/11974) [`c95848e`](https://github.com/apollographql/apollo-client/commit/c95848e859fb7ce0b3b9439ac71dff880f991450) Thanks [@jerelmiller](https://github.com/jerelmiller)! - Fix an issue where `fetchMore` would write its result data to the cache when using it with a `no-cache` fetch policy.

- [#11974](https://github.com/apollographql/apollo-client/pull/11974) [`c95848e`](https://github.com/apollographql/apollo-client/commit/c95848e859fb7ce0b3b9439ac71dff880f991450) Thanks [@jerelmiller](https://github.com/jerelmiller)! - Fix an issue where executing `fetchMore` with a `no-cache` fetch policy could sometimes result in multiple network requests.

- [#11974](https://github.com/apollographql/apollo-client/pull/11974) [`c95848e`](https://github.com/apollographql/apollo-client/commit/c95848e859fb7ce0b3b9439ac71dff880f991450) Thanks [@jerelmiller](https://github.com/jerelmiller)! -

  #### Potentially disruptive change

  When calling `fetchMore` with a query that has a `no-cache` fetch policy, `fetchMore` will now throw if an `updateQuery` function is not provided. This provides a mechanism to merge the results from the `fetchMore` call with the query's previous result.

## 3.11.2

### Patch Changes

- [#11980](https://github.com/apollographql/apollo-client/pull/11980) [`38c0a2c`](https://github.com/apollographql/apollo-client/commit/38c0a2c43dd28677ee240754cd389c8a08c05738) Thanks [@jerelmiller](https://github.com/jerelmiller)! - Fix missing `getServerSnapshot` error when using `useSubscription` on the server.

## 3.11.1

### Patch Changes

- [#11969](https://github.com/apollographql/apollo-client/pull/11969) [`061cab6`](https://github.com/apollographql/apollo-client/commit/061cab6627abd4ec81f83c40c1d281c418627c93) Thanks [@jerelmiller](https://github.com/jerelmiller)! - Remove check for `window.__APOLLO_CLIENT__` when determining whether to connect to Apollo Client Devtools when `connectToDevtools` or `devtools.enabled` is not specified. This now simply checks to see if the application is in development mode.

- [#11971](https://github.com/apollographql/apollo-client/pull/11971) [`ecf77f6`](https://github.com/apollographql/apollo-client/commit/ecf77f6f5b5ccf64cfba51e838e96549fb6c92fe) Thanks [@jerelmiller](https://github.com/jerelmiller)! - Prevent the `setTimeout` for suggesting devtools from running in non-browser environments.

## 3.11.0

### Potentially Breaking Fixes

- [#11789](https://github.com/apollographql/apollo-client/pull/11789) [`5793301`](https://github.com/apollographql/apollo-client/commit/579330147d6bd6f7167a35413a33746103e375cb) Thanks [@phryneas](https://github.com/phryneas)! - Changes usages of the `GraphQLError` type to `GraphQLFormattedError`.

  This was a type bug - these errors were never `GraphQLError` instances
  to begin with, and the `GraphQLError` class has additional properties that can
  never be correctly rehydrated from a GraphQL result.
  The correct type to use here is `GraphQLFormattedError`.

  Similarly, please ensure to use the type `FormattedExecutionResult`
  instead of `ExecutionResult` - the non-"Formatted" versions of these types
  are for use on the server only, but don't get transported over the network.

- [#11626](https://github.com/apollographql/apollo-client/pull/11626) [`228429a`](https://github.com/apollographql/apollo-client/commit/228429a1d36eae691473b24fb641ec3cd84c8a3d) Thanks [@phryneas](https://github.com/phryneas)! - Call `nextFetchPolicy` with "variables-changed" even if there is a `fetchPolicy` specified.

  Previously this would only be called when the current `fetchPolicy` was equal to the `fetchPolicy` option or the option was not specified. If you use `nextFetchPolicy` as a function, expect to see this function called more often.

  Due to this bug, this also meant that the `fetchPolicy` might be reset to the initial `fetchPolicy`, even when you specified a `nextFetchPolicy` function. If you previously relied on this behavior, you will need to update your `nextFetchPolicy` callback function to implement this resetting behavior.

  As an example, if your code looked like the following:

  ```js
  useQuery(QUERY, {
    nextFetchPolicy(currentFetchPolicy, info) {
      // your logic here
    }
  );
  ```

  Update your function to the following to reimplement the resetting behavior:

  ```js
  useQuery(QUERY, {
    nextFetchPolicy(currentFetchPolicy, info) {
      if (info.reason === 'variables-changed') {
        return info.initialFetchPolicy;
      }
      // your logic here
    }
  );
  ```

### Minor Changes

- [#11923](https://github.com/apollographql/apollo-client/pull/11923) [`d88c7f8`](https://github.com/apollographql/apollo-client/commit/d88c7f8909e3cb31532e8b1fc7dd06be12f35591) Thanks [@jerelmiller](https://github.com/jerelmiller)! - Add support for `subscribeToMore` function to `useQueryRefHandlers`.

- [#11854](https://github.com/apollographql/apollo-client/pull/11854) [`3812800`](https://github.com/apollographql/apollo-client/commit/3812800c6e4e5e3e64f473543babdba35ce100c2) Thanks [@jcostello-atlassian](https://github.com/jcostello-atlassian)! - Support extensions in useSubscription

- [#11923](https://github.com/apollographql/apollo-client/pull/11923) [`d88c7f8`](https://github.com/apollographql/apollo-client/commit/d88c7f8909e3cb31532e8b1fc7dd06be12f35591) Thanks [@jerelmiller](https://github.com/jerelmiller)! - Add support for `subscribeToMore` function to `useLoadableQuery`.

- [#11863](https://github.com/apollographql/apollo-client/pull/11863) [`98e44f7`](https://github.com/apollographql/apollo-client/commit/98e44f74cb7c7e93a81bdc7492c9218bf4a2dcd4) Thanks [@phryneas](https://github.com/phryneas)! - Reimplement `useSubscription` to fix rules of React violations.

- [#11869](https://github.com/apollographql/apollo-client/pull/11869) [`a69327c`](https://github.com/apollographql/apollo-client/commit/a69327cce1b36e8855258e9b19427511e0af8748) Thanks [@phryneas](https://github.com/phryneas)! - Rewrite big parts of `useQuery` and `useLazyQuery` to be more compliant with the Rules of React and React Compiler

- [#11936](https://github.com/apollographql/apollo-client/pull/11936) [`1b23337`](https://github.com/apollographql/apollo-client/commit/1b23337e5a9eec4ce3ed69531ca4f4afe8e897a6) Thanks [@jerelmiller](https://github.com/jerelmiller)! - Add the ability to specify a name for the client instance for use with Apollo Client Devtools. This is useful when instantiating multiple clients to identify the client instance more easily. This deprecates the `connectToDevtools` option in favor of a new `devtools` configuration.

  ```ts
  new ApolloClient({
    devtools: {
      enabled: true,
      name: "Test Client",
    },
  });
  ```

  This option is backwards-compatible with `connectToDevtools` and will be used in the absense of a `devtools` option.

- [#11923](https://github.com/apollographql/apollo-client/pull/11923) [`d88c7f8`](https://github.com/apollographql/apollo-client/commit/d88c7f8909e3cb31532e8b1fc7dd06be12f35591) Thanks [@jerelmiller](https://github.com/jerelmiller)! - Add support for `subscribeToMore` function to `useBackgroundQuery`.

- [#11930](https://github.com/apollographql/apollo-client/pull/11930) [`a768575`](https://github.com/apollographql/apollo-client/commit/a768575ac1454587208aad63abc811b6a966fe72) Thanks [@jerelmiller](https://github.com/jerelmiller)! - Deprecates experimental schema testing utilities introduced in 3.10 in favor of recommending [`@apollo/graphql-testing-library`](https://github.com/apollographql/graphql-testing-library).

### Patch Changes

- [#11951](https://github.com/apollographql/apollo-client/pull/11951) [`0de03af`](https://github.com/apollographql/apollo-client/commit/0de03af912a76c4e0111f21b4f90a073317b63b6) Thanks [@phryneas](https://github.com/phryneas)! - add React 19 RC to `peerDependencies`

- [#11927](https://github.com/apollographql/apollo-client/pull/11927) [`2941824`](https://github.com/apollographql/apollo-client/commit/2941824dd66cdd20eee5f2293373ad7a9cf991a4) Thanks [@phryneas](https://github.com/phryneas)! - Add `restart` function to `useSubscription`.

- [#11949](https://github.com/apollographql/apollo-client/pull/11949) [`4528918`](https://github.com/apollographql/apollo-client/commit/45289186bcaaa33dfe904913eb6df31e2541c219) Thanks [@alessbell](https://github.com/alessbell)! - Remove deprecated `watchFragment` option, `canonizeResults`

- [#11937](https://github.com/apollographql/apollo-client/pull/11937) [`78332be`](https://github.com/apollographql/apollo-client/commit/78332be32a9af0da33eb3e4100e7a76c3eac2496) Thanks [@phryneas](https://github.com/phryneas)! - `createSchemaFetch`: simulate serialized errors instead of an `ApolloError` instance

- [#11902](https://github.com/apollographql/apollo-client/pull/11902) [`96422ce`](https://github.com/apollographql/apollo-client/commit/96422ce95b923b560321a88acd2eec35cf2a1c18) Thanks [@phryneas](https://github.com/phryneas)! - Add `cause` field to `ApolloError`.

- [#11806](https://github.com/apollographql/apollo-client/pull/11806) [`8df6013`](https://github.com/apollographql/apollo-client/commit/8df6013b6b45452ec058fab3e068b5b6d6c493f7) Thanks [@phryneas](https://github.com/phryneas)! - MockLink: add query default variables if not specified in mock request

- [#11926](https://github.com/apollographql/apollo-client/pull/11926) [`3dd6432`](https://github.com/apollographql/apollo-client/commit/3dd64324dc5156450cead27f8141ea93315ffe65) Thanks [@phryneas](https://github.com/phryneas)! - `watchFragment`: forward additional options to `diffOptions`

- [#11946](https://github.com/apollographql/apollo-client/pull/11946) [`7d833b8`](https://github.com/apollographql/apollo-client/commit/7d833b80119a991e6d2eb58f2c71074d697b8e63) Thanks [@jerelmiller](https://github.com/jerelmiller)! - Fix issue where mutations were not accessible by Apollo Client Devtools in 3.11.0-rc.0.

- [#11944](https://github.com/apollographql/apollo-client/pull/11944) [`8f3d7eb`](https://github.com/apollographql/apollo-client/commit/8f3d7eb3bc2e0c2d79c5b1856655abe829390742) Thanks [@sneyderdev](https://github.com/sneyderdev)! - Allow `IgnoreModifier` to be returned from a `optimisticResponse` function when inferring from a `TypedDocumentNode` when used with a generic argument.

- [#11954](https://github.com/apollographql/apollo-client/pull/11954) [`4a6e86a`](https://github.com/apollographql/apollo-client/commit/4a6e86aeaf6685abf0dd23110784848c8b085735) Thanks [@phryneas](https://github.com/phryneas)! - Document (and deprecate) the previously undocumented `errors` property on the `useQuery` `QueryResult` type.

- [#11719](https://github.com/apollographql/apollo-client/pull/11719) [`09a6677`](https://github.com/apollographql/apollo-client/commit/09a6677ec1a0cffedeecb2cbac5cd3a3c8aa0fa1) Thanks [@phryneas](https://github.com/phryneas)! - Allow wrapping `createQueryPreloader`

- [#11921](https://github.com/apollographql/apollo-client/pull/11921) [`70406bf`](https://github.com/apollographql/apollo-client/commit/70406bfd2b9a645d781638569853d9b435e047df) Thanks [@phryneas](https://github.com/phryneas)! - add `ignoreResults` option to `useSubscription`

## 3.11.0-rc.2

### Patch Changes

- [#11951](https://github.com/apollographql/apollo-client/pull/11951) [`0de03af`](https://github.com/apollographql/apollo-client/commit/0de03af912a76c4e0111f21b4f90a073317b63b6) Thanks [@phryneas](https://github.com/phryneas)! - add React 19 RC to `peerDependencies`

- [#11937](https://github.com/apollographql/apollo-client/pull/11937) [`78332be`](https://github.com/apollographql/apollo-client/commit/78332be32a9af0da33eb3e4100e7a76c3eac2496) Thanks [@phryneas](https://github.com/phryneas)! - `createSchemaFetch`: simulate serialized errors instead of an `ApolloError` instance

- [#11944](https://github.com/apollographql/apollo-client/pull/11944) [`8f3d7eb`](https://github.com/apollographql/apollo-client/commit/8f3d7eb3bc2e0c2d79c5b1856655abe829390742) Thanks [@sneyderdev](https://github.com/sneyderdev)! - Allow `IgnoreModifier` to be returned from a `optimisticResponse` function when inferring from a `TypedDocumentNode` when used with a generic argument.

- [#11954](https://github.com/apollographql/apollo-client/pull/11954) [`4a6e86a`](https://github.com/apollographql/apollo-client/commit/4a6e86aeaf6685abf0dd23110784848c8b085735) Thanks [@phryneas](https://github.com/phryneas)! - Document (and deprecate) the previously undocumented `errors` property on the `useQuery` `QueryResult` type.

## 3.11.0-rc.1

### Patch Changes

- [#11949](https://github.com/apollographql/apollo-client/pull/11949) [`4528918`](https://github.com/apollographql/apollo-client/commit/45289186bcaaa33dfe904913eb6df31e2541c219) Thanks [@alessbell](https://github.com/alessbell)! - Remove deprecated `watchFragment` option, `canonizeResults`

- [#11926](https://github.com/apollographql/apollo-client/pull/11926) [`3dd6432`](https://github.com/apollographql/apollo-client/commit/3dd64324dc5156450cead27f8141ea93315ffe65) Thanks [@phryneas](https://github.com/phryneas)! - `watchFragment`: forward additional options to `diffOptions`

- [#11946](https://github.com/apollographql/apollo-client/pull/11946) [`7d833b8`](https://github.com/apollographql/apollo-client/commit/7d833b80119a991e6d2eb58f2c71074d697b8e63) Thanks [@jerelmiller](https://github.com/jerelmiller)! - Fix issue where mutations were not accessible by Apollo Client Devtools in 3.11.0-rc.0.

## 3.11.0-rc.0

### Minor Changes

- [#11923](https://github.com/apollographql/apollo-client/pull/11923) [`d88c7f8`](https://github.com/apollographql/apollo-client/commit/d88c7f8909e3cb31532e8b1fc7dd06be12f35591) Thanks [@jerelmiller](https://github.com/jerelmiller)! - Add support for `subscribeToMore` function to `useQueryRefHandlers`.

- [#11854](https://github.com/apollographql/apollo-client/pull/11854) [`3812800`](https://github.com/apollographql/apollo-client/commit/3812800c6e4e5e3e64f473543babdba35ce100c2) Thanks [@jcostello-atlassian](https://github.com/jcostello-atlassian)! - Support extensions in useSubscription

- [#11923](https://github.com/apollographql/apollo-client/pull/11923) [`d88c7f8`](https://github.com/apollographql/apollo-client/commit/d88c7f8909e3cb31532e8b1fc7dd06be12f35591) Thanks [@jerelmiller](https://github.com/jerelmiller)! - Add support for `subscribeToMore` function to `useLoadableQuery`.

- [#11863](https://github.com/apollographql/apollo-client/pull/11863) [`98e44f7`](https://github.com/apollographql/apollo-client/commit/98e44f74cb7c7e93a81bdc7492c9218bf4a2dcd4) Thanks [@phryneas](https://github.com/phryneas)! - Reimplement `useSubscription` to fix rules of React violations.

- [#11869](https://github.com/apollographql/apollo-client/pull/11869) [`a69327c`](https://github.com/apollographql/apollo-client/commit/a69327cce1b36e8855258e9b19427511e0af8748) Thanks [@phryneas](https://github.com/phryneas)! - Rewrite big parts of `useQuery` and `useLazyQuery` to be more compliant with the Rules of React and React Compiler

- [#11936](https://github.com/apollographql/apollo-client/pull/11936) [`1b23337`](https://github.com/apollographql/apollo-client/commit/1b23337e5a9eec4ce3ed69531ca4f4afe8e897a6) Thanks [@jerelmiller](https://github.com/jerelmiller)! - Add the ability to specify a name for the client instance for use with Apollo Client Devtools. This is useful when instantiating multiple clients to identify the client instance more easily. This deprecates the `connectToDevtools` option in favor of a new `devtools` configuration.

  ```ts
  new ApolloClient({
    devtools: {
      enabled: true,
      name: "Test Client",
    },
  });
  ```

  This option is backwards-compatible with `connectToDevtools` and will be used in the absense of a `devtools` option.

- [#11923](https://github.com/apollographql/apollo-client/pull/11923) [`d88c7f8`](https://github.com/apollographql/apollo-client/commit/d88c7f8909e3cb31532e8b1fc7dd06be12f35591) Thanks [@jerelmiller](https://github.com/jerelmiller)! - Add support for `subscribeToMore` function to `useBackgroundQuery`.

- [#11789](https://github.com/apollographql/apollo-client/pull/11789) [`5793301`](https://github.com/apollographql/apollo-client/commit/579330147d6bd6f7167a35413a33746103e375cb) Thanks [@phryneas](https://github.com/phryneas)! - Changes usages of the `GraphQLError` type to `GraphQLFormattedError`.

  This was a type bug - these errors were never `GraphQLError` instances
  to begin with, and the `GraphQLError` class has additional properties that can
  never be correctly rehydrated from a GraphQL result.
  The correct type to use here is `GraphQLFormattedError`.

  Similarly, please ensure to use the type `FormattedExecutionResult`
  instead of `ExecutionResult` - the non-"Formatted" versions of these types
  are for use on the server only, but don't get transported over the network.

- [#11930](https://github.com/apollographql/apollo-client/pull/11930) [`a768575`](https://github.com/apollographql/apollo-client/commit/a768575ac1454587208aad63abc811b6a966fe72) Thanks [@jerelmiller](https://github.com/jerelmiller)! - Deprecates experimental schema testing utilities introduced in 3.10 in favor of recommending [`@apollo/graphql-testing-library`](https://github.com/apollographql/graphql-testing-library).

### Patch Changes

- [#11927](https://github.com/apollographql/apollo-client/pull/11927) [`2941824`](https://github.com/apollographql/apollo-client/commit/2941824dd66cdd20eee5f2293373ad7a9cf991a4) Thanks [@phryneas](https://github.com/phryneas)! - Add `restart` function to `useSubscription`.

- [#11902](https://github.com/apollographql/apollo-client/pull/11902) [`96422ce`](https://github.com/apollographql/apollo-client/commit/96422ce95b923b560321a88acd2eec35cf2a1c18) Thanks [@phryneas](https://github.com/phryneas)! - Add `cause` field to `ApolloError`.

- [#11806](https://github.com/apollographql/apollo-client/pull/11806) [`8df6013`](https://github.com/apollographql/apollo-client/commit/8df6013b6b45452ec058fab3e068b5b6d6c493f7) Thanks [@phryneas](https://github.com/phryneas)! - MockLink: add query default variables if not specified in mock request

- [#11626](https://github.com/apollographql/apollo-client/pull/11626) [`228429a`](https://github.com/apollographql/apollo-client/commit/228429a1d36eae691473b24fb641ec3cd84c8a3d) Thanks [@phryneas](https://github.com/phryneas)! - Call `nextFetchPolicy` with "variables-changed" even if there is a `fetchPolicy` specified. (fixes #11365)

- [#11719](https://github.com/apollographql/apollo-client/pull/11719) [`09a6677`](https://github.com/apollographql/apollo-client/commit/09a6677ec1a0cffedeecb2cbac5cd3a3c8aa0fa1) Thanks [@phryneas](https://github.com/phryneas)! - Allow wrapping `createQueryPreloader`

- [#11921](https://github.com/apollographql/apollo-client/pull/11921) [`70406bf`](https://github.com/apollographql/apollo-client/commit/70406bfd2b9a645d781638569853d9b435e047df) Thanks [@phryneas](https://github.com/phryneas)! - add `ignoreResults` option to `useSubscription`

## 3.10.8

### Patch Changes

- [#11911](https://github.com/apollographql/apollo-client/pull/11911) [`1f0460a`](https://github.com/apollographql/apollo-client/commit/1f0460a60fc613e8d6f218a74ded69e81e960791) Thanks [@jerelmiller](https://github.com/jerelmiller)! - Allow `undefined` to be returned from a `cache.modify` modifier function when a generic type argument is used.

## 3.10.7

### Patch Changes

- [#11901](https://github.com/apollographql/apollo-client/pull/11901) [`10a8c0a`](https://github.com/apollographql/apollo-client/commit/10a8c0a8f6f3e13ec3c67bf53cc11a948b60e6d9) Thanks [@phryneas](https://github.com/phryneas)! - update `canUseLayoutEffect` check to also allow for layout effects in React Native

- [#11861](https://github.com/apollographql/apollo-client/pull/11861) [`1aed0e8`](https://github.com/apollographql/apollo-client/commit/1aed0e82fcc432380a56d4a446f414ce8b1a7a90) Thanks [@henryqdineen](https://github.com/henryqdineen)! - Defend against non-serializable params in `invariantWrappers`

- [#11905](https://github.com/apollographql/apollo-client/pull/11905) [`29755da`](https://github.com/apollographql/apollo-client/commit/29755da8797dc94613a23fe050ddd6ef9ffab607) Thanks [@phryneas](https://github.com/phryneas)! - Add `.d.cts` files for cjs bundles

- [#11906](https://github.com/apollographql/apollo-client/pull/11906) [`d104759`](https://github.com/apollographql/apollo-client/commit/d104759cfb4be31e2ffbe166531a9b11861ade99) Thanks [@phryneas](https://github.com/phryneas)! - chore: update TypeScript to 5.5

## 3.10.6

### Patch Changes

- [#11900](https://github.com/apollographql/apollo-client/pull/11900) [`f745558`](https://github.com/apollographql/apollo-client/commit/f74555826995009a6bb9d824506cecb3508e3365) Thanks [@phryneas](https://github.com/phryneas)! - `useMutation`: use `useIsomorphicLayoutEffect` instead of `useLayoutEffect`

## 3.10.5

### Patch Changes

- [#11888](https://github.com/apollographql/apollo-client/pull/11888) [`7fb7939`](https://github.com/apollographql/apollo-client/commit/7fb7939edb7ca8f4273b75554f96ea9936731458) Thanks [@phryneas](https://github.com/phryneas)! - switch `useRenderGuard` to an approach not accessing React's internals

- [#11511](https://github.com/apollographql/apollo-client/pull/11511) [`6536369`](https://github.com/apollographql/apollo-client/commit/6536369cf213469d20d15b779c344268d70fecd5) Thanks [@phryneas](https://github.com/phryneas)! - `useLoadableQuery`: ensure that `loadQuery` is updated if the ApolloClient instance changes

- [#11860](https://github.com/apollographql/apollo-client/pull/11860) [`8740f19`](https://github.com/apollographql/apollo-client/commit/8740f198805a99e01136617c4055d611b92cc231) Thanks [@alessbell](https://github.com/alessbell)! - Fixes [#11849](https://github.com/apollographql/apollo-client/issues/11849) by reevaluating `window.fetch` each time `BatchHttpLink` uses it, if not configured via `options.fetch`. Takes the same approach as PR [#8603](https://github.com/apollographql/apollo-client/pull/8603) which fixed the same issue in `HttpLink`.

- [#11852](https://github.com/apollographql/apollo-client/pull/11852) [`d502a69`](https://github.com/apollographql/apollo-client/commit/d502a69654d8ffa31e09467da028304a934a9874) Thanks [@phryneas](https://github.com/phryneas)! - Fix a bug where calling the `useMutation` `reset` function would point the hook to an outdated `client` reference.

- [#11329](https://github.com/apollographql/apollo-client/pull/11329) [`3d164ea`](https://github.com/apollographql/apollo-client/commit/3d164ea16c17d271f6fa9e5ad8f013623eec23a0) Thanks [@PaLy](https://github.com/PaLy)! - Fix graphQLErrors in Error Link if networkError.result is an empty string

- [#11852](https://github.com/apollographql/apollo-client/pull/11852) [`d502a69`](https://github.com/apollographql/apollo-client/commit/d502a69654d8ffa31e09467da028304a934a9874) Thanks [@phryneas](https://github.com/phryneas)! - Prevent writing to a ref in render in `useMutation`.
  As a result, you might encounter problems in the future if you call the mutation's `execute` function during render. Please note that this was never supported behavior, and we strongly recommend against it.

- [#11848](https://github.com/apollographql/apollo-client/pull/11848) [`ad63924`](https://github.com/apollographql/apollo-client/commit/ad6392424ddbeb6f91b165c806251490e1cdd69e) Thanks [@phryneas](https://github.com/phryneas)! - Ensure covariant behavior: `MockedResponse<X,Y>` should be assignable to `MockedResponse`

- [#11851](https://github.com/apollographql/apollo-client/pull/11851) [`45c47be`](https://github.com/apollographql/apollo-client/commit/45c47be26d4e020cfcff359a5af19ccfc39b930e) Thanks [@phryneas](https://github.com/phryneas)! - Avoid usage of useRef in useInternalState to prevent ref access in render.

- [#11877](https://github.com/apollographql/apollo-client/pull/11877) [`634d91a`](https://github.com/apollographql/apollo-client/commit/634d91aeb10ab308b05d5ffb918678806046af09) Thanks [@phryneas](https://github.com/phryneas)! - Add missing name to tuple member (fix TS5084)

- [#11851](https://github.com/apollographql/apollo-client/pull/11851) [`45c47be`](https://github.com/apollographql/apollo-client/commit/45c47be26d4e020cfcff359a5af19ccfc39b930e) Thanks [@phryneas](https://github.com/phryneas)! - Fix a bug where `useLazyQuery` would not pick up a client change.

## 3.10.4

### Patch Changes

- [#11838](https://github.com/apollographql/apollo-client/pull/11838) [`8475346`](https://github.com/apollographql/apollo-client/commit/84753462af50d89c8693713990cccf432ff8267d) Thanks [@alex-kinokon](https://github.com/alex-kinokon)! - Don’t prompt for DevTools installation for browser extension page

- [#11839](https://github.com/apollographql/apollo-client/pull/11839) [`6481fe1`](https://github.com/apollographql/apollo-client/commit/6481fe1196cedee987781dcb45ebdc0cafb3998c) Thanks [@jerelmiller](https://github.com/jerelmiller)! - Fix a regression in [3.9.5](https://github.com/apollographql/apollo-client/releases/tag/v3.9.5) where a merge function that returned an incomplete result would not allow the client to refetch in order to fulfill the query.

- [#11844](https://github.com/apollographql/apollo-client/pull/11844) [`86984f2`](https://github.com/apollographql/apollo-client/commit/86984f24bd9076a6034acd59bbcb28a2ea1add93) Thanks [@jerelmiller](https://github.com/jerelmiller)! - Honor the `@nonreactive` directive when using `cache.watchFragment` or the `useFragment` hook to avoid rerendering when using these directives.

- [#11824](https://github.com/apollographql/apollo-client/pull/11824) [`47ad806`](https://github.com/apollographql/apollo-client/commit/47ad806c7b0c55f1e05dbf276ca87a354ac389e5) Thanks [@phryneas](https://github.com/phryneas)! - Create branded `QueryRef` type without exposed properties.

  This change deprecates `QueryReference` in favor of a `QueryRef` type that doesn't expose any properties.
  This change also updates `preloadQuery` to return a new `PreloadedQueryRef` type, which exposes the `toPromise` function as it does today. This means that query refs produced by `useBackgroundQuery` and `useLoadableQuery` now return `QueryRef` types that do not have access to a `toPromise` function, which was never meant to be used in combination with these hooks.

  While we tend to avoid any types of breaking changes in patch releases as this, this change was necessary to support an upcoming version of the React Server Component integration, which needed to omit the `toPromise` function that would otherwise have broken at runtime.
  Note that this is a TypeScript-only change. At runtime, `toPromise` is still present on all queryRefs currently created by this package - but we strongly want to discourage you from accessing it in all cases except for the `PreloadedQueryRef` use case.

  Migration is as simple as replacing all references to `QueryReference` with `QueryRef`, so it should be possible to do this with a search & replace in most code bases:

  ```diff
  -import { QueryReference } from '@apollo/client'
  +import { QueryRef } from '@apollo/client'

  - function Component({ queryRef }: { queryRef: QueryReference<TData> }) {
  + function Component({ queryRef }: { queryRef: QueryRef<TData> }) {
    // ...
  }
  ```

- [#11845](https://github.com/apollographql/apollo-client/pull/11845) [`4c5c820`](https://github.com/apollographql/apollo-client/commit/4c5c820b6172f6a2455bcdd974109513e0e2a39e) Thanks [@jerelmiller](https://github.com/jerelmiller)! - Remove `@nonreactive` directives from queries passed to `MockLink` to ensure they are properly matched.

- [#11837](https://github.com/apollographql/apollo-client/pull/11837) [`dff15b1`](https://github.com/apollographql/apollo-client/commit/dff15b1b03ebac9cae508c69bf607a29d0f6eccb) Thanks [@jerelmiller](https://github.com/jerelmiller)! - Fix an issue where a polled query created in React strict mode may not stop polling after the component unmounts while using the `cache-and-network` fetch policy.

## 3.10.3

### Patch Changes

- [#11811](https://github.com/apollographql/apollo-client/pull/11811) [`d67d7f9`](https://github.com/apollographql/apollo-client/commit/d67d7f9a2943273cacaefb26a54184e81f12b022) Thanks [@phryneas](https://github.com/phryneas)! - Adjust some types for React 19 compat

- [#11834](https://github.com/apollographql/apollo-client/pull/11834) [`7d8aad4`](https://github.com/apollographql/apollo-client/commit/7d8aad4a00b89e0208ee1563293c24025e6604ce) Thanks [@psamim](https://github.com/psamim)! - Fix error "Cannot convert object to primitive value"

## 3.10.2

### Patch Changes

- [#11821](https://github.com/apollographql/apollo-client/pull/11821) [`2675d3c`](https://github.com/apollographql/apollo-client/commit/2675d3c97e6c47c6e298382004c7c9c2d3ffed0c) Thanks [@jerelmiller](https://github.com/jerelmiller)! - Fix a regression where rerendering a component with `useBackgroundQuery` would recreate the `queryRef` instance when used with React's strict mode.

- [#11821](https://github.com/apollographql/apollo-client/pull/11821) [`2675d3c`](https://github.com/apollographql/apollo-client/commit/2675d3c97e6c47c6e298382004c7c9c2d3ffed0c) Thanks [@jerelmiller](https://github.com/jerelmiller)! - Revert the change introduced in
  [3.9.10](https://github.com/apollographql/apollo-client/releases/tag/v3.9.10) via #11738 that disposed of queryRefs synchronously. This change caused too many issues with strict mode.

## 3.10.1

### Patch Changes

- [#11792](https://github.com/apollographql/apollo-client/pull/11792) [`5876c35`](https://github.com/apollographql/apollo-client/commit/5876c35530a21473207954d1f0c2b7dd00c0b9ea) Thanks [@phryneas](https://github.com/phryneas)! - AutoCleanedCache: only schedule batched cache cleanup if the cache is full (fixes #11790)

- [#11799](https://github.com/apollographql/apollo-client/pull/11799) [`1aca7ed`](https://github.com/apollographql/apollo-client/commit/1aca7ed5a3accf2303ccdf9b3dece7278f03ad62) Thanks [@phryneas](https://github.com/phryneas)! - `RenderPromises`: use `canonicalStringify` to serialize `variables` to ensure query deduplication is properly applied even when `variables` are specified in a different order.

- [#11803](https://github.com/apollographql/apollo-client/pull/11803) [`bf9dd17`](https://github.com/apollographql/apollo-client/commit/bf9dd17b288f33901e9421bcc0eacb3894c087af) Thanks [@phryneas](https://github.com/phryneas)! - Update the `rehackt` dependency to `^0.1.0`

- [#11756](https://github.com/apollographql/apollo-client/pull/11756) [`60592e9`](https://github.com/apollographql/apollo-client/commit/60592e95399c3695d1d49a4c39ad29f00d4059fd) Thanks [@henryqdineen](https://github.com/henryqdineen)! - Fix operation.setContext() type

## 3.10.0

### Minor Changes

- [#11605](https://github.com/apollographql/apollo-client/pull/11605) [`e2dd4c9`](https://github.com/apollographql/apollo-client/commit/e2dd4c95290cea604b548cc446826d89aafe8e11) Thanks [@alessbell](https://github.com/alessbell)! - Adds `createMockFetch` utility for integration testing that includes the link chain

- [#11760](https://github.com/apollographql/apollo-client/pull/11760) [`acd1982`](https://github.com/apollographql/apollo-client/commit/acd1982a59ed66fc44fa9e70b08a31c69dac35a6) Thanks [@alessbell](https://github.com/alessbell)! - `createTestSchema` now uses graphql-tools `mergeResolvers` to merge resolvers instead of a shallow merge.

- [#11764](https://github.com/apollographql/apollo-client/pull/11764) [`f046aa9`](https://github.com/apollographql/apollo-client/commit/f046aa9fc24ac197a797045d280811a3bbe05806) Thanks [@alessbell](https://github.com/alessbell)! - Rename `createProxiedSchema` to `createTestSchema` and `createMockFetch` to `createSchemaFetch`.

- [#11777](https://github.com/apollographql/apollo-client/pull/11777) [`5dfc79f`](https://github.com/apollographql/apollo-client/commit/5dfc79fa6d974362f38361f7dffbe984a9546377) Thanks [@alessbell](https://github.com/alessbell)! - Call `createMockSchema` inside `createTestSchema`.

- [#11774](https://github.com/apollographql/apollo-client/pull/11774) [`2583488`](https://github.com/apollographql/apollo-client/commit/2583488677912cb4500e5fb9e3f91b5c113c4cdb) Thanks [@alessbell](https://github.com/alessbell)! - Add ability to set min and max delay in `createSchemaFetch`

- [#11605](https://github.com/apollographql/apollo-client/pull/11605) [`e2dd4c9`](https://github.com/apollographql/apollo-client/commit/e2dd4c95290cea604b548cc446826d89aafe8e11) Thanks [@alessbell](https://github.com/alessbell)! - Adds proxiedSchema and createMockSchema testing utilities

- [#11465](https://github.com/apollographql/apollo-client/pull/11465) [`7623da7`](https://github.com/apollographql/apollo-client/commit/7623da7720855b0c19e13ff9124679f426a39725) Thanks [@alessbell](https://github.com/alessbell)! - Add `watchFragment` method to the cache and expose it on ApolloClient, refactor `useFragment` using `watchFragment`.

- [#11743](https://github.com/apollographql/apollo-client/pull/11743) [`78891f9`](https://github.com/apollographql/apollo-client/commit/78891f9ec81c0b7a7e010f5550a91965fa33a958) Thanks [@jerelmiller](https://github.com/jerelmiller)! - Remove alpha designation for `queryRef.toPromise()` to stabilize the API.

- [#11743](https://github.com/apollographql/apollo-client/pull/11743) [`78891f9`](https://github.com/apollographql/apollo-client/commit/78891f9ec81c0b7a7e010f5550a91965fa33a958) Thanks [@jerelmiller](https://github.com/jerelmiller)! - Remove alpha designation for `createQueryPreloader` to stabilize the API.

- [#11783](https://github.com/apollographql/apollo-client/pull/11783) [`440563a`](https://github.com/apollographql/apollo-client/commit/440563ab2c47efcb9c7d08f52531ade33d753037) Thanks [@alessbell](https://github.com/alessbell)! - Moves new testing utilities to their own entrypoint, `testing/experimental`

### Patch Changes

- [#11757](https://github.com/apollographql/apollo-client/pull/11757) [`9825295`](https://github.com/apollographql/apollo-client/commit/982529530893f66a1d236f0fff53862e513fc9a8) Thanks [@phryneas](https://github.com/phryneas)! - Adjust `useReadQuery` wrapper logic to work with transported objects.

- [#11771](https://github.com/apollographql/apollo-client/pull/11771) [`e72cbba`](https://github.com/apollographql/apollo-client/commit/e72cbba07e5caa6d75b44ca8c766846e855a6c93) Thanks [@phryneas](https://github.com/phryneas)! - Wrap `useQueryRefHandlers` in `wrapHook`.

- [#11754](https://github.com/apollographql/apollo-client/pull/11754) [`80d2ba5`](https://github.com/apollographql/apollo-client/commit/80d2ba579fe6d2a2d102d1fe79d7d503f31cd931) Thanks [@alessbell](https://github.com/alessbell)! - Export `WatchFragmentOptions` and `WatchFragmentResult` from main entrypoint and fix bug where `this` wasn't bound to the `watchFragment` method on `ApolloClient`.

## 3.10.0-rc.1

### Minor Changes

- [#11760](https://github.com/apollographql/apollo-client/pull/11760) [`acd1982`](https://github.com/apollographql/apollo-client/commit/acd1982a59ed66fc44fa9e70b08a31c69dac35a6) Thanks [@alessbell](https://github.com/alessbell)! - `createTestSchema` now uses graphql-tools `mergeResolvers` to merge resolvers instead of a shallow merge.

- [#11764](https://github.com/apollographql/apollo-client/pull/11764) [`f046aa9`](https://github.com/apollographql/apollo-client/commit/f046aa9fc24ac197a797045d280811a3bbe05806) Thanks [@alessbell](https://github.com/alessbell)! - Rename `createProxiedSchema` to `createTestSchema` and `createMockFetch` to `createSchemaFetch`.

- [#11777](https://github.com/apollographql/apollo-client/pull/11777) [`5dfc79f`](https://github.com/apollographql/apollo-client/commit/5dfc79fa6d974362f38361f7dffbe984a9546377) Thanks [@alessbell](https://github.com/alessbell)! - Call `createMockSchema` inside `createTestSchema`.

- [#11774](https://github.com/apollographql/apollo-client/pull/11774) [`2583488`](https://github.com/apollographql/apollo-client/commit/2583488677912cb4500e5fb9e3f91b5c113c4cdb) Thanks [@alessbell](https://github.com/alessbell)! - Add ability to set min and max delay in `createSchemaFetch`

- [#11783](https://github.com/apollographql/apollo-client/pull/11783) [`440563a`](https://github.com/apollographql/apollo-client/commit/440563ab2c47efcb9c7d08f52531ade33d753037) Thanks [@alessbell](https://github.com/alessbell)! - Moves new testing utilities to their own entrypoint, `testing/experimental`

### Patch Changes

- [#11757](https://github.com/apollographql/apollo-client/pull/11757) [`9825295`](https://github.com/apollographql/apollo-client/commit/982529530893f66a1d236f0fff53862e513fc9a8) Thanks [@phryneas](https://github.com/phryneas)! - Adjust `useReadQuery` wrapper logic to work with transported objects.

- [#11771](https://github.com/apollographql/apollo-client/pull/11771) [`e72cbba`](https://github.com/apollographql/apollo-client/commit/e72cbba07e5caa6d75b44ca8c766846e855a6c93) Thanks [@phryneas](https://github.com/phryneas)! - Wrap `useQueryRefHandlers` in `wrapHook`.

- [#11754](https://github.com/apollographql/apollo-client/pull/11754) [`80d2ba5`](https://github.com/apollographql/apollo-client/commit/80d2ba579fe6d2a2d102d1fe79d7d503f31cd931) Thanks [@alessbell](https://github.com/alessbell)! - Export `WatchFragmentOptions` and `WatchFragmentResult` from main entrypoint and fix bug where `this` wasn't bound to the `watchFragment` method on `ApolloClient`.

## 3.10.0-rc.0

### Minor Changes

- [#11605](https://github.com/apollographql/apollo-client/pull/11605) [`e2dd4c9`](https://github.com/apollographql/apollo-client/commit/e2dd4c95290cea604b548cc446826d89aafe8e11) Thanks [@alessbell](https://github.com/alessbell)! - Adds `createMockFetch` utility for integration testing that includes the link chain

- [#11605](https://github.com/apollographql/apollo-client/pull/11605) [`e2dd4c9`](https://github.com/apollographql/apollo-client/commit/e2dd4c95290cea604b548cc446826d89aafe8e11) Thanks [@alessbell](https://github.com/alessbell)! - Adds proxiedSchema and createMockSchema testing utilities

- [#11743](https://github.com/apollographql/apollo-client/pull/11743) [`78891f9`](https://github.com/apollographql/apollo-client/commit/78891f9ec81c0b7a7e010f5550a91965fa33a958) Thanks [@jerelmiller](https://github.com/jerelmiller)! - Remove alpha designation for `queryRef.toPromise()` to stabilize the API.

- [#11743](https://github.com/apollographql/apollo-client/pull/11743) [`78891f9`](https://github.com/apollographql/apollo-client/commit/78891f9ec81c0b7a7e010f5550a91965fa33a958) Thanks [@jerelmiller](https://github.com/jerelmiller)! - Remove alpha designation for `createQueryPreloader` to stabilize the API.

## 3.10.0-alpha.0

### Minor Changes

- [#11465](https://github.com/apollographql/apollo-client/pull/11465) [`7623da7`](https://github.com/apollographql/apollo-client/commit/7623da7720855b0c19e13ff9124679f426a39725) Thanks [@alessbell](https://github.com/alessbell)! - Add `watchFragment` method to the cache and expose it on ApolloClient, refactor `useFragment` using `watchFragment`.

## 3.9.11

### Patch Changes

- [#11769](https://github.com/apollographql/apollo-client/pull/11769) [`04132af`](https://github.com/apollographql/apollo-client/commit/04132af121c9b48d6e03eb733b9b91f825defbac) Thanks [@jerelmiller](https://github.com/jerelmiller)! - Fix an issue where using `skipToken` or the `skip` option with `useSuspenseQuery` in React's strict mode would perform a network request.

## 3.9.10

### Patch Changes

- [#11738](https://github.com/apollographql/apollo-client/pull/11738) [`b1a5eb8`](https://github.com/apollographql/apollo-client/commit/b1a5eb80cae8bdf2e9d8627f1eab65e088c43438) Thanks [@jerelmiller](https://github.com/jerelmiller)! - Fix an issue where rerendering `useBackgroundQuery` after the `queryRef` had been disposed, either via the auto dispose timeout or by unmounting `useReadQuery`, would cause the `queryRef` to be recreated potentially resulting in another network request.

- [#11738](https://github.com/apollographql/apollo-client/pull/11738) [`b1a5eb8`](https://github.com/apollographql/apollo-client/commit/b1a5eb80cae8bdf2e9d8627f1eab65e088c43438) Thanks [@jerelmiller](https://github.com/jerelmiller)! - Allow queryRefs to be disposed of synchronously when a suspense hook unmounts. This prevents some situations where using a suspense hook with the same query/variables as the disposed queryRef accidentally used the disposed queryRef rather than creating a new instance.

- [#11670](https://github.com/apollographql/apollo-client/pull/11670) [`cc5c03b`](https://github.com/apollographql/apollo-client/commit/cc5c03b2690f452483d83eecb68611a23055d99e) Thanks [@phryneas](https://github.com/phryneas)! - Bail out of `executeSubSelectedArray` calls if the array has 0 elements.

## 3.9.9

### Patch Changes

- [#11696](https://github.com/apollographql/apollo-client/pull/11696) [`466ef82`](https://github.com/apollographql/apollo-client/commit/466ef82198486fc696da64d17d82b46140760ac4) Thanks [@PiR1](https://github.com/PiR1)! - Immediately dispose of the `queryRef` if `useBackgroundQuery` unmounts before the auto dispose timeout kicks in.

## 3.9.8

### Patch Changes

- [#11706](https://github.com/apollographql/apollo-client/pull/11706) [`8619bc7`](https://github.com/apollographql/apollo-client/commit/8619bc7e569c1c732afa6faf605c83a6ce0cdf0c) Thanks [@jerelmiller](https://github.com/jerelmiller)! - Fix issue in all suspense hooks where returning an empty array after calling `fetchMore` would rerender the component with an empty list.

- [#11694](https://github.com/apollographql/apollo-client/pull/11694) [`835d5f3`](https://github.com/apollographql/apollo-client/commit/835d5f30c532c432e2434561580e6f1ec44cc908) Thanks [@phryneas](https://github.com/phryneas)! - Expose `setErrorMessageHandler` from `@apollo/client/dev` entrypoint.

- [#11689](https://github.com/apollographql/apollo-client/pull/11689) [`cb8ffe5`](https://github.com/apollographql/apollo-client/commit/cb8ffe50e903397f741b62a44624bfe69b5f7b75) Thanks [@jerelmiller](https://github.com/jerelmiller)! - Fix issue where passing a new `from` option to `useFragment` would first render with the previous value before rerendering with the correct value.

- [#11713](https://github.com/apollographql/apollo-client/pull/11713) [`642092c`](https://github.com/apollographql/apollo-client/commit/642092c713199093aede45f105a1ee3f637614cd) Thanks [@jerelmiller](https://github.com/jerelmiller)! - Fix issue where setting a default `watchQuery` option in the `ApolloClient` constructor could break `startTransition` when used with suspense hooks.

## 3.9.7

### Patch Changes

- [#11659](https://github.com/apollographql/apollo-client/pull/11659) [`652a61e`](https://github.com/apollographql/apollo-client/commit/652a61e96db0f0e27d0a22fafae1df388f3fdf36) Thanks [@phryneas](https://github.com/phryneas)! - Make `useRenderGuard` more resilient to changes in React internals.

- [#11594](https://github.com/apollographql/apollo-client/pull/11594) [`50b1097`](https://github.com/apollographql/apollo-client/commit/50b10970ca0efa290ae415ef801650327a89ab8e) Thanks [@alessbell](https://github.com/alessbell)! - Adds a fix for multipart subscriptions that terminate with payload: null

## 3.9.6

### Patch Changes

- [#11617](https://github.com/apollographql/apollo-client/pull/11617) [`f1d8bc4`](https://github.com/apollographql/apollo-client/commit/f1d8bc40c3d8e39340f721f4f1c3fd0ed77b8a6b) Thanks [@phryneas](https://github.com/phryneas)! - Allow Apollo Client instance to intercept hook functionality

- [#11638](https://github.com/apollographql/apollo-client/pull/11638) [`bf93ada`](https://github.com/apollographql/apollo-client/commit/bf93adaa0321b573db0ea8fc3a5c364e1fdfeef3) Thanks [@jerelmiller](https://github.com/jerelmiller)! - Fix issue where calling `fetchMore` from a suspense-enabled hook inside `startTransition` caused an unnecessary rerender.

## 3.9.5

### Patch Changes

- [#11595](https://github.com/apollographql/apollo-client/pull/11595) [`8c20955`](https://github.com/apollographql/apollo-client/commit/8c20955874562e5b2ab35557325e047b059bc4fc) Thanks [@phryneas](https://github.com/phryneas)! - Bumps the dependency `rehackt` to 0.0.5

- [#11592](https://github.com/apollographql/apollo-client/pull/11592) [`1133469`](https://github.com/apollographql/apollo-client/commit/1133469bd91ff76b9815e815a454a79d8e23a9bc) Thanks [@Stephen2](https://github.com/Stephen2)! - Strengthen `MockedResponse.newData` type

- [#11579](https://github.com/apollographql/apollo-client/pull/11579) [`1ba2fd9`](https://github.com/apollographql/apollo-client/commit/1ba2fd919f79dfdc7b9d3f7d1a7aa5918e648349) Thanks [@jerelmiller](https://github.com/jerelmiller)! - Fix issue where partial data is reported to `useQuery` when using `notifyOnNetworkStatusChange` after it errors while another overlapping query succeeds.

- [#11579](https://github.com/apollographql/apollo-client/pull/11579) [`1ba2fd9`](https://github.com/apollographql/apollo-client/commit/1ba2fd919f79dfdc7b9d3f7d1a7aa5918e648349) Thanks [@jerelmiller](https://github.com/jerelmiller)! - Fix an issue where a partial cache write for an errored query would result in automatically refetching that query.

- [#11562](https://github.com/apollographql/apollo-client/pull/11562) [`65ab695`](https://github.com/apollographql/apollo-client/commit/65ab695470741e8dcaef1ebd7742c3c397526354) Thanks [@mspiess](https://github.com/mspiess)! - Mocks with an infinite delay no longer require result or error

## 3.9.4

### Patch Changes

- [#11403](https://github.com/apollographql/apollo-client/pull/11403) [`b0c4f3a`](https://github.com/apollographql/apollo-client/commit/b0c4f3ad8198981a229b46dc430345a76e577e9c) Thanks [@jerelmiller](https://github.com/jerelmiller)! - Fix issue in `useLazyQuery` that results in a double network call when calling the execute function with no arguments after having called it previously with another set of arguments.

- [#11576](https://github.com/apollographql/apollo-client/pull/11576) [`e855d00`](https://github.com/apollographql/apollo-client/commit/e855d00447e4d9ae478d98f6796d842ef6cc76d1) Thanks [@alessbell](https://github.com/alessbell)! - Revert PR [#11202](https://github.com/apollographql/apollo-client/pull/11202) to fix caching bug reported in [#11560](https://github.com/apollographql/apollo-client/issues/11560)

## 3.9.3

### Patch Changes

- [#11525](https://github.com/apollographql/apollo-client/pull/11525) [`dce923a`](https://github.com/apollographql/apollo-client/commit/dce923ae57eb6b6d889e2980635cb90e2c6cbca3) Thanks [@vezaynk](https://github.com/vezaynk)! - Allows passing in client via options to useFragment

- [#11558](https://github.com/apollographql/apollo-client/pull/11558) [`8cba16f`](https://github.com/apollographql/apollo-client/commit/8cba16f041609443111ecf5fb58faea1b3e79569) Thanks [@alessbell](https://github.com/alessbell)! - Fix [`unbound-method`](https://github.com/apollographql/apollo-client/issues/11554) linter error on ObservableQuery methods exposed on useQuery's QueryResult object.

## 3.9.2

### Patch Changes

- [#11552](https://github.com/apollographql/apollo-client/pull/11552) [`6ac2b0c`](https://github.com/apollographql/apollo-client/commit/6ac2b0ce4d999c63478d85b40ad56ccda9624797) Thanks [@jerelmiller](https://github.com/jerelmiller)! - Fix import in `useLazyRef` causing import issues in the nextjs package.

## 3.9.1

### Patch Changes

- [#11516](https://github.com/apollographql/apollo-client/pull/11516) [`8390fea`](https://github.com/apollographql/apollo-client/commit/8390fea13175bada8361ba5f0df2e43197085aba) Thanks [@phryneas](https://github.com/phryneas)! - Fix an incorrect string substitution in a warning message.

- [#11515](https://github.com/apollographql/apollo-client/pull/11515) [`c9bf93b`](https://github.com/apollographql/apollo-client/commit/c9bf93bdc2816f7fdba96961e1435f463f440bd1) Thanks [@vladar](https://github.com/vladar)! - Avoid redundant refetchQueries call for mutation with no-cache policy (fixes #10238)

- [#11545](https://github.com/apollographql/apollo-client/pull/11545) [`84a6bea`](https://github.com/apollographql/apollo-client/commit/84a6beaeae69acdffea49ba6b8242752cc188172) Thanks [@alessbell](https://github.com/alessbell)! - Remove error thrown by `inFlightLinkObservables` intended to be removed before 3.9 release.

## 3.9.0

### Minor Changes

#### Memory optimizations

- [#11424](https://github.com/apollographql/apollo-client/pull/11424) [`62f3b6d`](https://github.com/apollographql/apollo-client/commit/62f3b6d0e89611e27d9f29812ee60e5db5963fd6) Thanks [@phryneas](https://github.com/phryneas)! - Simplify RetryLink, fix potential memory leak

  Historically, `RetryLink` would keep a `values` array of all previous values, in case the operation would get an additional subscriber at a later point in time.

  In practice, this could lead to a memory leak ([#11393](https://github.com/apollographql/apollo-client/pull/11393)) and did not serve any further purpose, as the resulting observable would only be subscribed to by Apollo Client itself, and only once - it would be wrapped in a `Concast` before being exposed to the user, and that `Concast` would handle subscribers on its own.

- [#11435](https://github.com/apollographql/apollo-client/pull/11435) [`5cce53e`](https://github.com/apollographql/apollo-client/commit/5cce53e83b976f85d2d2b06e28cc38f01324fea1) Thanks [@phryneas](https://github.com/phryneas)! - Deprecates `canonizeResults`.

  Using `canonizeResults` can result in memory leaks so we generally do not recommend using this option anymore. A future version of Apollo Client will contain a similar feature without the risk of memory leaks.

- [#11254](https://github.com/apollographql/apollo-client/pull/11254) [`d08970d`](https://github.com/apollographql/apollo-client/commit/d08970d348cf4ad6d80c6baf85b4a4cd4034a3bb) Thanks [@benjamn](https://github.com/benjamn)! - Decouple `canonicalStringify` from `ObjectCanon` for better time and memory performance.

- [#11356](https://github.com/apollographql/apollo-client/pull/11356) [`cc4ac7e`](https://github.com/apollographql/apollo-client/commit/cc4ac7e1917f046bcd177882727864eed40b910e) Thanks [@phryneas](https://github.com/phryneas)! - Fix a potential memory leak in `FragmentRegistry.transform` and `FragmentRegistry.findFragmentSpreads` that would hold on to passed-in `DocumentNodes` for too long.

- [#11370](https://github.com/apollographql/apollo-client/pull/11370) [`25e2cb4`](https://github.com/apollographql/apollo-client/commit/25e2cb431c76ec5aa88202eaacbd98fad42edc7f) Thanks [@phryneas](https://github.com/phryneas)! - `parse` function: improve memory management

  - use LRU `WeakCache` instead of `Map` to keep a limited number of parsed results
  - cache is initiated lazily, only when needed
  - expose `parse.resetCache()` method

- [#11389](https://github.com/apollographql/apollo-client/pull/11389) [`139acd1`](https://github.com/apollographql/apollo-client/commit/139acd1153afa1445b69dcb4e139668ab8c5889a) Thanks [@phryneas](https://github.com/phryneas)! - `documentTransform`: use `optimism` and `WeakCache` instead of directly storing data on the `Trie`

- [#11358](https://github.com/apollographql/apollo-client/pull/11358) [`7d939f8`](https://github.com/apollographql/apollo-client/commit/7d939f80fbc2c419c58a6c55b6a35ee7474d0379) Thanks [@phryneas](https://github.com/phryneas)! - Fixes a potential memory leak in `Concast` that might have been triggered when `Concast` was used outside of Apollo Client.

- [#11344](https://github.com/apollographql/apollo-client/pull/11344) [`bd26676`](https://github.com/apollographql/apollo-client/commit/bd2667619700139af32a45364794d11f845ab6cf) Thanks [@phryneas](https://github.com/phryneas)! - Add a `resetCache` method to `DocumentTransform` and hook `InMemoryCache.addTypenameTransform` up to `InMemoryCache.gc`

- [#11367](https://github.com/apollographql/apollo-client/pull/11367) [`30d17bf`](https://github.com/apollographql/apollo-client/commit/30d17bfebe44dbfa7b78c8982cfeb49afd37129c) Thanks [@phryneas](https://github.com/phryneas)! - `print`: use `WeakCache` instead of `WeakMap`

- [#11387](https://github.com/apollographql/apollo-client/pull/11387) [`4dce867`](https://github.com/apollographql/apollo-client/commit/4dce8673b1757d8a3a4edd2996d780e86fad14e3) Thanks [@phryneas](https://github.com/phryneas)! - `QueryManager.transformCache`: use `WeakCache` instead of `WeakMap`

- [#11369](https://github.com/apollographql/apollo-client/pull/11369) [`2a47164`](https://github.com/apollographql/apollo-client/commit/2a471646616e3af1b5c039e961f8d5717fad8f32) Thanks [@phryneas](https://github.com/phryneas)! - Persisted Query Link: improve memory management

  - use LRU `WeakCache` instead of `WeakMap` to keep a limited number of hash results
  - hash cache is initiated lazily, only when needed
  - expose `persistedLink.resetHashCache()` method
  - reset hash cache if the upstream server reports it doesn't accept persisted queries

- [#10804](https://github.com/apollographql/apollo-client/pull/10804) [`221dd99`](https://github.com/apollographql/apollo-client/commit/221dd99ffd1990f8bd0392543af35e9b08d0fed8) Thanks [@phryneas](https://github.com/phryneas)! - use WeakMap in React Native with Hermes

- [#11355](https://github.com/apollographql/apollo-client/pull/11355) [`7d8e184`](https://github.com/apollographql/apollo-client/commit/7d8e18493cd13134726c6643cbf0fadb08be2d37) Thanks [@phryneas](https://github.com/phryneas)! - InMemoryCache.gc now also triggers FragmentRegistry.resetCaches (if there is a FragmentRegistry)

- [#11409](https://github.com/apollographql/apollo-client/pull/11409) [`2e7203b`](https://github.com/apollographql/apollo-client/commit/2e7203b3a9618952ddb522627ded7cceabd7f250) Thanks [@phryneas](https://github.com/phryneas)! - Adds an experimental `ApolloClient.getMemoryInternals` helper

- [#11343](https://github.com/apollographql/apollo-client/pull/11343) [`776631d`](https://github.com/apollographql/apollo-client/commit/776631de4500d56252f6f5fdaf29a81c41dfbdc7) Thanks [@phryneas](https://github.com/phryneas)! - Add `reset` method to `print`, hook up to `InMemoryCache.gc`

#### Suspense-enabled data fetching on user interaction with `useLoadableQuery`

- [#11300](https://github.com/apollographql/apollo-client/pull/11300) [`a815873`](https://github.com/apollographql/apollo-client/commit/a8158733cfa3e65180ec23518d657ea41894bb2b) Thanks [@jerelmiller](https://github.com/jerelmiller)! - Introduces a new `useLoadableQuery` hook. This hook works similarly to `useBackgroundQuery` in that it returns a `queryRef` that can be used to suspend a component via the `useReadQuery` hook. It provides a more ergonomic way to load the query during a user interaction (for example when wanting to preload some data) that would otherwise be clunky with `useBackgroundQuery`.

  ```tsx
  function App() {
    const [loadQuery, queryRef, { refetch, fetchMore, reset }] =
      useLoadableQuery(query, options);

    return (
      <>
        <button onClick={() => loadQuery(variables)}>Load query</button>
        <Suspense fallback={<SuspenseFallback />}>
          {queryRef && <Child queryRef={queryRef} />}
        </Suspense>
      </>
    );
  }

  function Child({ queryRef }) {
    const { data } = useReadQuery(queryRef);

    // ...
  }
  ```

#### Begin preloading outside of React with `createQueryPreloader`

- [#11412](https://github.com/apollographql/apollo-client/pull/11412) [`58db5c3`](https://github.com/apollographql/apollo-client/commit/58db5c3295b88162f91019f0898f6baa4b9cced6) Thanks [@jerelmiller](https://github.com/jerelmiller)! - Add the ability to start preloading a query outside React to begin fetching as early as possible. Call `createQueryPreloader` to create a `preloadQuery` function which can be called to start fetching a query. This returns a `queryRef` which is passed to `useReadQuery` and suspended until the query is done fetching.

  ```tsx
  const preloadQuery = createQueryPreloader(client);
  const queryRef = preloadQuery(QUERY, { variables, ...otherOptions });

  function App() {
    return {
      <Suspense fallback={<div>Loading</div>}>
        <MyQuery />
      </Suspense>
    }
  }

  function MyQuery() {
    const { data } = useReadQuery(queryRef);

    // do something with data
  }
  ```

#### Testing utility improvements

- [#11178](https://github.com/apollographql/apollo-client/pull/11178) [`4d64a6f`](https://github.com/apollographql/apollo-client/commit/4d64a6fa2ad5abe6f7f172c164f5e1fc2cb89829) Thanks [@sebakerckhof](https://github.com/sebakerckhof)! - Support re-using of mocks in the MockedProvider

- [#6701](https://github.com/apollographql/apollo-client/pull/6701) [`8d2b4e1`](https://github.com/apollographql/apollo-client/commit/8d2b4e107d7c21563894ced3a65d631183b58fd9) Thanks [@prowe](https://github.com/prowe)! - Ability to dynamically match mocks

  Adds support for a new property `MockedResponse.variableMatcher`: a predicate function that accepts a `variables` param. If `true`, the `variables` will be passed into the `ResultFunction` to help dynamically build a response.

#### New `useQueryRefHandlers` hook

- [#11412](https://github.com/apollographql/apollo-client/pull/11412) [`58db5c3`](https://github.com/apollographql/apollo-client/commit/58db5c3295b88162f91019f0898f6baa4b9cced6) Thanks [@jerelmiller](https://github.com/jerelmiller)! - Create a new `useQueryRefHandlers` hook that returns `refetch` and `fetchMore` functions for a given `queryRef`. This is useful to get access to handlers for a `queryRef` that was created by `createQueryPreloader` or when the handlers for a `queryRef` produced by a different component are inaccessible.

  ```jsx
  const MyComponent({ queryRef }) {
    const { refetch, fetchMore } = useQueryRefHandlers(queryRef);

    // ...
  }
  ```

#### Bail out of `optimisticResponse` updates with the `IGNORE` sentinel object

- [#11410](https://github.com/apollographql/apollo-client/pull/11410) [`07fcf6a`](https://github.com/apollographql/apollo-client/commit/07fcf6a3bf5bc78ffe6f3e598897246b4da02cbb) Thanks [@sf-twingate](https://github.com/sf-twingate)! - Allow returning `IGNORE` sentinel object from `optimisticResponse` functions to bail-out from the optimistic update.

  Consider this example:

  ```jsx
  const UPDATE_COMMENT = gql`
    mutation UpdateComment($commentId: ID!, $commentContent: String!) {
      updateComment(commentId: $commentId, content: $commentContent) {
        id
        __typename
        content
      }
    }
  `;

  function CommentPageWithData() {
    const [mutate] = useMutation(UPDATE_COMMENT);
    return (
      <Comment
        updateComment={({ commentId, commentContent }) =>
          mutate({
            variables: { commentId, commentContent },
            optimisticResponse: (vars, { IGNORE }) => {
              if (commentContent === "foo") {
                // conditionally bail out of optimistic updates
                return IGNORE;
              }
              return {
                updateComment: {
                  id: commentId,
                  __typename: "Comment",
                  content: commentContent,
                },
              };
            },
          })
        }
      />
    );
  }
  ```

  The `IGNORE` sentinel can be destructured from the second parameter in the callback function signature passed to `optimisticResponse`.

#### Network adapters for multipart subscriptions usage with Relay and urql

- [#11301](https://github.com/apollographql/apollo-client/pull/11301) [`46ab032`](https://github.com/apollographql/apollo-client/commit/46ab032af83a01f184bfcce5edba4b55dbb2962a) Thanks [@alessbell](https://github.com/alessbell)! - Add multipart subscription network adapters for Relay and urql

  ##### Relay

  ```tsx
  import { createFetchMultipartSubscription } from "@apollo/client/utilities/subscriptions/relay";
  import { Environment, Network, RecordSource, Store } from "relay-runtime";

  const fetchMultipartSubs = createFetchMultipartSubscription(
    "http://localhost:4000"
  );

  const network = Network.create(fetchQuery, fetchMultipartSubs);

  export const RelayEnvironment = new Environment({
    network,
    store: new Store(new RecordSource()),
  });
  ```

  ##### Urql

  ```tsx
  import { createFetchMultipartSubscription } from "@apollo/client/utilities/subscriptions/urql";
  import { Client, fetchExchange, subscriptionExchange } from "@urql/core";

  const url = "http://localhost:4000";

  const multipartSubscriptionForwarder = createFetchMultipartSubscription(url);

  const client = new Client({
    url,
    exchanges: [
      fetchExchange,
      subscriptionExchange({
        forwardSubscription: multipartSubscriptionForwarder,
      }),
    ],
  });
  ```

#### `skipPollAttempt` callback function

- [#11397](https://github.com/apollographql/apollo-client/pull/11397) [`3f7eecb`](https://github.com/apollographql/apollo-client/commit/3f7eecbfbd4f4444cffcaac7dd9fd225c8c2a401) Thanks [@aditya-kumawat](https://github.com/aditya-kumawat)! - Adds a new `skipPollAttempt` callback function that's called whenever a refetch attempt occurs while polling. If the function returns `true`, the refetch is skipped and not reattempted until the next poll interval. This will solve the frequent use-case of disabling polling when the window is inactive.

  ```ts
  useQuery(QUERY, {
    pollInterval: 1000,
    skipPollAttempt: () => document.hidden, // or !document.hasFocus()
  });
  // or define it globally
  new ApolloClient({
    defaultOptions: {
      watchQuery: {
        skipPollAttempt: () => document.hidden, // or !document.hasFocus()
      },
    },
  });
  ```

#### `QueryManager.inFlightLinkObservables` now uses a strong `Trie` as an internal data structure

- [#11345](https://github.com/apollographql/apollo-client/pull/11345) [`1759066`](https://github.com/apollographql/apollo-client/commit/1759066a8f9a204e49228568aef9446a64890ff3) Thanks [@phryneas](https://github.com/phryneas)!

  ##### Warning: requires `@apollo/experimental-nextjs-app-support` update

  If you are using `@apollo/experimental-nextjs-app-support`, you will need to update that to at least 0.5.2, as it accesses this internal data structure.

<details open>
  <summary><h4>More Minor Changes</h4></summary>

- [#11202](https://github.com/apollographql/apollo-client/pull/11202) [`7c2bc08`](https://github.com/apollographql/apollo-client/commit/7c2bc08b2ab46b9aa181d187a27aec2ad7129599) Thanks [@benjamn](https://github.com/benjamn)! - Prevent `QueryInfo#markResult` mutation of `result.data` and return cache data consistently whether complete or incomplete.

- [#11442](https://github.com/apollographql/apollo-client/pull/11442) [`4b6f2bc`](https://github.com/apollographql/apollo-client/commit/4b6f2bccf3ba94643b38689b32edd2839e47aec1) Thanks [@jerelmiller](https://github.com/jerelmiller)! - Remove the need to call `retain` from `useLoadableQuery` since `useReadQuery` will now retain the query. This means that a `queryRef` that is not consumed by `useReadQuery` within the given `autoDisposeTimeoutMs` will now be auto diposed for you.

  Thanks to [#11412](https://github.com/apollographql/apollo-client/pull/11412), disposed query refs will be automatically resubscribed to the query when consumed by `useReadQuery` after it has been disposed.

- [#11438](https://github.com/apollographql/apollo-client/pull/11438) [`6d46ab9`](https://github.com/apollographql/apollo-client/commit/6d46ab930a5e9bd5cae153d3b75b8966784fcd4e) Thanks [@jerelmiller](https://github.com/jerelmiller)! - Remove the need to call `retain` from `useBackgroundQuery` since `useReadQuery` will now retain the query. This means that a `queryRef` that is not consumed by `useReadQuery` within the given `autoDisposeTimeoutMs` will now be auto diposed for you.

  Thanks to [#11412](https://github.com/apollographql/apollo-client/pull/11412), disposed query refs will be automatically resubscribed to the query when consumed by `useReadQuery` after it has been disposed.

- [#11175](https://github.com/apollographql/apollo-client/pull/11175) [`d6d1491`](https://github.com/apollographql/apollo-client/commit/d6d14911c40782cd6d69167b6f6169c890091ccb) Thanks [@phryneas](https://github.com/phryneas)! - To work around issues in React Server Components, especially with bundling for
  the Next.js "edge" runtime we now use an external package to wrap `react` imports
  instead of importing React directly.

- [#11495](https://github.com/apollographql/apollo-client/pull/11495) [`1190aa5`](https://github.com/apollographql/apollo-client/commit/1190aa59a106217f7192c1f81099adfa5e4365c1) Thanks [@jerelmiller](https://github.com/jerelmiller)! - Increase the default memory limits for `executeSelectionSet` and `executeSelectionSetArray`.

</details>

<details open>
  <summary><h3>Patch Changes</h3></summary>

- [#11275](https://github.com/apollographql/apollo-client/pull/11275) [`3862f9b`](https://github.com/apollographql/apollo-client/commit/3862f9ba9086394c4cf4c2ecd99e8e0f6cf44885) Thanks [@phryneas](https://github.com/phryneas)! - Add a `defaultContext` option and property on `ApolloClient`, e.g. for keeping track of changing auth tokens or dependency injection.

  This can be used e.g. in authentication scenarios, where a new token might be generated outside of the link chain and should passed into the link chain.

  ```js
  import { ApolloClient, createHttpLink, InMemoryCache } from "@apollo/client";
  import { setContext } from "@apollo/client/link/context";

  const httpLink = createHttpLink({
    uri: "/graphql",
  });

  const authLink = setContext((_, { headers, token }) => {
    return {
      headers: {
        ...headers,
        authorization: token ? `Bearer ${token}` : "",
      },
    };
  });

  const client = new ApolloClient({
    link: authLink.concat(httpLink),
    cache: new InMemoryCache(),
  });

  // somewhere else in your application
  function onNewToken(newToken) {
    // token can now be changed for future requests without need for a global
    // variable, scoped ref or recreating the client
    client.defaultContext.token = newToken;
  }
  ```

- [#11443](https://github.com/apollographql/apollo-client/pull/11443) [`ff5a332`](https://github.com/apollographql/apollo-client/commit/ff5a332ff8b190c418df25371e36719d70061ebe) Thanks [@phryneas](https://github.com/phryneas)! - Adds a deprecation warning to the HOC and render prop APIs.

  The HOC and render prop APIs have already been deprecated since 2020,
  but we previously didn't have a `@deprecated` tag in the DocBlocks.

- [#11385](https://github.com/apollographql/apollo-client/pull/11385) [`d9ca4f0`](https://github.com/apollographql/apollo-client/commit/d9ca4f0821c66ae4f03cf35a7ac93fe604cc6de3) Thanks [@phryneas](https://github.com/phryneas)! - ensure `defaultContext` is also used for mutations and subscriptions

- [#11503](https://github.com/apollographql/apollo-client/pull/11503) [`67f62e3`](https://github.com/apollographql/apollo-client/commit/67f62e359bc471787d066319326e5582b4a635c8) Thanks [@jerelmiller](https://github.com/jerelmiller)! - Release changes from [`v3.8.10`](https://github.com/apollographql/apollo-client/releases/tag/v3.8.10)

- [#11078](https://github.com/apollographql/apollo-client/pull/11078) [`14edebe`](https://github.com/apollographql/apollo-client/commit/14edebebefb7634c32b921d02c1c85c6c8737989) Thanks [@phryneas](https://github.com/phryneas)! - ObservableQuery: prevent reporting results of previous queries if the variables changed since

- [#11439](https://github.com/apollographql/apollo-client/pull/11439) [`33454f0`](https://github.com/apollographql/apollo-client/commit/33454f0a40a05ea2b00633bda20a84d0ec3a4f4d) Thanks [@jerelmiller](https://github.com/jerelmiller)! - Address bundling issue introduced in [#11412](https://github.com/apollographql/apollo-client/pull/11412) where the `react/cache` internals ended up duplicated in the bundle. This was due to the fact that we had a `react/hooks` entrypoint that imported these files along with the newly introduced `createQueryPreloader` function, which lived outside of the `react/hooks` folder.

- [#11371](https://github.com/apollographql/apollo-client/pull/11371) [`ebd8fe2`](https://github.com/apollographql/apollo-client/commit/ebd8fe2c1b8b50bfeb2da20aeca5671300fb5564) Thanks [@phryneas](https://github.com/phryneas)! - Clarify types of `EntityStore.makeCacheKey`.

</details>

## 3.8.10

### Patch Changes

- [#11489](https://github.com/apollographql/apollo-client/pull/11489) [`abfd02a`](https://github.com/apollographql/apollo-client/commit/abfd02abeb8585e44377e9e87e5d20e5d95be002) Thanks [@gronxb](https://github.com/gronxb)! - Fix `networkStatus` with `useSuspenseQuery` not properly updating to ready state when using a `cache-and-network` fetch policy that returns data equal to what is already in the cache.

- [#11483](https://github.com/apollographql/apollo-client/pull/11483) [`6394dda`](https://github.com/apollographql/apollo-client/commit/6394dda47fa83d9ddd922e0d05e62bd872e4ea8e) Thanks [@pipopotamasu](https://github.com/pipopotamasu)! - Fix cache override warning output

## 3.8.9

### Patch Changes

- [#11472](https://github.com/apollographql/apollo-client/pull/11472) [`afc844d`](https://github.com/apollographql/apollo-client/commit/afc844dd8d6f9f7a3e2003f9a5b541291dfe3fb4) Thanks [@alessbell](https://github.com/alessbell)! - Fix delay: Infinity when set on a MockResponse passed to Mocked Provider so it indefinitely enters loading state.

- [#11464](https://github.com/apollographql/apollo-client/pull/11464) [`aac12b2`](https://github.com/apollographql/apollo-client/commit/aac12b221a6cb776d4941b6c8aadf04f0f0acd27) Thanks [@jerelmiller](https://github.com/jerelmiller)! - Prevent `useFragment` from excessively unsubscribing and resubscribing the fragment with the cache on every render.

- [#11449](https://github.com/apollographql/apollo-client/pull/11449) [`f40cda4`](https://github.com/apollographql/apollo-client/commit/f40cda45841e93b056c781c19651b54464f7346a) Thanks [@phryneas](https://github.com/phryneas)! - Removes refences to the typescript "dom" lib.

- [#11470](https://github.com/apollographql/apollo-client/pull/11470) [`e293bc9`](https://github.com/apollographql/apollo-client/commit/e293bc90d6f7937a6fc7c169f7b16eeb39d5fd49) Thanks [@phryneas](https://github.com/phryneas)! - Remove an unnecessary check from parseAndCheckHttpResponse.

## 3.8.8

### Patch Changes

- [#11200](https://github.com/apollographql/apollo-client/pull/11200) [`ae5091a21`](https://github.com/apollographql/apollo-client/commit/ae5091a21f0feff1486503071ea8dc002cf1be41) Thanks [@jerelmiller](https://github.com/jerelmiller)! - Enable `strict` in tsconfig for the entire project.

- [#11332](https://github.com/apollographql/apollo-client/pull/11332) [`291aea56b`](https://github.com/apollographql/apollo-client/commit/291aea56bfaed3987a98be7fe4e6160114b62d2d) Thanks [@asvishnyakov](https://github.com/asvishnyakov)! - Add missed reexports of MutationFetchPolicy and RefetchWritePolicy to @apollo/client/core

- [#10931](https://github.com/apollographql/apollo-client/pull/10931) [`e5acf910e`](https://github.com/apollographql/apollo-client/commit/e5acf910e39752b453540b6751046d1c19b66350) Thanks [@phryneas](https://github.com/phryneas)! - `useMutation`: also reset internal state on reset

## 3.8.7

### Patch Changes

- [#11297](https://github.com/apollographql/apollo-client/pull/11297) [`c8c76a522`](https://github.com/apollographql/apollo-client/commit/c8c76a522e593de0d06cff73fde2d9e88152bed6) Thanks [@jerelmiller](https://github.com/jerelmiller)! - Add an explicit return type for the `useReadQuery` hook called `UseReadQueryResult`. Previously the return type of this hook was inferred from the return value.

- [#11337](https://github.com/apollographql/apollo-client/pull/11337) [`bb1da8349`](https://github.com/apollographql/apollo-client/commit/bb1da8349e785c54fb4030f269602c900adf23a0) Thanks [@phryneas](https://github.com/phryneas)! - #11206 used the TypeScript syntax `infer X extends Y` that was introduced in TS 4.8.
  This caused some problems for some users, so we are rolling back to a more backwars-compatible (albeit slightly less performant) type.

## 3.8.6

### Patch Changes

- [#11291](https://github.com/apollographql/apollo-client/pull/11291) [`2be7eafe3`](https://github.com/apollographql/apollo-client/commit/2be7eafe3c115d56d993dbda64d320550712df1f) Thanks [@ArioA](https://github.com/ArioA)! - Fix a bug that allows to only call `loadErrorMessages` without also calling `loadDevErrorMessages`.

- [#11274](https://github.com/apollographql/apollo-client/pull/11274) [`b29f000f3`](https://github.com/apollographql/apollo-client/commit/b29f000f36f281e256809b5454eaeca2ec4450bf) Thanks [@jerelmiller](https://github.com/jerelmiller)! - Start the query ref auto dispose timeout after the initial promise has settled. This prevents requests that run longer than the timeout duration from keeping the component suspended indefinitely.

- [#11289](https://github.com/apollographql/apollo-client/pull/11289) [`b5894dbf0`](https://github.com/apollographql/apollo-client/commit/b5894dbf0fd5ea5ef1ff20dd896a658ef78c69dc) Thanks [@phryneas](https://github.com/phryneas)! - `MockedProvider`: default `connectToDevTools` to `false` in created `ApolloClient` instance.

  This will prevent the mocked `ApolloClient` instance from trying to connect to the DevTools, which would start a `setTimeout` that might keep running after a test has finished.

- [#11206](https://github.com/apollographql/apollo-client/pull/11206) [`dd2ce7687`](https://github.com/apollographql/apollo-client/commit/dd2ce7687ae9afa399e950a523fc7330284c25fe) Thanks [@phryneas](https://github.com/phryneas)! - `cache.modify`: Less strict types & new dev runtime warnings.

## 3.8.5

### Patch Changes

- [#11266](https://github.com/apollographql/apollo-client/pull/11266) [`5192cf6e1`](https://github.com/apollographql/apollo-client/commit/5192cf6e1e958080bcae09e5967fa6851bd3a78c) Thanks [@phryneas](https://github.com/phryneas)! - Fixes argument handling for invariant log messages.

- [#11235](https://github.com/apollographql/apollo-client/pull/11235) [`6cddaaf65`](https://github.com/apollographql/apollo-client/commit/6cddaaf6543f5c0b1fb04ba47480fb393ba10de7) Thanks [@phryneas](https://github.com/phryneas)! - Fix nextFetchPolicy behaviour with transformed documents by keeping `options` reference stable when passing it through QueryManager.

- [#11252](https://github.com/apollographql/apollo-client/pull/11252) [`327a2abbd`](https://github.com/apollographql/apollo-client/commit/327a2abbd5db87ca27f2ffd1d2f8dccd75868a58) Thanks [@phryneas](https://github.com/phryneas)! - Fixes a race condition in asyncMap that caused issues in React Native when errors were returned in the response payload along with a data property that was null.

- [#11229](https://github.com/apollographql/apollo-client/pull/11229) [`c372bad4e`](https://github.com/apollographql/apollo-client/commit/c372bad4ebd01a4f2e772cd76e873143bf043fe6) Thanks [@phryneas](https://github.com/phryneas)! - Remove (already throwing) SuspenseCache export that should have been removed in 3.8.

- [#11267](https://github.com/apollographql/apollo-client/pull/11267) [`bc055e068`](https://github.com/apollographql/apollo-client/commit/bc055e0683e87b9445e321f73857f4a91b20a9ce) Thanks [@phryneas](https://github.com/phryneas)! - Remove some dead code.

## 3.8.4

### Patch Changes

- [#11195](https://github.com/apollographql/apollo-client/pull/11195) [`9e59b251d`](https://github.com/apollographql/apollo-client/commit/9e59b251d4d63afb83d9821889f87c71c4adde0f) Thanks [@phryneas](https://github.com/phryneas)! - For `invariant.log` etc., error arguments are now serialized correctly in the link to the error page.

## 3.8.3

### Patch Changes

- [#11193](https://github.com/apollographql/apollo-client/pull/11193) [`fd2a4cf0c`](https://github.com/apollographql/apollo-client/commit/fd2a4cf0c3ada968df3f9814d87dedaaa8eddb5e) Thanks [@phryneas](https://github.com/phryneas)! - Call devtools registration after ApolloClient is fully set up.

## 3.8.2

### Patch Changes

- [#10072](https://github.com/apollographql/apollo-client/pull/10072) [`51045c336`](https://github.com/apollographql/apollo-client/commit/51045c336ff86befbdd598af6e7104ffe0d419d0) Thanks [@Huulivoide](https://github.com/Huulivoide)! - Fixes race conditions in useReactiveVar that may prevent updates to the reactive variable from propagating through the hook.

- [#11162](https://github.com/apollographql/apollo-client/pull/11162) [`d9685f53c`](https://github.com/apollographql/apollo-client/commit/d9685f53c34483245e6ea21e91b669ef1180ae97) Thanks [@jerelmiller](https://github.com/jerelmiller)! - Ensures GraphQL errors returned in subscription payloads adhere to the `errorPolicy` set in `client.subscribe(...)` calls.

- [#11134](https://github.com/apollographql/apollo-client/pull/11134) [`96492e142`](https://github.com/apollographql/apollo-client/commit/96492e14279d78e2613c1381d31f88cdf5816f45) Thanks [@alessbell](https://github.com/alessbell)! - Use separate type imports in useSuspenseQuery and useBackgroundQuery to workaround SWC compiler issue.

- [#11117](https://github.com/apollographql/apollo-client/pull/11117) [`6b8198109`](https://github.com/apollographql/apollo-client/commit/6b8198109bd9fe5eedf352421a0a773ac0acfb18) Thanks [@phryneas](https://github.com/phryneas)! - Adds a new devtools registration mechanism and tweaks the mechanism behind the
  "devtools not found" mechanic.

- [#11186](https://github.com/apollographql/apollo-client/pull/11186) [`f1d429f32`](https://github.com/apollographql/apollo-client/commit/f1d429f32ae8e896155b50f1fc7c51dfeb06c3ba) Thanks [@jerelmiller](https://github.com/jerelmiller)! - Fix an issue where race conditions when rapidly switching between variables would sometimes result in the wrong `data` returned from the query. Specifically this occurs when a query is triggered with an initial set of variables (`VariablesA`), then triggers the same query with another set of variables (`VariablesB`) but switches back to the `VariablesA` before the response for `VariablesB` is returned. Previously this would result in the data for `VariablesB` to be displayed while `VariablesA` was active. The data is for `VariablesA` is now properly returned.

- [#11163](https://github.com/apollographql/apollo-client/pull/11163) [`a8a9e11e9`](https://github.com/apollographql/apollo-client/commit/a8a9e11e917716538206eb7d5de21dbfd09630bd) Thanks [@bignimbus](https://github.com/bignimbus)! - Fix typo in error message: "occured" -> "occurred"

- [#11180](https://github.com/apollographql/apollo-client/pull/11180) [`7d9c481e5`](https://github.com/apollographql/apollo-client/commit/7d9c481e53f3c9577ec6ed6231c9e3db8c8b374b) Thanks [@jerelmiller](https://github.com/jerelmiller)! - Fixes an issue where refetching from `useBackgroundQuery` via `refetch` with an error after an error was already fetched would get stuck in a loading state.

## 3.8.1

### Patch Changes

- [#11141](https://github.com/apollographql/apollo-client/pull/11141) [`c469b1616`](https://github.com/apollographql/apollo-client/commit/c469b1616517aac124a3357066cd83439463033c) Thanks [@jerelmiller](https://github.com/jerelmiller)! - Remove newly exported response iterator helpers that caused problems on some installs where `@types/node` was not available.

  **IMPORTANT**

  The following exports were added in version 3.8.0 that are removed with this patch.

  - `isAsyncIterableIterator`
  - `isBlob`
  - `isNodeReadableStream`
  - `isNodeResponse`
  - `isReadableStream`
  - `isStreamableBlob`

## 3.8.0

### Minor Changes

#### Fetching with Suspense 🎉

- [#10323](https://github.com/apollographql/apollo-client/pull/10323) [`64cb88a4b`](https://github.com/apollographql/apollo-client/commit/64cb88a4b6be8640c4e0d753dd06ddf4c25a2bc3) Thanks [@jerelmiller](https://github.com/jerelmiller)! - Add support for React suspense with a new `useSuspenseQuery` hook.

  `useSuspenseQuery` initiates a network request and causes the component calling it to suspend while the request is in flight. It can be thought of as a drop-in replacement for `useQuery` that allows you to take advantage of React's concurrent features while fetching during render.

  Consider a `Dog` component that fetches and renders some information about a dog named Mozzarella:

  <details>
    <summary>View code 🐶</summary>

  ```tsx
  import { Suspense } from "react";
  import { gql, TypedDocumentNode, useSuspenseQuery } from "@apollo/client";

  interface Data {
    dog: {
      id: string;
      name: string;
    };
  }

  interface Variables {
    name: string;
  }

  const GET_DOG_QUERY: TypedDocumentNode<Data, Variables> = gql`
    query GetDog($name: String) {
      dog(name: $name) {
        id
        name
      }
    }
  `;

  function App() {
    return (
      <Suspense fallback={<div>Loading...</div>}>
        <Dog name="Mozzarella" />
      </Suspense>
    );
  }

  function Dog({ name }: { name: string }) {
    const { data } = useSuspenseQuery(GET_DOG_QUERY, {
      variables: { name },
    });

    return <>Name: {data.dog.name}</>;
  }
  ```

  </details>

  For a detailed explanation of `useSuspenseQuery`, see our [fetching with Suspense reference](https://www.apollographql.com/docs/react/data/suspense).

- [#10755](https://github.com/apollographql/apollo-client/pull/10755) [`e3c676deb`](https://github.com/apollographql/apollo-client/commit/e3c676deb59d006f33d24a7211e58725a67641b8) Thanks [@alessbell](https://github.com/alessbell)! - Feature: adds `useBackgroundQuery` and `useReadQuery` hooks

  `useBackgroundQuery` initiates a request for data in a parent component and returns a `QueryReference` which is used to read the data in a child component via `useReadQuery`. If the child component attempts to render before the data can be found in the cache, the child component will suspend until the data is available. On cache updates to watched data, the child component calling `useReadQuery` will re-render with new data **but the parent component will not re-render** (as it would, for example, if it were using `useQuery` to issue the request).

  Consider an `App` component that fetches a list of breeds in the background while also fetching and rendering some information about an individual dog, Mozzarella:

  <details>
    <summary>View code 🐶</summary>

  ```tsx
  function App() {
    const [queryRef] = useBackgroundQuery(GET_BREEDS_QUERY);
    return (
      <Suspense fallback={<div>Loading...</div>}>
        <Dog name="Mozzarella" queryRef={queryRef} />
      </Suspense>
    );
  }

  function Dog({
    name,
    queryRef,
  }: {
    name: string;
    queryRef: QueryReference<BreedData>;
  }) {
    const { data } = useSuspenseQuery(GET_DOG_QUERY, {
      variables: { name },
    });
    return (
      <>
        Name: {data.dog.name}
        <Suspense fallback={<div>Loading breeds...</div>}>
          <Breeds queryRef={queryRef} />
        </Suspense>
      </>
    );
  }

  function Breeds({ queryRef }: { queryRef: QueryReference<BreedData> }) {
    const { data } = useReadQuery(queryRef);
    return data.breeds.map(({ characteristics }) =>
      characteristics.map((characteristic) => (
        <div key={characteristic}>{characteristic}</div>
      ))
    );
  }
  ```

  </details>

  For a detailed explanation of `useBackgroundQuery` and `useReadQuery`, see our [fetching with Suspense reference](https://www.apollographql.com/docs/react/data/suspense).

#### Document transforms 📑

- [#10509](https://github.com/apollographql/apollo-client/pull/10509) [`79df2c7ba`](https://github.com/apollographql/apollo-client/commit/79df2c7ba55b7cfee69fd54024174f77099a2550) Thanks [@jerelmiller](https://github.com/jerelmiller)! - Add the ability to specify custom GraphQL document transforms. These transforms are run before reading data from the cache, before local state is resolved, and before the query document is sent through the link chain.

  To register a custom document transform, create a transform using the `DocumentTransform` class and pass it to the `documentTransform` option on `ApolloClient`.

  ```ts
  import { DocumentTransform } from "@apollo/client";

  const documentTransform = new DocumentTransform((document) => {
    // do something with `document`
    return transformedDocument;
  });

  const client = new ApolloClient({ documentTransform: documentTransform });
  ```

  For more information on the behavior and API of `DocumentTransform`, see its [reference page in our documentation](https://www.apollographql.com/docs/react/data/document-transforms).

#### New `removeTypenameFromVariables` link 🔗

- [#10853](https://github.com/apollographql/apollo-client/pull/10853) [`300957960`](https://github.com/apollographql/apollo-client/commit/300957960a584920f2d346d29a0b3aaeb27d9489) Thanks [@jerelmiller](https://github.com/jerelmiller)! - Introduce the new `removeTypenameFromVariables` link. This link will automatically remove `__typename` fields from `variables` for all operations. This link can be configured to exclude JSON-scalars for scalars that utilize `__typename`.

  This change undoes some work from [#10724](https://github.com/apollographql/apollo-client/pull/10724) where `__typename` was automatically stripped for all operations with no configuration. This was determined to be a breaking change and therefore moved into this link.

  For a detailed explanation of `removeTypenameFromVariables`, see its [API reference](https://www.apollographql.com/docs/react/api/link/apollo-link-remove-typename).

#### New `skipToken` sentinel ⏭️

- [#11112](https://github.com/apollographql/apollo-client/pull/11112) [`b4aefcfe9`](https://github.com/apollographql/apollo-client/commit/b4aefcfe97213461b9ce01946344e6a5e6d80704) Thanks [@jerelmiller](https://github.com/jerelmiller)! - Adds support for a `skipToken` sentinel that can be used as `options` in `useSuspenseQuery` and `useBackgroundQuery` to skip execution of a query. This works identically to the `skip` option but is more type-safe and as such, becomes the recommended way to skip query execution. As such, the `skip` option has been deprecated in favor of `skipToken`.

  We are considering the removal of the `skip` option from `useSuspenseQuery` and `useBackgroundQuery` in the next major. We are releasing with it now to make migration from `useQuery` easier and make `skipToken` more discoverable.

  **`useSuspenseQuery`**

  ```ts
  import { skipToken, useSuspenseQuery } from "@apollo/client";

  const id: number | undefined;

  const { data } = useSuspenseQuery(
    query,
    id ? { variables: { id } } : skipToken
  );
  ```

  **`useBackgroundQuery`**

  ```ts
  import { skipToken, useBackgroundQuery } from "@apollo/client";

  function Parent() {
    const [queryRef] = useBackgroundQuery(
      query,
      id ? { variables: { id } } : skipToken
    );

    return queryRef ? <Child queryRef={queryRef} /> : null;
  }

  function Child({ queryRef }: { queryRef: QueryReference<TData> }) {
    const { data } = useReadQuery(queryRef);
  }
  ```

  For a detailed explanation of `skipToken`, see its [API reference](https://www.apollographql.com/docs/react/api/react/hooks/#skiptoken).

#### New error extraction mechanism, smaller bundles 📉

- [#10887](https://github.com/apollographql/apollo-client/pull/10887) [`f8c0b965d`](https://github.com/apollographql/apollo-client/commit/f8c0b965d49fb7d802371bb9cc3cb0b60cf05e5d) Thanks [@phryneas](https://github.com/phryneas)! - Add a new mechanism for Error Extraction to reduce bundle size by including error message texts on an opt-in basis.

  By default, errors will link to an error page with the entire error message.
  This replaces "development" and "production" errors and works without
  additional bundler configuration.

  Bundling the text of error messages and development warnings can be enabled as follows:

  ```js
  import { loadErrorMessages, loadDevMessages } from "@apollo/client/dev";
  if (process.env.NODE_ENV !== "production") {
    loadErrorMessages();
    loadDevMessages();
  }
  ```

  For a detailed explanation, see our [reference on reducing bundle size](https://www.apollographql.com/docs/react/development-testing/reducing-bundle-size).

#### New `@nonreactive` directive 🎬

- [#10722](https://github.com/apollographql/apollo-client/pull/10722) [`c7e60f83d`](https://github.com/apollographql/apollo-client/commit/c7e60f83dd1dfe07a1b6ce60d9675d3616a2ce66) Thanks [@benjamn](https://github.com/benjamn)! - Implement a `@nonreactive` directive for selectively skipping reactive comparisons of query result subtrees.

  The `@nonreactive` directive can be used to mark query fields or fragment spreads and is used to indicate that changes to the data contained within the subtrees marked `@nonreactive` should _not_ trigger re-rendering. This allows parent components to fetch data to be rendered by their children without re-rendering themselves when the data corresponding with fields marked as `@nonreactive` change.

  Consider an `App` component that fetches and renders a list of ski trails:

  <details>
    <summary>View code 🎿</summary>

  ```jsx
  const TrailFragment = gql`
    fragment TrailFragment on Trail {
      name
      status
    }
  `;

  const ALL_TRAILS = gql`
    query allTrails {
      allTrails {
        id
        ...TrailFragment @nonreactive
      }
    }
    ${TrailFragment}
  `;

  function App() {
    const { data, loading } = useQuery(ALL_TRAILS);
    return (
      <main>
        <h2>Ski Trails</h2>
        <ul>
          {data?.trails.map((trail) => (
            <Trail key={trail.id} id={trail.id} />
          ))}
        </ul>
      </main>
    );
  }
  ```

  </details>

  The `Trail` component renders a trail's name and status and allows the user to execute a mutation to toggle the status of the trail between `"OPEN"` and `"CLOSED"`:

  <details>
    <summary>View code 🎿</summary>

  ```jsx
  const Trail = ({ id }) => {
    const [updateTrail] = useMutation(UPDATE_TRAIL);
    const { data } = useFragment({
      fragment: TrailFragment,
      from: {
        __typename: "Trail",
        id,
      },
    });
    return (
      <li key={id}>
        {data.name} - {data.status}
        <input
          checked={data.status === "OPEN" ? true : false}
          type="checkbox"
          onChange={(e) => {
            updateTrail({
              variables: {
                trailId: id,
                status: e.target.checked ? "OPEN" : "CLOSED",
              },
            });
          }}
        />
      </li>
    );
  };
  ```

  </details>

  Notice that the `Trail` component isn't receiving the entire `trail` object via props, only the `id` which is used along with the fragment document to create a live binding for each trail item in the cache. This allows each `Trail` component to react to the cache updates for a single trail independently. Updates to a trail's `status` will not cause the parent `App` component to rerender since the `@nonreactive` directive is applied to the `TrailFragment` spread, a fragment that includes the `status` field.

  For a detailed explanation, see our [`@nonreactive` reference](https://www.apollographql.com/docs/react/data/directives/#nonreactive) and [@alessbell](https://github.com/alessbell)'s [post on the Apollo blog about using `@nonreactive` with `useFragment`](https://www.apollographql.com/blog/apollo-client/introducing-apollo-clients-nonreactive-directive-and-usefragment-hook/).

#### Abort the `AbortController` signal more granularly 🛑

- [#11040](https://github.com/apollographql/apollo-client/pull/11040) [`125ef5b2a`](https://github.com/apollographql/apollo-client/commit/125ef5b2a8fd2de1515b2bdd71785ebab3596cb2) Thanks [@phryneas](https://github.com/phryneas)! - `HttpLink`/`BatchHttpLink`: Abort the `AbortController` signal more granularly.

  Before this change, when `HttpLink`/`BatchHttpLink` created an `AbortController` internally, the signal would always be `.abort`ed after the request was completed. This could cause issues with Sentry Session Replay and Next.js App Router Cache invalidations, which just replayed the fetch with the same options - including the cancelled `AbortSignal`.

  With this change, the `AbortController` will only be `.abort()`ed by outside events, not as a consequence of the request completing.

#### `useFragment` drops its experimental label 🎓

- [#10916](https://github.com/apollographql/apollo-client/pull/10916) [`ea75e18de`](https://github.com/apollographql/apollo-client/commit/ea75e18dec3db090dd4ed3b2d249bf674b90ead4) Thanks [@alessbell](https://github.com/alessbell)! - Remove experimental labels.

  `useFragment`, introduced in `3.7.0` as `useFragment_experimental`, is no longer an experimental API 🎉 We've removed the `_experimental` suffix from its named export and have made a number of improvements.

  For a detailed explanation, see our [`useFragment` reference](https://www.apollographql.com/docs/react/api/react/hooks#usefragment) and [@alessbell](https://github.com/alessbell)'s [post on the Apollo blog](https://www.apollographql.com/blog/apollo-client/introducing-apollo-clients-nonreactive-directive-and-usefragment-hook/) about using `useFragment` with `@nonreactive` for improved performance when rendering lists.

  <details>
  <summary><h5><code>useFragment</code> improvements</h5></summary>

  - [#10765](https://github.com/apollographql/apollo-client/pull/10765) [`35f36c5aa`](https://github.com/apollographql/apollo-client/commit/35f36c5aaefe1f215044e09fdf9386042bc59dd2) Thanks [@phryneas](https://github.com/phryneas)! - More robust types for the `data` property on `UseFragmentResult`. When a partial result is given, the type is now correctly set to `Partial<TData>`.

  - [#11083](https://github.com/apollographql/apollo-client/pull/11083) [`f766e8305`](https://github.com/apollographql/apollo-client/commit/f766e8305d9f2dbde59a61b8e70c99c4b2b67d55) Thanks [@phryneas](https://github.com/phryneas)! - Adjust the rerender timing of `useQuery` to more closely align with `useFragment`. This means that cache updates delivered to both hooks should trigger renders at relatively the same time. Previously, the `useFragment` might rerender much faster leading to some confusion.

  - [#10836](https://github.com/apollographql/apollo-client/pull/10836) [`6794893c2`](https://github.com/apollographql/apollo-client/commit/6794893c29cc945aa99f6fe54a9e4e70ec3e57fd) Thanks [@phryneas](https://github.com/phryneas)! - Remove the deprecated `returnPartialData` option from `useFragment` hook.

  </details>

<details open>
  <summary><h4>More Minor Changes</h4></summary>

- [#10895](https://github.com/apollographql/apollo-client/pull/10895) [`e187866fd`](https://github.com/apollographql/apollo-client/commit/e187866fdfbbd1e1e30646f289367fb4b5afb3c3) Thanks [@Gelio](https://github.com/Gelio)! - Add generic type parameter for the entity modified in `cache.modify`. Improves TypeScript type inference for that type's fields and values of those fields.

  Example:

  ```ts
  cache.modify<Book>({
    id: cache.identify(someBook),
    fields: {
      title: (title) => {
        // title has type `string`.
        // It used to be `any`.
      },
   => {
        // author has type `Reference | Book["author"]`.
        // It used to be `any`.
      },
    },
  });
  ```

- [#10895](https://github.com/apollographql/apollo-client/pull/10895) [`e187866fd`](https://github.com/apollographql/apollo-client/commit/e187866fdfbbd1e1e30646f289367fb4b5afb3c3) Thanks [@Gelio](https://github.com/Gelio)! - Use unique opaque types for the `DELETE` and `INVALIDATE` Apollo cache modifiers.

  This increases type safety, since these 2 modifiers no longer have the `any` type. Moreover, it no longer triggers [the `@typescript-eslint/no-unsafe-return`
  rule](https://typescript-eslint.io/rules/no-unsafe-return/).

- [#10340](https://github.com/apollographql/apollo-client/pull/10340) [`4f73c5ca1`](https://github.com/apollographql/apollo-client/commit/4f73c5ca15d367aa23f02018d062f221c4506a4d) Thanks [@alessbell](https://github.com/alessbell)! - Avoid calling `useQuery` `onCompleted` for cache writes

- [#10527](https://github.com/apollographql/apollo-client/pull/10527) [`0cc7e2e19`](https://github.com/apollographql/apollo-client/commit/0cc7e2e194f84e137a502395f26acdaef392ecae) Thanks [@phryneas](https://github.com/phryneas)! - Remove the `query`/`mutation`/`subscription` option from hooks that already take that value as their first argument.

- [#10506](https://github.com/apollographql/apollo-client/pull/10506) [`2dc2e1d4f`](https://github.com/apollographql/apollo-client/commit/2dc2e1d4f77318d8a4c29445344b4f8c5b08b7e3) Thanks [@phryneas](https://github.com/phryneas)! - prevent accidental widening of inferred `TData` and `TVariables` generics for query hook option arguments

- [#10521](https://github.com/apollographql/apollo-client/pull/10521) [`fbf729414`](https://github.com/apollographql/apollo-client/commit/fbf729414b6322a84158d9864bdfb5b17b2c7d77) Thanks [@benjamn](https://github.com/benjamn)! - Simplify `__DEV__` polyfill to use imports instead of global scope

- [#10994](https://github.com/apollographql/apollo-client/pull/10994) [`2ebbd3abb`](https://github.com/apollographql/apollo-client/commit/2ebbd3abb31224ed383896ebea7c2791c9b42a22) Thanks [@phryneas](https://github.com/phryneas)! - Add .js file extensions to imports in src and dist/\*_/_.d.ts

- [#11045](https://github.com/apollographql/apollo-client/pull/11045) [`9c1d4a104`](https://github.com/apollographql/apollo-client/commit/9c1d4a104d721993b5b306ca4c21724a974e098d) Thanks [@jerelmiller](https://github.com/jerelmiller)! - When changing variables back to a previously used set of variables, do not automatically cache the result as part of the query reference. Instead, dispose of the query reference so that the `InMemoryCache` can determine the cached behavior. This means that fetch policies that would guarantee a network request are now honored when switching back to previously used variables.

- [#11058](https://github.com/apollographql/apollo-client/pull/11058) [`89bf33c42`](https://github.com/apollographql/apollo-client/commit/89bf33c425d08880eeaed4584bdd56c4caf085e7) Thanks [@phryneas](https://github.com/phryneas)! - (Batch)HttpLink: Propagate `AbortError`s to the user when a user-provided `signal` is passed to the link. Previously, these links would swallow all `AbortErrors`, potentially causing queries and mutations to never resolve. As a result of this change, users are now expected to handle `AbortError`s when passing in a user-provided `signal`.

- [#10346](https://github.com/apollographql/apollo-client/pull/10346) [`3bcfc42d3`](https://github.com/apollographql/apollo-client/commit/3bcfc42d394b6a97900495eacdaf58c31ae96d9f) Thanks [@jerelmiller](https://github.com/jerelmiller)! - Add the ability to allow `@client` fields to be sent to the link chain.

- [#10567](https://github.com/apollographql/apollo-client/pull/10567) [`c2ce6496c`](https://github.com/apollographql/apollo-client/commit/c2ce6496c10e7ae7e29d25161c2d3cef3e2c6144) Thanks [@benjamn](https://github.com/benjamn)! - Allow `ApolloCache` implementations to specify default value for `assumeImmutableResults` client option, improving performance for applications currently using `InMemoryCache` without configuring `new ApolloClient({ assumeImmutableResults: true })`

- [#10915](https://github.com/apollographql/apollo-client/pull/10915) [`3a62d8228`](https://github.com/apollographql/apollo-client/commit/3a62d8228ab6c15cdb7cd4ea106d13ba3e6f0029) Thanks [@phryneas](https://github.com/phryneas)! - Changes how development-only code is bundled in the library to more reliably enable consuming bundlers to reduce production bundle sizes while keeping compatibility with non-node environments.

</details>

<details open>
  <summary><h3>Patch Changes</h3></summary>

- [#11086](https://github.com/apollographql/apollo-client/pull/11086) [`0264fee06`](https://github.com/apollographql/apollo-client/commit/0264fee066cb715602eda26c7c0bb1254469eccb) Thanks [@jerelmiller](https://github.com/jerelmiller)! - Fix an issue where a call to `refetch`, `fetchMore`, or changing `skip` to `false` that returned a result deeply equal to data in the cache would get stuck in a pending state and never resolve.

- [#11053](https://github.com/apollographql/apollo-client/pull/11053) [`c0ca70720`](https://github.com/apollographql/apollo-client/commit/c0ca70720cf5fbedd6e4f128b460c1995d9c55a7) Thanks [@phryneas](https://github.com/phryneas)! - Add `SuspenseCache` as a lazy hidden property on ApolloClient.
  This means that `SuspenseCache` is now an implementation details of Apollo Client and you no longer need to manually instantiate it and no longer need to pass it into `ApolloProvider`. Trying to instantiate a `SuspenseCache` instance in your code will now throw an error.

- [#11115](https://github.com/apollographql/apollo-client/pull/11115) [`78739e3ef`](https://github.com/apollographql/apollo-client/commit/78739e3efe86f6db959dd792d21fa12e0427b12c) Thanks [@phryneas](https://github.com/phryneas)! - Enforce `export type` for all type-level exports.

- [#11027](https://github.com/apollographql/apollo-client/pull/11027) [`e47cfd04e`](https://github.com/apollographql/apollo-client/commit/e47cfd04ec50cb4c19828f4d655eb0f989cdcf7d) Thanks [@phryneas](https://github.com/phryneas)! - Prevents the DevTool installation warning to be turned into a documentation link.

- [#10594](https://github.com/apollographql/apollo-client/pull/10594) [`f221b5e8f`](https://github.com/apollographql/apollo-client/commit/f221b5e8fafef3970af2037218c2396ae7db505e) Thanks [@phryneas](https://github.com/phryneas)! - Add a `suspenseCache` option to `useSuspenseQuery`

- [#10700](https://github.com/apollographql/apollo-client/pull/10700) [`12e37f46f`](https://github.com/apollographql/apollo-client/commit/12e37f46f17f0d5a6d408b89ebafbf7413f309ab) Thanks [@jerelmiller](https://github.com/jerelmiller)! - Add a `queryKey` option to `useSuspenseQuery` that allows the hook to create a unique subscription instance.

- [#10724](https://github.com/apollographql/apollo-client/pull/10724) [`e285dfd00`](https://github.com/apollographql/apollo-client/commit/e285dfd003c7074383732ee23e539d7a0316af10) Thanks [@jerelmiller](https://github.com/jerelmiller)! - Automatically strips `__typename` fields from `variables` sent to the server when using [`HttpLink`](https://www.apollographql.com/docs/react/api/link/apollo-link-http), [`BatchHttpLink`](https://www.apollographql.com/docs/react/api/link/apollo-link-batch-http), or [`GraphQLWsLink`](https://www.apollographql.com/docs/react/api/link/apollo-link-subscriptions). This allows GraphQL data returned from a query to be used as an argument to a subsequent GraphQL operation without the need to strip the `__typename` in user-space.

- [#10957](https://github.com/apollographql/apollo-client/pull/10957) [`445164d21`](https://github.com/apollographql/apollo-client/commit/445164d2177efe46637a514afa6a88502d3de10f) Thanks [@phryneas](https://github.com/phryneas)! - Use `React.version` as key for shared Contexts.

- [#10635](https://github.com/apollographql/apollo-client/pull/10635) [`7df51ee19`](https://github.com/apollographql/apollo-client/commit/7df51ee19a49a92f48c0f58f91894d32091cb294) Thanks [@jerelmiller](https://github.com/jerelmiller)! - Fix an issue where cache updates would not propagate to `useSuspenseQuery` while in strict mode.

- [#11013](https://github.com/apollographql/apollo-client/pull/11013) [`5ed2cfdaf`](https://github.com/apollographql/apollo-client/commit/5ed2cfdaf9030550d4c82200a5a690b112ad3335) Thanks [@alessbell](https://github.com/alessbell)! - Make private fields `inFlightLinkObservables` and `fetchCancelFns` protected in QueryManager in order to make types available in [`@apollo/experimental-nextjs-app-support`](https://www.npmjs.com/package/@apollo/experimental-nextjs-app-support) package when extending the `ApolloClient` class.

- [#10869](https://github.com/apollographql/apollo-client/pull/10869) [`ba1d06166`](https://github.com/apollographql/apollo-client/commit/ba1d0616618ee040e9bcb20874b03d5783f7eff3) Thanks [@phryneas](https://github.com/phryneas)! - Ensure Context value stability when rerendering ApolloProvider with the same `client` and/or `suspenseCache` prop

- [#11103](https://github.com/apollographql/apollo-client/pull/11103) [`e3d611daf`](https://github.com/apollographql/apollo-client/commit/e3d611daf7a014e5c92d6bed75d67b9187437eda) Thanks [@caylahamann](https://github.com/caylahamann)! - Fixes a bug in `useMutation` so that `onError` is called when an error is returned from the request with `errorPolicy` set to 'all' .

- [#10657](https://github.com/apollographql/apollo-client/pull/10657) [`db305a800`](https://github.com/apollographql/apollo-client/commit/db305a8005664e9b6ec64046da230f41d293104d) Thanks [@jerelmiller](https://github.com/jerelmiller)! - Return `networkStatus` in the `useSuspenseQuery` result.

- [#10937](https://github.com/apollographql/apollo-client/pull/10937) [`eea44eb87`](https://github.com/apollographql/apollo-client/commit/eea44eb87f6f296a6f9978d6ba1cf36e899c9131) Thanks [@jerelmiller](https://github.com/jerelmiller)! - Moves `DocumentTransform` to the `utilities` sub-package to avoid a circular dependency between the `core` and `cache` sub-packages.

- [#10951](https://github.com/apollographql/apollo-client/pull/10951) [`2e833b2ca`](https://github.com/apollographql/apollo-client/commit/2e833b2cacb71fc2050cb3976d0bbe710baeedff) Thanks [@alessbell](https://github.com/alessbell)! - Improve `useBackgroundQuery` type interface

- [#10651](https://github.com/apollographql/apollo-client/pull/10651) [`8355d0e1e`](https://github.com/apollographql/apollo-client/commit/8355d0e1e9c1cee58cabd7df68d3ba09a3afaf6c) Thanks [@jerelmiller](https://github.com/jerelmiller)! - Fixes an issue where `useSuspenseQuery` would not respond to cache updates when using a cache-first `fetchPolicy` after the hook was mounted with data already in the cache.

- [#11026](https://github.com/apollographql/apollo-client/pull/11026) [`b8d405eee`](https://github.com/apollographql/apollo-client/commit/b8d405eee2a81df92861be5abd9bd874d7cad111) Thanks [@phryneas](https://github.com/phryneas)! - Store React.Context instance mapped by React.createContext instance, not React.version.
  Using `React.version` can cause problems with `preact`, as multiple versions of `preact` will all identify themselves as React `17.0.2`.

- [#11000](https://github.com/apollographql/apollo-client/pull/11000) [`1d43ab616`](https://github.com/apollographql/apollo-client/commit/1d43ab6169b2b2ebfd8f86366212667f9609f5f5) Thanks [@phryneas](https://github.com/phryneas)! - Use `import * as React` everywhere. This prevents an error when importing `@apollo/client` in a React Server component. (see [#10974](https://github.com/apollographql/apollo-client/issues/10974))

- [#10852](https://github.com/apollographql/apollo-client/pull/10852) [`27fbdb3f9`](https://github.com/apollographql/apollo-client/commit/27fbdb3f9003cc304d26987cb38daf10910f2da6) Thanks [@phryneas](https://github.com/phryneas)! - Chore: Add ESLint rule for consistent type imports, apply autofix

- [#10999](https://github.com/apollographql/apollo-client/pull/10999) [`c1904a78a`](https://github.com/apollographql/apollo-client/commit/c1904a78abb186f475303d632c2cb303bbd8d4f9) Thanks [@phryneas](https://github.com/phryneas)! - Fix a bug in `QueryReference` where `this.resolve` or `this.reject` might be executed even if `undefined`.

- [#10940](https://github.com/apollographql/apollo-client/pull/10940) [`1d38f128f`](https://github.com/apollographql/apollo-client/commit/1d38f128f325ea7092bd04fe3799ebbb6e8bdfdd) Thanks [@jerelmiller](https://github.com/jerelmiller)! - Add support for the `skip` option in `useBackgroundQuery` and `useSuspenseQuery`. Setting this option to `true` will avoid a network request.

- [#10672](https://github.com/apollographql/apollo-client/pull/10672) [`932252b0c`](https://github.com/apollographql/apollo-client/commit/932252b0c54792ec8c5095de1b42c005a91ffe6d) Thanks [@jerelmiller](https://github.com/jerelmiller)! - Fix the compatibility between `useSuspenseQuery` and React's `useDeferredValue` and `startTransition` APIs to allow React to show stale UI while the changes to the variable cause the component to suspend.

  #### Breaking change

  `nextFetchPolicy` support has been removed from `useSuspenseQuery`. If you are using this option, remove it, otherwise it will be ignored.

- [#10964](https://github.com/apollographql/apollo-client/pull/10964) [`f33171506`](https://github.com/apollographql/apollo-client/commit/f331715066d65291b1f5df5e6fa2b6618dfc70b1) Thanks [@alessbell](https://github.com/alessbell)! - Fixes a bug in `BatchHttpLink` that removed variables from all requests by default.

- [#10633](https://github.com/apollographql/apollo-client/pull/10633) [`90a06eeeb`](https://github.com/apollographql/apollo-client/commit/90a06eeeb5a50eb172f5c6211693ea051897d8f3) Thanks [@benjamn](https://github.com/benjamn)! - Fix type policy inheritance involving fuzzy `possibleTypes`

- [#10754](https://github.com/apollographql/apollo-client/pull/10754) [`64b304862`](https://github.com/apollographql/apollo-client/commit/64b3048621de35bbfe9bdf47785a2d5583232830) Thanks [@sincraianul](https://github.com/sincraianul)! - Fix `includeUnusedVariables` option not working with `BatchHttpLink`

- [#11018](https://github.com/apollographql/apollo-client/pull/11018) [`5618953f3`](https://github.com/apollographql/apollo-client/commit/5618953f332a10c7df1b385126ec714aa5809c48) Thanks [@jerelmiller](https://github.com/jerelmiller)! - `useBackgroundQuery` now uses its own options type called `BackgroundQueryHookOptions` rather than reusing `SuspenseQueryHookOptions`.

- [#11035](https://github.com/apollographql/apollo-client/pull/11035) [`a3ab7456d`](https://github.com/apollographql/apollo-client/commit/a3ab7456d59be4a7beb58d0aff6d431c603448f5) Thanks [@jerelmiller](https://github.com/jerelmiller)! - Incrementally re-render deferred queries after calling `refetch` or setting `skip` to `false` to match the behavior of the initial fetch. Previously, the hook would not re-render until the entire result had finished loading in these cases.

- [#10399](https://github.com/apollographql/apollo-client/pull/10399) [`652a1ae08`](https://github.com/apollographql/apollo-client/commit/652a1ae0868e4a5b75b9ff656d26f57eeca1081a) Thanks [@alessbell](https://github.com/alessbell)! - Silence useLayoutEffect warning when useSuspenseQuery runs on server

- [#10919](https://github.com/apollographql/apollo-client/pull/10919) [`f796ce1ac`](https://github.com/apollographql/apollo-client/commit/f796ce1ac72f31a951a1d0f0b78d19dd039a6398) Thanks [@jerelmiller](https://github.com/jerelmiller)! - Fix an issue when using a link that relied on `operation.getContext` and `operation.setContext` would error out when it was declared after the `removeTypenameFromVariables` link.

- [#10968](https://github.com/apollographql/apollo-client/pull/10968) [`b102390b2`](https://github.com/apollographql/apollo-client/commit/b102390b238e5ce083062541d98a00fc3a10e1e1) Thanks [@phryneas](https://github.com/phryneas)! - Use printed query for query deduplication. Cache `print` calls for GraphQL documents to speed up repeated operations.

- [#11071](https://github.com/apollographql/apollo-client/pull/11071) [`4473e925a`](https://github.com/apollographql/apollo-client/commit/4473e925ac5d6a53dc2b34867f034eda1b05aa00) Thanks [@jerelmiller](https://github.com/jerelmiller)! - [#10509](https://github.com/apollographql/apollo-client/pull/10509) introduced some helpers for determining the type of operation for a GraphQL query. This imported the `OperationTypeNode` from graphql-js which is not available in GraphQL 14. To maintain compatibility with graphql-js v14, this has been reverted to use plain strings.

- [#10766](https://github.com/apollographql/apollo-client/pull/10766) [`ffb179e55`](https://github.com/apollographql/apollo-client/commit/ffb179e5553fa6f9156ae0aaf782dfcbec7d08c7) Thanks [@jerelmiller](https://github.com/jerelmiller)! - More robust typings for the `data` property returned from `useSuspenseQuery` when using `returnPartialData: true` or an `errorPolicy` of `all` or `ignore`. `TData` now defaults to `unknown` instead of `any`.

- [#10401](https://github.com/apollographql/apollo-client/pull/10401) [`3e5b41a75`](https://github.com/apollographql/apollo-client/commit/3e5b41a751673bb2120c0b624e22afd3b7b860e5) Thanks [@jerelmiller](https://github.com/jerelmiller)! - Always throw network errors in `useSuspenseQuery` regardless of the set `errorPolicy`.

- [#10877](https://github.com/apollographql/apollo-client/pull/10877) [`f40248598`](https://github.com/apollographql/apollo-client/commit/f402485985cc2551b51602c0bff213b7ffb856b9) Thanks [@phryneas](https://github.com/phryneas)! - Change an import in `useQuery` and `useMutation` that added an unnecessary runtime dependency on `@apollo/client/core`. This drastically reduces the bundle size of each the hooks.

- [#10656](https://github.com/apollographql/apollo-client/pull/10656) [`54c4d2f3c`](https://github.com/apollographql/apollo-client/commit/54c4d2f3c719654e38e537ec38f1cb415c7c3f58) Thanks [@jerelmiller](https://github.com/jerelmiller)! - Ensure `refetch`, `fetchMore`, and `subscribeToMore` functions returned by `useSuspenseQuery` are referentially stable between renders, even as `data` is updated.

- [#10324](https://github.com/apollographql/apollo-client/pull/10324) [`95eb228be`](https://github.com/apollographql/apollo-client/commit/95eb228bedc193a520604e351d1c455bfbedef06) Thanks [@jerelmiller](https://github.com/jerelmiller)! - Add `@defer` support to `useSuspenseQuery`.

- [#10888](https://github.com/apollographql/apollo-client/pull/10888) [`1562a2f5a`](https://github.com/apollographql/apollo-client/commit/1562a2f5a91cf577d9c89c4e84088a6bccc73c28) Thanks [@alessbell](https://github.com/alessbell)! - Updates dependency versions in `package.json` by bumping:

  - `@wry/context` to `^0.7.3`
  - `@wry/equality` to `^0.5.6`
  - `@wry/trie` to `^0.4.3`
  - `optimism` to `^0.17.4`

  to 1. [fix sourcemap warnings](https://github.com/benjamn/wryware/pull/497) and 2. a Codesandbox [sandpack (in-browser) bundler transpilation bug](https://github.com/codesandbox/sandpack/issues/940) with an [upstream optimism workaround](https://github.com/benjamn/optimism/pull/550).

- [#11010](https://github.com/apollographql/apollo-client/pull/11010) [`1051a9c88`](https://github.com/apollographql/apollo-client/commit/1051a9c888ba86511b7fcb80a26d3b3050359258) Thanks [@alessbell](https://github.com/alessbell)! - Hide queryRef in a Symbol in `useBackgroundQuery`s return value.

- [#10758](https://github.com/apollographql/apollo-client/pull/10758) [`9def7421f`](https://github.com/apollographql/apollo-client/commit/9def7421f3d028c91fcaa7971878b3da8281424d) Thanks [@phryneas](https://github.com/phryneas)! - use `React.use` where available

- [#11032](https://github.com/apollographql/apollo-client/pull/11032) [`6a4da900a`](https://github.com/apollographql/apollo-client/commit/6a4da900a1bc5da3524caabd64bb30945e66f675) Thanks [@jerelmiller](https://github.com/jerelmiller)! - Throw errors in `useSuspenseQuery` for errors returned in incremental chunks when `errorPolicy` is `none`. This provides a more consistent behavior of the `errorPolicy` in the hook.

  #### Potentially breaking change

  Previously, if you issued a query with `@defer` and relied on `errorPolicy: 'none'` to set the `error` property returned from `useSuspenseQuery` when the error was returned in an incremental chunk, this error is now thrown. Switch the `errorPolicy` to `all` to avoid throwing the error and instead return it in the `error` property.

- [#10960](https://github.com/apollographql/apollo-client/pull/10960) [`ee407ef97`](https://github.com/apollographql/apollo-client/commit/ee407ef97317bf29c554732237aaf11552e06b01) Thanks [@alessbell](https://github.com/alessbell)! - Adds support for `returnPartialData` and `refetchWritePolicy` options in `useBackgroundQuery` hook.

- [#10809](https://github.com/apollographql/apollo-client/pull/10809) [`49d28f764`](https://github.com/apollographql/apollo-client/commit/49d28f764980d132089ef8f6beca6e766b6120c0) Thanks [@jerelmiller](https://github.com/jerelmiller)! - Fixed the ability to use `refetch` and `fetchMore` with React's `startTransition`. The hook will now behave correctly by allowing React to avoid showing the Suspense fallback when these functions are wrapped by `startTransition`. This change deprecates the `suspensePolicy` option in favor of `startTransition`.

- [#11082](https://github.com/apollographql/apollo-client/pull/11082) [`0f1cde3a2`](https://github.com/apollographql/apollo-client/commit/0f1cde3a207699edb742dfaada817a815488d594) Thanks [@phryneas](https://github.com/phryneas)! - Restore Apollo Client 3.7 `getApolloContext` behaviour

- [#10969](https://github.com/apollographql/apollo-client/pull/10969) [`525a9317a`](https://github.com/apollographql/apollo-client/commit/525a9317af729309f699fd6f8b787647a5f63eac) Thanks [@phryneas](https://github.com/phryneas)! - Slightly decrease bundle size and memory footprint of `SuspenseCache` by changing how cache entries are stored internally.

- [#11025](https://github.com/apollographql/apollo-client/pull/11025) [`6092b6edf`](https://github.com/apollographql/apollo-client/commit/6092b6edf67ef311954c18c778ed0bdca1b77258) Thanks [@jerelmiller](https://github.com/jerelmiller)! - `useSuspenseQuery` and `useBackgroundQuery` will now properly apply changes to its options between renders.

- [#10872](https://github.com/apollographql/apollo-client/pull/10872) [`96b4f8837`](https://github.com/apollographql/apollo-client/commit/96b4f8837881db67e951272b775dc62282e50d49) Thanks [@phryneas](https://github.com/phryneas)! - The "per-React-Version-Singleton" ApolloContext is now stored on `globalThis`, not `React.createContext`, and throws an error message when accessed from React Server Components.

- [#10450](https://github.com/apollographql/apollo-client/pull/10450) [`f8bc33387`](https://github.com/apollographql/apollo-client/commit/f8bc33387f66e28456aede53bae75694c9a7a45f) Thanks [@jerelmiller](https://github.com/jerelmiller)! - Add support for the `subscribeToMore` and `client` fields returned in the `useSuspenseQuery` result.

</details>

## 3.7.17

### Patch Changes

- [#10631](https://github.com/apollographql/apollo-client/pull/10631) [`b93388d75`](https://github.com/apollographql/apollo-client/commit/b93388d7582d88859c4975dff524c1ceb5bd2b4e) Thanks [@phryneas](https://github.com/phryneas)! - ObservableQuery.getCurrentResult: skip the cache if the running query should not access the cache

## 3.7.16

### Patch Changes

- [#10806](https://github.com/apollographql/apollo-client/pull/10806) [`cb1540504`](https://github.com/apollographql/apollo-client/commit/cb15405041e0bd644fcf23d1b8fcaa09762c5a6a) Thanks [@phryneas](https://github.com/phryneas)! - Fix a bug in `PersistedQueryLink` that would cause it to permanently skip persisted queries after a 400 or 500 status code.

- [#10807](https://github.com/apollographql/apollo-client/pull/10807) [`b32369592`](https://github.com/apollographql/apollo-client/commit/b3236959269ce27b18b8c2cae72106098a3ba1b8) Thanks [@phryneas](https://github.com/phryneas)! - `PersistedQueryLink` will now also check for error codes in `extensions`.

- [#10982](https://github.com/apollographql/apollo-client/pull/10982) [`b9be7a814`](https://github.com/apollographql/apollo-client/commit/b9be7a814a64fc6b3e6ce23dd97a4f0c7140aba7) Thanks [@sdeleur-sc](https://github.com/sdeleur-sc)! - Update `relayStylePagination` to avoid populating `startCursor` when only a single cursor is present under the `edges` field. Use that cursor only as the `endCursor`.

- [#10962](https://github.com/apollographql/apollo-client/pull/10962) [`772cfa3cb`](https://github.com/apollographql/apollo-client/commit/772cfa3cb563dccee878177e58c8250c4e5b5013) Thanks [@jerelmiller](https://github.com/jerelmiller)! - Remove `useGETForQueries` option in `BatchHttpLink.Options` type since it is not supported.

## 3.7.15

### Patch Changes

- [#10891](https://github.com/apollographql/apollo-client/pull/10891) [`ab42a5c08`](https://github.com/apollographql/apollo-client/commit/ab42a5c08840193cb915f4e66d71fac3834fec68) Thanks [@laverdet](https://github.com/laverdet)! - Fixes a bug in how multipart responses are read when using `@defer`. When reading a multipart body, `HttpLink` no longer attempts to parse the boundary (e.g. `"---"` or other boundary string) within the response data itself, only when reading the beginning of each mulitpart chunked message.

- [#10789](https://github.com/apollographql/apollo-client/pull/10789) [`23a4e1578`](https://github.com/apollographql/apollo-client/commit/23a4e15786fe99658d741585366f3b02bcffb97f) Thanks [@phryneas](https://github.com/phryneas)! - Fix a bug where other fields could be aliased to `__typename` or `id`, in which case an incoming result would be merged into the wrong cache entry.

## 3.7.14

### Patch Changes

- [#10764](https://github.com/apollographql/apollo-client/pull/10764) [`1b0a61fe5`](https://github.com/apollographql/apollo-client/commit/1b0a61fe5a6593f319da26fec8692359232ccf9b) Thanks [@phryneas](https://github.com/phryneas)! - Deprecate `useFragment` `returnPartialData` option

- [#10810](https://github.com/apollographql/apollo-client/pull/10810) [`a6252774f`](https://github.com/apollographql/apollo-client/commit/a6252774f43fd9a4be9c50b48b7a6d5a1c8e64ec) Thanks [@dleavitt](https://github.com/dleavitt)! - Fix type signature of `ServerError`.

  In <3.7 `HttpLink` and `BatchHttpLink` would return a `ServerError.message` of e.g. `"Unexpected token 'E', \"Error! Foo bar\" is not valid JSON"` and a `ServerError.result` of `undefined` in the case where a server returned a >= 300 response code with a response body containing a string that could not be parsed as JSON.

  In >=3.7, `message` became e.g. `Response not successful: Received status code 302` and `result` became the string from the response body, however the type in `ServerError.result` was not updated to include the `string` type, which is now properly reflected.

## 3.7.13

### Patch Changes

- [#10805](https://github.com/apollographql/apollo-client/pull/10805) [`a5503666c`](https://github.com/apollographql/apollo-client/commit/a5503666c2cc8220ac1d877e3296556e54e58ff6) Thanks [@phryneas](https://github.com/phryneas)! - Fix a potential memory leak in SSR scenarios when many `persistedQuery` instances were created over time.

- [#10718](https://github.com/apollographql/apollo-client/pull/10718) [`577c68bdd`](https://github.com/apollographql/apollo-client/commit/577c68bdd26519f8341fd1188ea4b8aabe357856) Thanks [@Hsifnus](https://github.com/Hsifnus)! - Delay Concast subscription teardown slightly in `useSubscription` to prevent unexpected Concast teardown when one `useSubscription` hook tears down its in-flight Concast subscription immediately followed by another `useSubscription` hook reusing and subscribing to that same Concast

## 3.7.12

### Patch Changes

- [#10735](https://github.com/apollographql/apollo-client/pull/10735) [`895bcdcff`](https://github.com/apollographql/apollo-client/commit/895bcdcff146bc4575c8f3423c30fa9e885be16b) Thanks [@alessbell](https://github.com/alessbell)! - If a multipart chunk contains only `hasNext: false`, immediately complete the observable.

## 3.7.11

### Patch Changes

- [#10586](https://github.com/apollographql/apollo-client/pull/10586) [`4175af594`](https://github.com/apollographql/apollo-client/commit/4175af59419dbb698c32c074f44229f3a5b3b83d) Thanks [@alessbell](https://github.com/alessbell)! - Improve WebSocket error handling for generic `Event` received on error. For more information see [https://developer.mozilla.org/en-US/docs/Web/API/WebSocket/error_event](https://developer.mozilla.org/en-US/docs/Web/API/WebSocket/error_event).

- [#10411](https://github.com/apollographql/apollo-client/pull/10411) [`152baac34`](https://github.com/apollographql/apollo-client/commit/152baac343b8b68c7a2d4691d5dc60d9e43e62bb) Thanks [@lovasoa](https://github.com/lovasoa)! - Simplify error message generation and make 'undefined' an impossible message string.

- [#10592](https://github.com/apollographql/apollo-client/pull/10592) [`cdb98ae08`](https://github.com/apollographql/apollo-client/commit/cdb98ae082ae4c7da6cd6a0fd5ad8457810fceda) Thanks [@alessbell](https://github.com/alessbell)! - Adds support for multipart subscriptions in `HttpLink`.

- [#10698](https://github.com/apollographql/apollo-client/pull/10698) [`38508a251`](https://github.com/apollographql/apollo-client/commit/38508a251423057fd8a0df50230f50e0a5dde5fd) Thanks [@jerelmiller](https://github.com/jerelmiller)! - Changes the behavior of `useLazyQuery` introduced in [#10427](https://github.com/apollographql/apollo-client/pull/10427) where unmounting a component before a query was resolved would reject the promise with an abort error. Instead, the promise will now resolve naturally with the result from the request.

  Other notable fixes:

  - Kicking off multiple requests in parallel with the execution function will now ensure each returned promise is resolved with the data from its request. Previously, each promise was resolved with data from the last execution.
  - Re-rendering `useLazyQuery` with a different query document will now ensure the execution function uses the updated query document. Previously, only the query document rendered the first time would be used for the request.

- [#10660](https://github.com/apollographql/apollo-client/pull/10660) [`364bee98f`](https://github.com/apollographql/apollo-client/commit/364bee98fe193a7915664c1a5b206fd52793f85a) Thanks [@alessbell](https://github.com/alessbell)! - Upgrades TypeScript to v5. This change is fully backward-compatible and transparent to users.

- [#10597](https://github.com/apollographql/apollo-client/pull/10597) [`8fb9d190d`](https://github.com/apollographql/apollo-client/commit/8fb9d190dbf48147412517643e3e425a7d48c49c) Thanks [@phryneas](https://github.com/phryneas)! - Fix a bug where an incoming cache update could prevent future updates from the active link.

- [#10629](https://github.com/apollographql/apollo-client/pull/10629) [`02605bb3c`](https://github.com/apollographql/apollo-client/commit/02605bb3c9e148bf87a6e52b4a9ecc7d523ef9f6) Thanks [@phryneas](https://github.com/phryneas)! - `useQuery`: delay unsubscribe to fix race conditions

## 3.7.10

### Patch Changes

- [#9438](https://github.com/apollographql/apollo-client/pull/9438) [`52a9c8ea1`](https://github.com/apollographql/apollo-client/commit/52a9c8ea1ac08ee53fe1ddbd4ded899ea00a1f9f) Thanks [@dciesielkiewicz](https://github.com/dciesielkiewicz)! - Ensure the `client` option passed to `useMutation`'s execute function is used when provided. Previously this option was ignored.

- [#9124](https://github.com/apollographql/apollo-client/pull/9124) [`975b923c0`](https://github.com/apollographql/apollo-client/commit/975b923c0c0e7ddc8553917a91981e9f41713bc1) Thanks [@andrebrantom](https://github.com/andrebrantom)! - Make `ApolloClient.writeQuery` and `ApolloClient.writeFragment` behave more like `cache.writeQuery` and `cache.writeFragment` by returning the reference returned by the cache.

## 3.7.9

### Patch Changes

- [#10560](https://github.com/apollographql/apollo-client/pull/10560) [`a561ecf43`](https://github.com/apollographql/apollo-client/commit/a561ecf4306c56770ba0713f0136174275887f1a) Thanks [@benjamn](https://github.com/benjamn)! - Keep `__typename` fragment when it does not contain `@client` directive and strip out inline fragments which use a `@client` directive. Thanks @Gazler and @mtsmfm!

- [#10560](https://github.com/apollographql/apollo-client/pull/10560) [`251a12806`](https://github.com/apollographql/apollo-client/commit/251a12806d1fa38bc8723540fb2d696c39db1097) Thanks [@benjamn](https://github.com/benjamn)! - Refactor `removeDirectivesFromDocument` to fix AST ordering sensitivities and avoid 1/3 AST traversals, potentially improving performance for large queries

## 3.7.8

### Patch Changes

- [#7555](https://github.com/apollographql/apollo-client/pull/7555) [`45562d6fa`](https://github.com/apollographql/apollo-client/commit/45562d6fa20eab658bd86d79d092862ace4e1225) Thanks [@TheCeloReis](https://github.com/TheCeloReis)! - Adds `TVariables` generic to `GraphQLRequest` and `MockedResponse` interfaces.

- [#10526](https://github.com/apollographql/apollo-client/pull/10526) [`1d13de4f1`](https://github.com/apollographql/apollo-client/commit/1d13de4f190150e96d61a9e987274ee6c249dbef) Thanks [@benjamn](https://github.com/benjamn)! - Tolerate undefined `concast.sources` if `complete` called earlier than `concast.start`

- [#10497](https://github.com/apollographql/apollo-client/pull/10497) [`8a883d8a1`](https://github.com/apollographql/apollo-client/commit/8a883d8a1c8899f94a3e2ae09cb2069bde2b2150) Thanks [@nevir](https://github.com/nevir)! - Update `SingleExecutionResult` and `IncrementalPayload`'s `data` types such that they no longer include `undefined`, which was not a valid runtime value, to fix errors when TypeScript's `exactOptionalPropertyTypes` is enabled.

## 3.7.7

### Patch Changes

- [#10502](https://github.com/apollographql/apollo-client/pull/10502) [`315faf9ca`](https://github.com/apollographql/apollo-client/commit/315faf9ca5b326852919ab7fc2082d6ba92bcb59) Thanks [@jerelmiller](https://github.com/jerelmiller)! - Log a warning to the console when a mock passed to `MockedProvider` or `MockLink` cannot be matched to a query during a test. This makes it easier to debug user errors in the mock setup, such as typos, especially if the query under test is using an `errorPolicy` set to `ignore`, which makes it difficult to know that a match did not occur.

- [#10499](https://github.com/apollographql/apollo-client/pull/10499) [`9e54f5dfa`](https://github.com/apollographql/apollo-client/commit/9e54f5dfa05fd363e534c432ba8c569bb96a6e35) Thanks [@phryneas](https://github.com/phryneas)! - Allow the execution function returned by `useLazyQuery` to change the query.

- [#10362](https://github.com/apollographql/apollo-client/pull/10362) [`14a56b105`](https://github.com/apollographql/apollo-client/commit/14a56b105fefcbb2ce5daa9fd6924e5decafcc16) Thanks [@mccraveiro](https://github.com/mccraveiro)! - Fix error when server returns an error and we are also querying for a local field

## 3.7.6

### Patch Changes

- [#10470](https://github.com/apollographql/apollo-client/pull/10470) [`47435e879`](https://github.com/apollographql/apollo-client/commit/47435e879ebc867d9fc3de5b6fd5785204b4dbd4) Thanks [@alessbell](https://github.com/alessbell)! - Bumps TypeScript to `4.9.4` (previously `4.7.4`) and updates types to account for changes in TypeScript 4.8 by [propagating contstraints on generic types](https://devblogs.microsoft.com/typescript/announcing-typescript-4-8/#unconstrained-generics-no-longer-assignable-to). Technically this makes some types stricter as attempting to pass `null|undefined` into certain functions is now disallowed by TypeScript, but these were never expected runtime values in the first place.
  This should only affect you if you are wrapping functions provided by Apollo Client with your own abstractions that pass in their generics as type arguments, in which case you might get an error like `error TS2344: Type 'YourGenericType' does not satisfy the constraint 'OperationVariables'`. In that case, make sure that `YourGenericType` is restricted to a type that only accepts objects via `extends`, like `Record<string, any>` or `@apollo/client`'s `OperationVariables`:

  ```diff
  import {
    QueryHookOptions,
    QueryResult,
    useQuery,
  + OperationVariables,
  } from '@apollo/client';
  - export function useWrappedQuery<T, TVariables>(
  + export function useWrappedQuery<T, TVariables extends OperationVariables>(
      query: DocumentNode,
      queryOptions: QueryHookOptions<T, TVariables>
    ): QueryResult<T, TVariables> {
      const [execute, result] = useQuery<T, TVariables>(query);
    }
  ```

- [#10408](https://github.com/apollographql/apollo-client/pull/10408) [`55ffafc58`](https://github.com/apollographql/apollo-client/commit/55ffafc585e9eb66314755b4f40804b8b8affb13) Thanks [@zlrlo](https://github.com/zlrlo)! - fix: modify BatchHttpLink to have a separate timer for each different batch key

- [#9573](https://github.com/apollographql/apollo-client/pull/9573) [`4a4f48dda`](https://github.com/apollographql/apollo-client/commit/4a4f48dda8dd290ef110aed9e4e73d0c1c977c31) Thanks [@vladar](https://github.com/vladar)! - Improve performance of local resolvers by only executing selection sets that contain an `@client` directive. Previously, local resolvers were executed even when the field did not contain `@client`. While the result was properly discarded, the unncessary work could negatively affect query performance, sometimes signficantly.

## 3.7.5

### Patch Changes

- [#10458](https://github.com/apollographql/apollo-client/pull/10458) [`b5ccef229`](https://github.com/apollographql/apollo-client/commit/b5ccef229046d230e82a68a4834ac09ae1ef2009) Thanks [@lennyburdette](https://github.com/lennyburdette)! - Passes `getServerSnapshot` to `useSyncExternalStore` so that it doesn't trigger a `Missing getServerSnapshot` error when using `useFragment_experimental` on the server.

- [#10471](https://github.com/apollographql/apollo-client/pull/10471) [`895ddcb54`](https://github.com/apollographql/apollo-client/commit/895ddcb546b5692cd53caae1b604412728641374) Thanks [@alessbell](https://github.com/alessbell)! - More robust type definition for `headers` property passed to `createHttpLink`

- [#10321](https://github.com/apollographql/apollo-client/pull/10321) [`bbaa3ef2d`](https://github.com/apollographql/apollo-client/commit/bbaa3ef2d95a03e2453ef86a25096c314fbd8998) Thanks [@alessbell](https://github.com/alessbell)! - Refetch should not return partial data with `errorPolicy: none` and `notifyOnNetworkStatusChange: true`.

- [#10402](https://github.com/apollographql/apollo-client/pull/10402) [`0b07aa955`](https://github.com/apollographql/apollo-client/commit/0b07aa955bab2e929f21590b565507a66f930539) Thanks [@Hugodby](https://github.com/Hugodby)! - Improve context types

- [#10469](https://github.com/apollographql/apollo-client/pull/10469) [`328c58f90`](https://github.com/apollographql/apollo-client/commit/328c58f90d3fd985a58a68d8ba07f7c03f9808f6) Thanks [@jerelmiller](https://github.com/jerelmiller)! - Add generic type defaults when using `useFragment` to allow passing `TData` directly to the function without needing to specify `TVars`.

## 3.7.4

### Patch Changes

- [#10427](https://github.com/apollographql/apollo-client/pull/10427) [`28d909cff`](https://github.com/apollographql/apollo-client/commit/28d909cff086f8352e2ea75421a1cac590917573) Thanks [@jerelmiller](https://github.com/jerelmiller)! - Ensure in-flight promises executed by `useLazyQuery` are rejected when `useLazyQuery` unmounts.

- [#10383](https://github.com/apollographql/apollo-client/pull/10383) [`5c5ca9b01`](https://github.com/apollographql/apollo-client/commit/5c5ca9b01a2b9905f94de85e5b80ffc29522e2e3) Thanks [@jerelmiller](https://github.com/jerelmiller)! - Ensure the `onError` callback is called when the `errorPolicy` is set to "all" and partial data is returned.

- [#10425](https://github.com/apollographql/apollo-client/pull/10425) [`86e35a6d2`](https://github.com/apollographql/apollo-client/commit/86e35a6d25e9838f39a9de652e52a358b9c08488) Thanks [@jerelmiller](https://github.com/jerelmiller)! - Prefer the `onError` and `onCompleted` callback functions passed to the execute function returned from `useMutation` instead of calling both callback handlers.

## 3.7.3

### Patch Changes

- [#10334](https://github.com/apollographql/apollo-client/pull/10334) [`7d923939d`](https://github.com/apollographql/apollo-client/commit/7d923939dd7e6db7d69f04f598c666104b076e78) Thanks [@jerelmiller](https://github.com/jerelmiller)! - Better handle deferred queries that have cached or partial cached data for them

- [#10368](https://github.com/apollographql/apollo-client/pull/10368) [`46b58e976`](https://github.com/apollographql/apollo-client/commit/46b58e9762abbffaee5c9abda8e309bea6d7a785) Thanks [@alessbell](https://github.com/alessbell)! - Fix: unblocks support for defer in mutations

  If the `@defer` directive is present in the document passed to `mutate`, the Promise will resolve with the final merged data after the last multipart chunk has arrived in the response.

## 3.7.2

### Patch Changes

- Only show dev tools suggestion in the console when `connectToDevTools` is `true`. <br/>
  [@chris110408](https://github.com/chris110408) in [#10258](https://github.com/apollographql/apollo-client/pull/10258)

- Pass `TCache` generic to `MutationHookOptions` for better type support in `useMutation`. <br />
  [@igrlk](https://github.com/igrlk) in [#10223](https://github.com/apollographql/apollo-client/pull/10223)

- Add `name` property to `ApolloError` to ensure better type safety and help error reporting tools better identify the error. <br />
  [@aaronadamsCA](https://github.com/aaronadamsCA) in [#9323](https://github.com/apollographql/apollo-client/pull/9323)

- Export a `ModifierDetails` type for the `details` parameter of a `Modifier` function. <br />
  [@KeithGillette](https://github.com/KeithGillette) in [#7133](https://github.com/apollographql/apollo-client/pull/7133)

- Revert use of `cloneDeep` to clone options when fetching queries. <br />
  [@MrDoomBringer](https://github.com/MrDoomBringer) in [#10215](https://github.com/apollographql/apollo-client/pull/10215)

## 3.7.1

### Patch Changes

- Fix issue where `loading` remains `true` after `observer.refetch` is called repeatedly with different variables when the same data are returned. <br/>
  [@alessbell](https://github.com/alessbell) in [#10143](https://github.com/apollographql/apollo-client/pull/10143)

- Fix race condition where `useFragment_experimental` could receive cache updates before initially calling `cache.watch` in `useEffect`. <br/>
  [@benjamn](https://github.com/benjamn) in [#10212](https://github.com/apollographql/apollo-client/pull/10212)

## 3.7.0

### Minor Changes

- Implement preview support for the [`@defer` directive](https://github.com/graphql/graphql-spec/pull/742). <br/>
  [@alessbell](https://github.com/alessbell) and [@benjamn](https://github.com/benjamn) in [#10018](https://github.com/apollographql/apollo-client/pull/10018)

- Implement `useFragment_experimental` hook, which represents a lightweight live binding into the `ApolloCache`, and never triggers network requests of its own. <br/>
  [@benjamn](https://github.com/benjamn) in [#8782](https://github.com/apollographql/apollo-client/pull/8782)

- Allow registering named fragments with `InMemoryCache` to support using `...NamedFragment` in queries without redeclaring `NamedFragment` repeatedly in every query that uses it. <br/>
  [@benjamn](https://github.com/benjamn) in [#9764](https://github.com/apollographql/apollo-client/pull/9764)

- Support `onError` callback for `useSubscription` hook. <br/>
  [@jeroenvisser101](https://github.com/jeroenvisser101) in [#9495](https://github.com/apollographql/apollo-client/pull/9495)

- Implement `preserveHeaderCase` option for `http` context object, enabling preserved header capitalization for non-http-spec-compliant servers. <br/>
  [@mrdoombringer](https://github.com/mrdoombringer) in [#9891](https://github.com/apollographql/apollo-client/pull/9891)

### Patch Changes

- Delay calling `onCompleted` and `onError` callbacks passed to `useQuery` using `Promise.resolve().then(() => ...)` to fix issue [#9794](https://github.com/apollographql/apollo-client/pull/9794). <br/>
  [@dylanwulf](https://github.com/dylanwulf) in [#9823](https://github.com/apollographql/apollo-client/pull/9823)

- Replace `concast.cleanup` method with simpler `concast.beforeNext` API, which promises to call the given callback function just before the next result/error is delivered. In addition, `concast.removeObserver` no longer takes a `quietly?: boolean` parameter, since that parameter was partly responsible for cleanup callbacks sometimes not getting called. <br/>
  [@benjamn](https://github.com/benjamn) in [#9718](https://github.com/apollographql/apollo-client/pull/9718)

- Allow preserving header name capitalization when creating an `HttpLink` with `createHttpLink({ uri, preserveHeaderCase: true })`. Otherwise, header names are converted to lowercase to prevent case-sensitivity bugs. <br/>
  [@MrDoomBringer](https://github.com/MrDoomBringer) in [#9891](https://github.com/apollographql/apollo-client/pull/9891)

- Make queries with a `pollInterval` respect the `no-cache` fetch policy, instead of writing polled results into the cache. <br/>
  [@MrDoomBringer](https://github.com/MrDoomBringer) in [#10020](https://github.com/apollographql/apollo-client/pull/10020)

- Deprecate the `onSubscriptionData` callback in favor of a new `onData` callback for the `useSubscription` hook. Deprecate the `onSubscriptionComplete` callback in favor of a new `onComplete` callback for the `useSubscription` hook.<br/>
  [@jerelmiller](https://github.com/jerelmiller) in [#10134](https://github.com/apollographql/apollo-client/pull/10134)

### Potentially disruptive

- The optional `subscribeAndCount` testing utility exported from `@apollo/client/testing/core` now takes a single generic `TResult` type parameter, instead of `TData`. This type will typically be inferred from the `observable` argument type, but if you have any explicit calls to `subscribeAndCount<TData>(...)` in your own codebase, you may need to adjust those calls accordingly. <br/>
  [@benjamn](https://github.com/benjamn) in [#9718](https://github.com/apollographql/apollo-client/pull/9718)

## Apollo Client 3.6.10 (2022-09-29)

### Improvements

- The client options (`variables`, `context`, etc.) used for `mutation` calls are now available as the second argument to the `onCompleted` and `onError` callback functions. <br/>
  [@MrDoomBringer](https://github.com/MrDoomBringer) in [#10052](https://github.com/apollographql/apollo-client/pull/10052)

## Apollo Client 3.6.9 (2022-06-21)

### Bug Fixes

- Leave `fetchPolicy` unchanged when `skip: true` (or in standby) and `nextFetchPolicy` is available, even if `variables` change. <br/>
  [@benjamn](https://github.com/benjamn) in [#9823](https://github.com/apollographql/apollo-client/pull/9823)

## Apollo Client 3.6.8 (2022-06-10)

### Bug Fixes

- Fix incorrect `variables` passed in `FieldFunctionOptions` for nested `readField` calls in `read` and `merge` functions. <br/>
  [@stardustxx](https://github.com/stardustxx) in [#9808](https://github.com/apollographql/apollo-client/pull/9808)

- Improve repository build scripts to work better on Windows. <br/>
  [@dylanwulf](https://github.com/dylanwulf) in [#9805](https://github.com/apollographql/apollo-client/pull/9805)

- Ensure `useQuery(query, { skip: true }).called === false` rather than always returning `called` as `true`. <br/>
  [@KucharskiPiotr](https://github.com/KucharskiPiotr) in [#9798](https://github.com/apollographql/apollo-client/pull/9798)

- Allow abandoned `reobserve` requests to unsubscribe from their underlying `Observable`. <br/>
  [@javier-garcia-meteologica](https://github.com/javier-garcia-meteologica) in [#9791](https://github.com/apollographql/apollo-client/pull/9791)

## Apollo Client 3.6.7 (2022-06-10)

### Bug Fixes

- Fix regression (introduced in v3.6.0) that caused `BatchHttpLink` to discard pending batched queries on early completion of the underlying `Observable`. <br/>
  [@benjamn](https://github.com/benjamn) in [#9793](https://github.com/apollographql/apollo-client/pull/9793)

## Apollo Client 3.6.6 (2022-05-26)

### Bug Fixes

- Allow `useLazyQuery(query, { defaultOptions })` to benefit from `defaultOptions.variables` and `client.defaultOptions.watchQuery.variables` merging. <br/>
  [@benjamn](https://github.com/benjamn) in [#9762](https://github.com/apollographql/apollo-client/pull/9762)

## Apollo Client 3.6.5 (2022-05-23)

### Bug Fixes

- Restore pre-v3.6 `variables` replacement behavior of `ObservableQuery#reobserve` method, fixing a regression that prevented removal of variables. <br/>
  [@benjamn](https://github.com/benjamn) in [#9741](https://github.com/apollographql/apollo-client/pull/9741)

- Preserve `previousData` even when different query or client provided to `useQuery`, instead of resetting `previousData` to undefined in those cases, matching behavior prior to v3.6.0. <br/>
  [@benjamn](https://github.com/benjamn) in [#9734](https://github.com/apollographql/apollo-client/pull/9734)

- Fix bug where `onCompleted()` and `onError()` are stale for `useMutation()`. <br/>
  [@charle692](https://github.com/charle692) in [#9740](https://github.com/apollographql/apollo-client/pull/9740)

- Limit scope of `DeepMerger` object reuse, and avoid using `Object.isFrozen`, which can introduce differences between development and production if objects that were frozen using `Object.freeze` in development are left unfrozen in production. <br/>
  [@benjamn](https://github.com/benjamn) in [#9742](https://github.com/apollographql/apollo-client/pull/9742)

- Properly merge `variables` from original `useLazyQuery(query, { variables })` with `variables` passed to execution function. <br/>
  [@benjamn](https://github.com/benjamn) in [#9758](https://github.com/apollographql/apollo-client/pull/9758)

## Apollo Client 3.6.4 (2022-05-16)

### Bug Fixes

- Guarantee `Concast` cleanup without `Observable cancelled prematurely` rejection, potentially solving long-standing issues involving that error. <br/>
  [@benjamn](https://github.com/benjamn) in [#9701](https://github.com/apollographql/apollo-client/pull/9701)

- Ensure `useSubscription` subscriptions are properly restarted after unmounting/remounting by React 18 in `<StrictMode>`. <br/>
  [@kazekyo](https://github.com/kazekyo) in [#9707](https://github.com/apollographql/apollo-client/pull/9707)

### Improvements

- Internalize `useSyncExternalStore` shim, for more control than `use-sync-external-store` provides, fixing some React Native issues. <br/>
  [@benjamn](https://github.com/benjamn) in [#9675](https://github.com/apollographql/apollo-client/pull/9675) and [#9709](https://github.com/apollographql/apollo-client/pull/9709)

- Provide `@apollo/client/**/*.cjs.native.js` versions of every `@apollo/client/**/*.cjs` bundle (including dependencies `ts-invariant` and `zen-observable-ts`) to help React Native's Metro bundler automatically resolve CommonJS entry point modules. **These changes should render unnecessary [the advice we gave in the v3.5.4 section below about `metro.config.js`](#apollo-client-354-2021-11-19).** <br/>
  [@benjamn](https://github.com/benjamn) in [#9716](https://github.com/apollographql/apollo-client/pull/9716)

- Handle falsy `incoming` data more gracefully in `offetLimitPagination().merge` function. <br/>
  [@shobhitsharma](https://github.com/shobhitsharma) in [#9705](https://github.com/apollographql/apollo-client/pull/9705)

## Apollo Client 3.6.3 (2022-05-05, only tagged `next` on npm)

### Bug Fixes

- Simplify `useQuery(query, { defaultOptions })` default options processing in order to fix bug where `skip: true` queries failed to execute upon switching to `skip: false`. <br/>
  [@benjamn](https://github.com/benjamn) in [#9665](https://github.com/apollographql/apollo-client/pull/9665)

- Add tests of skipping/unskipping and `useLazyQuery` with `defaultOptions`, and fix a bug causing duplicate requests. <br/>
  [@benjamn](https://github.com/benjamn) in [#9666](https://github.com/apollographql/apollo-client/pull/9666)

- Update `ts-invariant` to version 0.10.2 to fix source map warnings. <br/>
  [@benjamn](https://github.com/benjamn) in [#9672](https://github.com/apollographql/apollo-client/pull/9672)

- Test that `useQuery` queries with `skip: true` do not stall server-side rendering. <br/>
  [@nathanmarks](https://github.com/nathanmarks) and [@benjamn](https://github.com/benjamn) in [#9677](https://github.com/apollographql/apollo-client/pull/9677)

- Prevent `useLazyQuery` from making duplicate requests when its execution function is first called, and stop rejecting the `Promise` it returns when `result.error` is defined. <br/>
  [@benjamn](https://github.com/benjamn) in [#9684](https://github.com/apollographql/apollo-client/pull/9684)

- Fix issue with `useQuery` returning `loading: true` state during server-side rendering with `skip: true`. <br/>
  [@nathanmarks](https://github.com/nathanmarks) in [#9679](https://github.com/apollographql/apollo-client/pull/9679)

## Apollo Client 3.6.2 (2022-05-02)

### Bug Fixes

- Pass `getServerSnapshot` function to `useSyncExternalStore` in addition to `getSnapshot`, though the two functions behave identically. This change should fix/unbreak React 18 server rendering. <br/>
  [@hungphongbk](https://github.com/hungphongbk) in [#9652](https://github.com/apollographql/apollo-client/pull/9652)

### Improvements

- Consider `networkError.result.errors` in addition to `result.errors` in `PersistedQueryLink`. <br/>
  [@redaid113](https://github.com/redaid113) and [@benjamn](https://github.com/benjamn) in [#9410](https://github.com/apollographql/apollo-client/pull/9410)

## Apollo Client 3.6.1 (2022-04-28)

### Bug Fixes

- Remove recently-added, internal `fetchBlockingPromise` option from the `WatchQueryOptions` interface, due to regressions. <br/>
  [@benjamn](https://github.com/benjamn) in [#9504](https://github.com/apollographql/apollo-client/pull/9504)

## Apollo Client 3.6.0 (2022-04-26)

### Potentially disruptive changes

- Calling `fetchMore` for queries using the `cache-and-network` or `network-only` fetch policies will no longer trigger additional network requests when cache results are complete. Instead, those complete cache results will be delivered as if using the `cache-first` fetch policy. <br/>
  [@benjamn](https://github.com/benjamn) in [#9504](https://github.com/apollographql/apollo-client/pull/9504)

- Reimplement `useQuery` and `useLazyQuery` to use the [proposed `useSyncExternalStore` API](https://github.com/reactwg/react-18/discussions/86) from React 18. <br/>
  [@brainkim](https://github.com/brainkim) and [@benjamn](https://github.com/benjamn) in [#8785](https://github.com/apollographql/apollo-client/pull/8785) and [#9596](https://github.com/apollographql/apollo-client/pull/9596)

- Fixed bug where the `useLazyQuery` execution function would always use the `refetch` method of `ObservableQuery`, instead of properly reapplying the current `fetchPolicy` using the `reobserve` method. <br/>
  [@benjamn](https://github.com/benjamn) in [#9564](https://github.com/apollographql/apollo-client/pull/9564)

  > Since this `reobserve` method is useful and used internally, we have now exposed it as `use[Lazy]Query(...).reobserve` (which optionally takes a `Partial<WatchQueryOptions>` of new options), to supplement the existing `refetch` method. Note that `reobserve` permanently updates the `variables` and other options of the `ObservableQuery`, unlike `refetch({ ...variables })`, which does not save those `variables`.

- The internal use of `options.fetchBlockingPromise` by `useQuery` and `useLazyQuery` may slightly delay the delivery of network results, compared to previous versions of Apollo Client. Since network results are already delivered asynchronously, these timing differences should not be disruptive in most cases. Nevertheless, please open an issue if the timing differences are a problem for you (and you have no easy workaround). <br/>
  [@benjamn](https://github.com/benjamn) in [#9599](https://github.com/apollographql/apollo-client/pull/9599)

### React 18

In both its `peerDependencies` and its internal implementation, Apollo Client v3.6 should no longer prevent you from updating to React 18 in your applications.

Internally, we have refactored `useQuery` and `useLazyQuery` to be implemented in terms of React's new (shimmable) `useSyncExternalStore` hook, demonstrating Apollo Client can serve as an external store with a referentially stable, synchronous API, as needed by React.

As part of this refactoring, we also improved the behavior of `useQuery` and `useLazyQuery` when used in `<React.StrictMode>`, which [double-renders components in development](https://github.com/reactwg/react-18/discussions/96). While this double-rendering always results in calling `useQuery` twice, forcing Apollo Client to create and then discard an unnecessary `ObservableQuery` object, we now have multiple defenses in place against executing any network queries for the unused `ObservableQuery` objects.

In upcoming v3.6.x and v3.7 (beta) releases, we will be completely overhauling our server-side rendering utilities (`getDataFromTree` et al.), and introducing suspenseful versions of our hooks, to take full advantage of the new patterns React 18+ enables for data management libraries like Apollo Client.

### Improvements

- Allow `BatchLink` to cancel queued and in-flight operations. <br/>
  [@PowerKiKi](https://github.com/PowerKiKi) and [@benjamn](https://github.com/benjamn) in [#9248](https://github.com/apollographql/apollo-client/pull/9248)

- Add `GraphQLWsLink` in `@apollo/client/link/subscriptions`. This link is similar to the existing `WebSocketLink` in `@apollo/client/link/ws`, but uses the newer [`graphql-ws`](https://www.npmjs.com/package/graphql-ws) package and protocol instead of the older `subscriptions-transport-ws` implementation. This functionality was technically first released in `@apollo/client@3.5.10`, but semantically belongs in the 3.6.0 minor version.
  [@glasser](https://github.com/glasser) in [#9369](https://github.com/apollographql/apollo-client/pull/9369)

- Allow passing `defaultOptions` to `useQuery` to avoid clobbering/resetting existing options when `useQuery` is called repeatedly. <br/>
  [@benjamn](https://github.com/benjamn) in [#9563](https://github.com/apollographql/apollo-client/pull/9563), superseding [#9223](https://github.com/apollographql/apollo-client/pull/9223)

- Provide additional context to `nextFetchPolicy` functions to assist with `fetchPolicy` transitions. More details can be found in the [`nextFetchPolicy` documentation](https://www.apollographql.com/docs/react/data/queries/#nextfetchpolicy). <br/>
  [@benjamn](https://github.com/benjamn) in [#9222](https://github.com/apollographql/apollo-client/pull/9222)

- Remove nagging deprecation warning about passing an `options.updateQuery` function to `fetchMore`. <br/>
  [@benjamn](https://github.com/benjamn) in [#9504](https://github.com/apollographql/apollo-client/pull/9504)

- Let `addTypenameToDocument` take any `ASTNode` (including `DocumentNode`, as before). <br/>
  [@benjamn](https://github.com/benjamn) in [#9595](https://github.com/apollographql/apollo-client/pull/9595)

- Set `useMutation` internal `isMounted` variable to `true` again when component remounted. <br/>
  [@devpeerapong](https://github.com/devpeerapong) in [#9561](https://github.com/apollographql/apollo-client/pull/9561)

## Apollo Client 3.5.10 (2022-02-24)

### Improvements

- Add `GraphQLWsLink` in `@apollo/client/link/subscriptions`. This link is similar to the existing `WebSocketLink` in `@apollo/client/link/ws`, but uses the newer [`graphql-ws`](https://www.npmjs.com/package/graphql-ws) package and protocol instead of the older `subscriptions-transport-ws` implementation. <br/>
  [@glasser](https://github.com/glasser) in [#9369](https://github.com/apollographql/apollo-client/pull/9369)

  > Note from [@benjamn](https://github.com/benjamn): since `GraphQLWsLink` is new functionality, we would normally wait for the next minor version (v3.6), but we were asked to expedite this release. These changes are strictly additive/opt-in/backwards-compatible, so shipping them in a patch release (3.5.10) seems safe, if unusual.

## Apollo Client 3.5.9 (2022-02-15)

### Improvements

- Interpret `keyFields: [...]` and `keyArgs: [...]` configurations in `InMemoryCache` type/field policies as `ReadonlyArray`s, since they are never mutated internally. <br/>
  [@julienfouilhe](https://github.com/julienfouilhe) in [#9339](https://github.com/apollographql/apollo-client/pull/9339)

- Avoid declaring a global type for the `__DEV__` constant, to avoid conflict with other such global declarations. <br/>
  [@benjamn](https://github.com/benjamn) in [#9386](https://github.com/apollographql/apollo-client/pull/9386)

### Bug Fixes

- Fix `useSubscription` executing `skip`ped subscription when input changes. <br/>
  [@levrik](https://github.com/levrik) in [#9299](https://github.com/apollographql/apollo-client/pull/9299)

- Fix partial data appearing in `useQuery().data` when `notifyOnNetworkStatusChange: true`. <br/>
  [@brainkim](https://github.com/brainkim) in [#9367](https://github.com/apollographql/apollo-client/pull/9367)

- Prevent `Promise`s returned by `useLazyQuery` execute functions from causing unhandled `Promise` rejection errors if uncaught. <br/>
  [@brainkim](https://github.com/brainkim) in [#9380](https://github.com/apollographql/apollo-client/pull/9380)

## Apollo Client 3.5.8 (2022-01-24)

### Bug Fixes

- Fix the type of the `called` property returned by `useQuery()` and `useLazyQuery()`. <br/>
  [@sztadii](https://github.com/sztadii) in [#9304](https://github.com/apollographql/apollo-client/pull/9304)

### Bug Fixes (by [@brainkim](https://github.com/brainkim) in [#9328](https://github.com/apollographql/apollo-client/pull/9328))

- Fix `refetch()` not being called when `skip` is true.
- Fix the promise returned from the `useLazyQuery()` execution function having stale variables.
- Fix the promise returned from the `useLazyQuery()` execution function not rejecting when a query errors.

## Apollo Client 3.5.7 (2022-01-10)

### Bug Fixes

- Fix regression that prevented calling `onError` or `onCompleted` in some cases when using `useQuery`. <br/>
  [@mmahalwy](https://github.com/mmahalwy) in [#9226](https://github.com/apollographql/apollo-client/pull/9226)

- Make `useQuery` respect `defaultOptions.watchQuery.fetchPolicy`. <br/>
  [@yasharzolmajdi](https://github.com/yasharzolmajdi) in [#9210](https://github.com/apollographql/apollo-client/pull/9210)

## Apollo Client 3.5.6 (2021-12-07)

### Bug Fixes (by [@brainkim](https://github.com/brainkim) in [#9144](https://github.com/apollographql/apollo-client/pull/9144))

- Restores old behavior where the callback passed to `useMutation()` is constant.
- Fix `useMutation()` callbacks having stale closures.
- Fix `useQuery()` variables being out of date.

## Apollo Client 3.5.5 (2021-11-23)

### Bug Fixes

- Remove `printer: Printer` positional parameter from publicly-exported `selectHttpOptionsAndBody` function, whose addition in [#8699](https://github.com/apollographql/apollo-client/pull/8699) was a breaking change (starting in Apollo Client 3.5.0) for direct consumers of `selectHttpOptionsAndBody`. <br/>
  [@benjamn](https://github.com/benjamn) in [#9103](https://github.com/apollographql/apollo-client/pull/9103)

## Apollo Client 3.5.4 (2021-11-19)

### Notices

> ⚠️ The following advice about `metro.config.js` should no longer be necessary, as of Apollo Client v3.6.4.

- [Relevant if you use Apollo Client with React Native] Since Apollo Client v3.5.0, CommonJS bundles provided by `@apollo/client` use a `.cjs` file extension rather than `.cjs.js`, so Node.js won't interpret them as ECMAScript modules. While this change should be an implementation detail, it may cause problems for the [Metro bundler](https://facebook.github.io/metro/) used by React Native, whose [`resolver.sourceExts`](https://facebook.github.io/metro/docs/configuration#sourceexts) configuration does not include the `cjs` extension by default.

  As a workaround until [this issue](https://github.com/facebook/metro/issues/535) is resolved, you can configure Metro to understand the `.cjs` file extension by creating a `metro.config.js` file in the root of your React Native project:

  ```js
  // NOTE: No longer necessary in @apollo/client@3.6.4!
  const { getDefaultConfig } = require("metro-config");
  const { resolver: defaultResolver } = getDefaultConfig.getDefaultValues();
  exports.resolver = {
    ...defaultResolver,
    sourceExts: [...defaultResolver.sourceExts, "cjs"],
  };
  ```

### Improvements

- Restore the ability to pass `onError()` and `onCompleted()` to the mutation execution function. <br/> [@brainkim](https://github.com/brainkim) in [#9076](https://github.com/apollographql/apollo-client/pull/9076)

- Work around webpack 5 errors of the form
  ```
  The request 'ts-invariant/process' failed to resolve only because it was resolved as fully specified
  ```
  by ensuring `import ... from 'ts-invariant/process'` is internally written to `import ... from 'ts-invariant/process/index.js'`. <br/>
  [@benjamn](https://github.com/benjamn) in [#9083](https://github.com/apollographql/apollo-client/pull/9083)

## Apollo Client 3.5.3 (2021-11-17)

- Avoid rewriting non-relative imported module specifiers in `config/rewriteModuleIds.ts` script, thereby allowing bundlers to resolve those imports as they see fit. <br/>
  [@benjamn](https://github.com/benjamn) in [#9073](https://github.com/apollographql/apollo-client/pull/9073)

- Ensure only current file is matched when running VSCode debugger. <br/>
  [@eps1lon](https://github.com/eps1lon) in [#9050](https://github.com/apollographql/apollo-client/pull/9050)

## Apollo Client 3.5.2 (2021-11-10)

- Fix `useMutation` execute function returning non-identical execution functions when passing similar options. <br/>
  [@brainkim](https://github.com/brainkim) in [#9037](https://github.com/apollographql/apollo-client/pull/9037)

## Apollo Client 3.5.1 (2021-11-09)

- Remove npm from dependencies, and avoid referencing graphql-js enum value. <br/>
  [@brainkim](https://github.com/brainkim) in [#9030](https://github.com/apollographql/apollo-client/pull/9030)

## Apollo Client 3.5.0 (2021-11-08)

### Improvements

- Add `updateQuery` and `updateFragment` methods to `ApolloCache`, simplifying common `readQuery`/`writeQuery` cache update patterns. <br/>
  [@wassim-k](https://github.com/wassim-k) in [#8382](https://github.com/apollographql/apollo-client/pull/8382)

- Field directives and their arguments can now be included along with field argument names when using [field policy `keyArgs: [...]` notation](https://www.apollographql.com/docs/react/pagination/key-args/). For example, if you have a `Query.feed` field that takes an argument called `type` and uses a `@connection(key:...)` directive to keep `feed` data from different queries separate within the cache, you might configure both using the following `InMemoryCache` field policy:

  ```ts
  new InMemoryCache({
    typePolicies: {
      Query: {
        fields: {
          feed: {
            keyArgs: ["type", "@connection", ["key"]],
          },
        },
      },
    },
  });
  ```

  [@benjamn](https://github.com/benjamn) in [#8678](https://github.com/apollographql/apollo-client/pull/8678)

- Report single `MissingFieldError` instead of a potentially very large `MissingFieldError[]` array for incomplete cache reads, improving performance and memory usage. <br/>
  [@benjamn](https://github.com/benjamn) in [#8734](https://github.com/apollographql/apollo-client/pull/8734)

- When writing results into `InMemoryCache`, each written object is now identified using `policies.identify` _after_ traversing the fields of the object (rather than before), simplifying identification and reducing duplicate work. If you have custom `keyFields` functions, they still receive the raw result object as their first parameter, but the `KeyFieldsContext` parameter now provides `context.storeObject` (the `StoreObject` just processed by `processSelectionSet`) and `context.readField` (a helper function for reading fields from `context.storeObject` and any `Reference`s it might contain, similar to `readField` for `read`, `merge`, and `cache.modify` functions). <br/>
  [@benjamn](https://github.com/benjamn) in [#8996](https://github.com/apollographql/apollo-client/pull/8996)

- Ensure `cache.identify` never throws when primary key fields are missing, and include the source object in the error message when `keyFields` processing fails. <br/>
  [@benjamn](https://github.com/benjamn) in [#8679](https://github.com/apollographql/apollo-client/pull/8679)

- The `HttpLink` constructor now accepts an optional `print` function that can be used to customize how GraphQL `DocumentNode` objects are transformed back into strings before they are sent over the network. <br/>
  [@sarahgp](https://github.com/sarahgp) in [#8699](https://github.com/apollographql/apollo-client/pull/8699)

- Make `@apollo/client/testing` a fully-fledged, independent entry point, instead of re-exporting `@apollo/client/utilities/testing` (which was never an entry point and no longer exists). <br/>
  [@benjamn](https://github.com/benjamn) in [#8769](https://github.com/apollographql/apollo-client/pull/8769)

- A new nested entry point called `@apollo/client/testing/core` has been created. Importing from this entry point instead of `@apollo/client/testing` excludes any React-related dependencies. <br/>
  [@wassim-k](https://github.com/wassim-k) in [#8687](https://github.com/apollographql/apollo-client/pull/8687)

- Make `cache.batch` return the result of calling the `options.update` function. <br/>
  [@benjamn](https://github.com/benjamn) in [#8696](https://github.com/apollographql/apollo-client/pull/8696)

- The `NetworkError` and `ErrorResponse` types have been changed to align more closely. <br/>
  [@korywka](https://github.com/korywka) in [#8424](https://github.com/apollographql/apollo-client/pull/8424)

- Include `graphql@16` in peer deps. <br/>
  [@brainkim](https://github.com/brainkim) in [#8997](https://github.com/apollographql/apollo-client/pull/8997)

- Update `zen-observable-ts` to eliminate transitive dependency on `@types/zen-observable`. <br/>
  [@benjamn](https://github.com/benjamn) in [#8695](https://github.com/apollographql/apollo-client/pull/8695)

### React Refactoring

#### Improvements (due to [@brainkim](https://github.com/brainkim) in [#8875](https://github.com/apollographql/apollo-client/pull/8875)):

- The `useLazyQuery` function now returns a promise with the result.
- The `useMutation` result now exposes a method which can be reset.

#### Bug Fixes (due to [@brainkim](https://github.com/brainkim) in [#8596](https://github.com/apollographql/apollo-client/pull/8596)):

- The `useQuery` and `useLazyQuery` hooks will now have `ObservableQuery` methods defined consistently.
- Calling `useLazyQuery` methods like `startPolling` will start the query.
- Calling the `useLazyQuery` execution function will now behave more like `refetch`. `previousData` will be preserved.
- `standby` fetchPolicies will now act like `skip: true` more consistently.
- Calling `refetch` on a skipped query will have no effect (issue [#8270](https://github.com/apollographql/apollo-client/issues/8270)).
- Prevent `onError` and `onCompleted` functions from firing continuously, and improving their polling behavior.

## Apollo Client 3.4.17 (2021-11-08)

### Improvements

- Allow `TOptions extends FieldFunctionOptions` to be passed as final (optional) type parameter of `FieldPolicy` type. <br/>
  [@VictorGaiva](https://github.com/VictorGaiva) in [#9000](https://github.com/apollographql/apollo-client/pull/9000)

## Apollo Client 3.4.16

### Improvements

- Prevent webpack from misresolving the `graphql` package as the local `@apollo/client/utilities/globals/graphql.js` module when `module.exports.resolve.preferRelative` is enabled in `webpack.config.js`.

  > Note: if you encounter strange module resolution errors like `export 'isType' (imported as 'isType') was not found in 'graphql' (possible exports: removeTemporaryGlobals)` please try removing `preferRelative: true` from your `webpack.config.js` file, or find a way to disable that resolution behavior for packages within `node_modules`.

  [@benjamn](https://github.com/benjamn) in [#8862](https://github.com/apollographql/apollo-client/pull/8862)

- Avoid importing `isType` from the `graphql` package internally, to prevent bundlers from including as much as 3.4kB of unnecessary code. <br/>
  [@benjamn](https://github.com/benjamn) in [#8891](https://github.com/apollographql/apollo-client/pull/8891)

- Make `client.resetStore` and `client.clearStore` pass appropriate `discardWatches` option to `cache.reset`. <br/>
  [@benjamn](https://github.com/benjamn) in [#8873](https://github.com/apollographql/apollo-client/pull/8873)

## Apollo Client 3.4.15

### Bug Fixes

- Require calling `cache.reset({ discardWatches: true })` to make `cache.reset` discard `cache.watches`, restoring behavior broken in v3.4.14 by [#8826](https://github.com/apollographql/apollo-client/pull/8826). <br/>
  [@benjamn](https://github.com/benjamn) in [#8852](https://github.com/apollographql/apollo-client/pull/8852)

## Apollo Client 3.4.14

### Bug Fixes

- Disable `InMemoryCache` [result object canonization](https://github.com/apollographql/apollo-client/pull/7439) by default, to prevent unexpected memory growth and/or reuse of object references, with multiple ways to reenable it (per-cache, per-query, or a mixture of both). <br/>
  [@benjamn](https://github.com/benjamn) in [#8822](https://github.com/apollographql/apollo-client/pull/8822)

- Clear `InMemoryCache` `watches` set when `cache.reset()` called. <br/>
  [@benjamn](https://github.com/benjamn) in [#8826](https://github.com/apollographql/apollo-client/pull/8826)

- Stop excluding observerless queries from `refetchQueries: [...]` selection. <br/>
  [@benjamn](https://github.com/benjamn) in [#8825](https://github.com/apollographql/apollo-client/pull/8825)

- Prevent optimistic cache evictions from evicting non-optimistic data. <br/>
  [@benjamn](https://github.com/benjamn) in [#8829](https://github.com/apollographql/apollo-client/pull/8829)

- Ensure `cache.broadcastWatch` passes all relevant `WatchOptions` to `cache.diff` as `DiffOptions`. <br/>
  [@benjamn](https://github.com/benjamn) in [#8832](https://github.com/apollographql/apollo-client/pull/8832)

## Apollo Client 3.4.13

### Bug Fixes

- Fix `componentDidUpate` typo in `withSubscription` higher-order component. <br/>
  [@YarBez](https://github.com/YarBez) in [#7506](https://github.com/apollographql/apollo-client/pull/7506)

- Fix internal `canUseSymbol` import within `@apollo/client/utilities` to avoid breaking bundlers/builds. <br/>
  [@benjamn](https://github.com/benjamn) in [#8817](https://github.com/apollographql/apollo-client/pull/8817)

- Tolerate unfreezable objects like `Uint8Array` and `Buffer` in `maybeDeepFreeze`. <br/>
  [@geekuillaume](https://github.com/geekuillaume) and [@benjamn](https://github.com/benjamn) in [#8813](https://github.com/apollographql/apollo-client/pull/8813)

## Apollo Client 3.4.12

### Bug Fixes

- Improve handling of falsy `existing` and/or `incoming` parameters in `relayStylePagination` field policy helper function. <br/>
  [@bubba](https://github.com/bubba) and [@benjamn](https://github.com/benjamn) in [#8733](https://github.com/apollographql/apollo-client/pull/8733)

- Associate Apollo context with `React.createContext` (instead of using a local `WeakMap`) again, so multiple copies of `@apollo/client` (uncommon) can share the same context. <br/>
  [@benjamn](https://github.com/benjamn) in [#8798](https://github.com/apollographql/apollo-client/pull/8798)

## Apollo Client 3.4.11

### Bug Fixes

- Fix [Vite](https://vitejs.dev) tree-shaking by calling the `checkDEV()` function (at least once) in the module that exports it, `@apollo/client/utilities/globals/index.ts`. <br/>
  [@benjamn](https://github.com/benjamn) in [#8767](https://github.com/apollographql/apollo-client/pull/8767)

### Improvements

- Export `PersistedQueryLink` namespace from `@apollo/client/link/persisted-queries`. <br/>
  [@vedrani](https://github.com/vedrani) in [#8761](https://github.com/apollographql/apollo-client/pull/8761)

### Documentation

- Upgrade docs theme for new Algolia-powered search experience. <br/>
  [@trevorblades](https://github.com/trevorblades) in [#8768](https://github.com/apollographql/apollo-client/pull/8768)

## Apollo Client 3.4.10

### Improvements

- Warn when calling `refetch({ variables })` instead of `refetch(variables)`, except for queries that declare a variable named `$variables` (uncommon). <br/>
  [@benjamn](https://github.com/benjamn) in [#8702](https://github.com/apollographql/apollo-client/pull/8702)

### Bug Fixes

- Fix `ObservableQuery.getCurrentResult()` returning cached `data` with certain fetch policies. <br/>
  [@brainkim](https://github.com/brainkim) in [#8718](https://github.com/apollographql/apollo-client/pull/8718)

- Prevent `ssrMode`/`ssrForceFetchDelay` from causing queries to hang. <br/>
  [@brainkim](https://github.com/brainkim) in [#8709](https://github.com/apollographql/apollo-client/pull/8709)

- Import `@apollo/client/utilities/globals` internally wherever `__DEV__` is used, not just in `@apollo/client/**/index.js` entry points. <br/>
  [@benjamn](https://github.com/benjamn) in [#8720](https://github.com/apollographql/apollo-client/pull/8720)

## Apollo Client 3.4.9

### Bug Fixes

- Fix unhandled `Promise` rejection warnings/errors whose message is `Observable cancelled prematurely`. <br/>
  [@benjamn](https://github.com/benjamn) in [#8676](https://github.com/apollographql/apollo-client/pull/8676)

- Enforce that `__DEV__` is polyfilled by every `@apollo/client/*` entry point that uses it. This build step considers not only explicit `__DEV__` usage but also `__DEV__` references injected near `invariant(...)` and `new InvariantError(...)` expressions. <br/>
  [@benjamn](https://github.com/benjamn) in [#8689](https://github.com/apollographql/apollo-client/pull/8689)

## Apollo Client 3.4.8

### Bug Fixes

- Fix error thrown by nested `keyFields: ["a", ["b", "c"], "d"]` type policies when writing results into the cache where any of the key fields (`.a`, `.a.b`, `.a.c`, or `.d`) have been renamed by query field alias syntax. <br/>
  [@benjamn](https://github.com/benjamn) in [#8643](https://github.com/apollographql/apollo-client/pull/8643)

- Fix regression from PR [#8422](https://github.com/apollographql/apollo-client/pull/8422) (first released in `@apollo/client@3.4.0-rc.15`) that caused `result.data` to be set to undefined in some cases after `ObservableQuery#getCurrentResult` reads an incomplete result from the cache. <br/>
  [@benjamn](https://github.com/benjamn) in [#8642](https://github.com/apollographql/apollo-client/pull/8642)

## Apollo Client 3.4.7

### Bug Fixes

- Fix accidental reuse of recycled `MergeTree` objects in `StoreWriter` class used by `InMemoryCache`. <br/>
  [@benjamn](https://github.com/benjamn) in [#8618](https://github.com/apollographql/apollo-client/pull/8618)

## Apollo Client 3.4.6

### Improvements

- Reevaluate `window.fetch` each time `HttpLink` uses it, if not configured using `options.fetch`. This change enables a variety of strategies for instrumenting `window.fetch`, without requiring those strategies to run before `@apollo/client/link/http` is first imported. <br/>
  [@benjamn](https://github.com/benjamn) in [#8603](https://github.com/apollographql/apollo-client/pull/8603)

- Clarify mutation `fetchPolicy` options (`"network-only"` or `"no-cache"`) using [`MutationFetchPolicy`](https://github.com/apollographql/apollo-client/blob/fa52875341ab33f3e8192ded90af5e2c208e0f75/src/core/watchQueryOptions.ts#L33-L37) union type. <br/>
  [@benjamn](https://github.com/benjamn) in [#8602](https://github.com/apollographql/apollo-client/pull/8602)

### Bug Fixes

- Restore full `@apollo/client/apollo-client.cjs.js` CommonJS bundle for older bundlers.

  > Note that Node.js and CommonJS bundlers typically use the bundles specified by `"main"` fields in our generated `package.json` files, which are all independent and non-overlapping CommonJS modules. However, `apollo-client.cjs.js` is just one big bundle, so mixing imports of `apollo-client.cjs.js` with the other CommonJS bundles is discouraged, as it could trigger the [dual package hazard](https://nodejs.org/api/packages.html#packages_dual_commonjs_es_module_packages). In other words, please don't start using `apollo-client.cjs.js` if you're not already. <br/>

  [@benjamn](https://github.com/benjamn) in [#8592](https://github.com/apollographql/apollo-client/pull/8592)

- Log `MissingFieldError`s in `ObservableQuery#getCurrentResult` using `invariant.debug`, rather than reporting them via `result.error`. <br/>
  [@benjamn](https://github.com/benjamn) in [#8604](https://github.com/apollographql/apollo-client/pull/8604)

## Apollo Client 3.4.5

### Bug Fixes

- Fix double registration bug for mutation `refetchQueries` specified using legacy one-time `refetchQueries: [{ query, variables }]` style. Though the bug is fixed, we recommend using `refetchQueries: [query]` instead (when possible) to refetch an existing query using its `DocumentNode`, rather than creating, executing, and then deleting a new query, as the legacy `{ query, variables }` style unfortunately does. <br/>
  [@benjamn](https://github.com/benjamn) in [#8586](https://github.com/apollographql/apollo-client/pull/8586)

- Fix `useQuery`/`useLazyQuery` stalling when clients or queries change. <br/>
  [@brainkim](https://github.com/brainkim) in [#8589](https://github.com/apollographql/apollo-client/pull/8589)

## Apollo Client 3.4.4

### Bug Fixes

- Revert accidental addition of `engines.npm` section to published version of `@apollo/client/package.json`. <br/>
  [@benjamn](https://github.com/benjamn) in [#8578](https://github.com/apollographql/apollo-client/pull/8578)

## Apollo Client 3.4.3

### Bug Fixes

- Fix `{ ssr: false }` causing queries to hang on the client. <br/>
  [@brainkim](https://github.com/brainkim) in [#8574](https://github.com/apollographql/apollo-client/pull/8574)

## Apollo Client 3.4.2

### Bug Fixes

- Use more default type parameters for mutation-related types in `react/types/types.ts`, to provide smoother backwards compatibility for code using those types explicitly. <br/>
  [@benjamn](https://github.com/benjamn) in [#8573](https://github.com/apollographql/apollo-client/pull/8573)

## Apollo Client 3.4.1

### Bug Fixes

- Initialize `stringifyCanon` lazily, when `canonicalStringify` is first called, fixing `Uncaught ReferenceError: __DEV__ is not defined` errors due to usage of `__DEV__` before declaration. <br/>
  [@benjamn](https://github.com/benjamn) in [#8557](https://github.com/apollographql/apollo-client/pull/8557)

## Apollo Client 3.4.0

### New documentation

- [**Refetching queries**](https://www.apollographql.com/docs/react/data/refetching/) with `client.refetchQueries`. <br/>
  [@StephenBarlow](https://github.com/StephenBarlow) and [@benjamn](https://github.com/benjamn) in [#8265](https://github.com/apollographql/apollo-client/pull/8265)

### Improvements

- `InMemoryCache` now _guarantees_ that any two result objects returned by the cache (from `readQuery`, `readFragment`, etc.) will be referentially equal (`===`) if they are deeply equal. Previously, `===` equality was often achievable for results for the same query, on a best-effort basis. Now, equivalent result objects will be automatically shared among the result trees of completely different queries. This guarantee is important for taking full advantage of optimistic updates that correctly guess the final data, and for "pure" UI components that can skip re-rendering when their input data are unchanged. <br/>
  [@benjamn](https://github.com/benjamn) in [#7439](https://github.com/apollographql/apollo-client/pull/7439)

- Mutations now accept an optional callback function called `onQueryUpdated`, which will be passed the `ObservableQuery` and `Cache.DiffResult` objects for any queries invalidated by cache writes performed by the mutation's final `update` function. Using `onQueryUpdated`, you can override the default `FetchPolicy` of the query, by (for example) calling `ObservableQuery` methods like `refetch` to force a network request. This automatic detection of invalidated queries provides an alternative to manually enumerating queries using the `refetchQueries` mutation option. Also, if you return a `Promise` from `onQueryUpdated`, the mutation will automatically await that `Promise`, rendering the `awaitRefetchQueries` option unnecessary. <br/>
  [@benjamn](https://github.com/benjamn) in [#7827](https://github.com/apollographql/apollo-client/pull/7827)

- Support `client.refetchQueries` as an imperative way to refetch queries, without having to pass `options.refetchQueries` to `client.mutate`. <br/>
  [@dannycochran](https://github.com/dannycochran) in [#7431](https://github.com/apollographql/apollo-client/pull/7431)

- Improve standalone `client.refetchQueries` method to support automatic detection of queries needing to be refetched. <br/>
  [@benjamn](https://github.com/benjamn) in [#8000](https://github.com/apollographql/apollo-client/pull/8000)

- Fix remaining barriers to loading [`@apollo/client/core`](https://cdn.jsdelivr.net/npm/@apollo/client@3.4.0/core/+esm) as native ECMAScript modules from a CDN like [esm.run](https://www.jsdelivr.com/esm). Importing `@apollo/client` from a CDN will become possible once we move all React-related dependencies into `@apollo/client/react` in Apollo Client 4. <br/>
  [@benjamn](https://github.com/benjamn) in [#8266](https://github.com/apollographql/apollo-client/issues/8266)

- `InMemoryCache` supports a new method called `batch`, which is similar to `performTransaction` but takes named options rather than positional parameters. One of these named options is an `onDirty(watch, diff)` callback, which can be used to determine which watched queries were invalidated by the `batch` operation. <br/>
  [@benjamn](https://github.com/benjamn) in [#7819](https://github.com/apollographql/apollo-client/pull/7819)

- Allow `merge: true` field policy to merge `Reference` objects with non-normalized objects, and vice-versa. <br/>
  [@benjamn](https://github.com/benjamn) in [#7778](https://github.com/apollographql/apollo-client/pull/7778)

- Allow identical subscriptions to be deduplicated by default, like queries. <br/>
  [@jkossis](https://github.com/jkossis) in [#6910](https://github.com/apollographql/apollo-client/pull/6910)

- Always use `POST` request when falling back to sending full query with `@apollo/client/link/persisted-queries`. <br/>
  [@rieset](https://github.com/rieset) in [#7456](https://github.com/apollographql/apollo-client/pull/7456)

- The `FetchMoreQueryOptions` type now takes two instead of three type parameters (`<TVariables, TData>`), thanks to using `Partial<TVariables>` instead of `K extends typeof TVariables` and `Pick<TVariables, K>`. <br/>
  [@ArnaudBarre](https://github.com/ArnaudBarre) in [#7476](https://github.com/apollographql/apollo-client/pull/7476)

- Pass `variables` and `context` to a mutation's `update` function. **Note:** The type of the `update` function is now named `MutationUpdaterFunction` rather than `MutationUpdaterFn`, since the older type was [broken beyond repair](https://github.com/apollographql/apollo-client/issues/8506#issuecomment-881706613). If you are using `MutationUpdaterFn` in your own code, please use `MutationUpdaterFunction` instead. <br/>
  [@jcreighton](https://github.com/jcreighton) in [#7902](https://github.com/apollographql/apollo-client/pull/7902)

- A `resultCacheMaxSize` option may be passed to the `InMemoryCache` constructor to limit the number of result objects that will be retained in memory (to speed up repeated reads), and calling `cache.reset()` now releases all such memory. <br/>
  [@SofianHn](https://github.com/SofianHn) in [#8107](https://github.com/apollographql/apollo-client/pull/8107)

- Fully remove result cache entries from LRU dependency system when the corresponding entities are removed from `InMemoryCache` by eviction, or by any other means. <br/>
  [@sofianhn](https://github.com/sofianhn) and [@benjamn](https://github.com/benjamn) in [#8147](https://github.com/apollographql/apollo-client/pull/8147)

- Expose missing field errors in results. <br/>
  [@brainkim](github.com/brainkim) in [#8262](https://github.com/apollographql/apollo-client/pull/8262)

- Add expected/received `variables` to `No more mocked responses...` error messages generated by `MockLink`. <br/>
  [@markneub](github.com/markneub) in [#8340](https://github.com/apollographql/apollo-client/pull/8340)

- The `InMemoryCache` version of the `cache.gc` method now supports additional options for removing non-essential (recomputable) result caching data. <br/>
  [@benjamn](https://github.com/benjamn) in [#8421](https://github.com/apollographql/apollo-client/pull/8421)

- Suppress noisy `Missing cache result fields...` warnings by default unless `setLogVerbosity("debug")` called. <br/>
  [@benjamn](https://github.com/benjamn) in [#8489](https://github.com/apollographql/apollo-client/pull/8489)

- Improve interaction between React hooks and React Fast Refresh in development. <br/>
  [@andreialecu](https://github.com/andreialecu) in [#7952](https://github.com/apollographql/apollo-client/pull/7952)

### Potentially disruptive changes

- To avoid retaining sensitive information from mutation root field arguments, Apollo Client v3.4 automatically clears any `ROOT_MUTATION` fields from the cache after each mutation finishes. If you need this information to remain in the cache, you can prevent the removal by passing the `keepRootFields: true` option to `client.mutate`. `ROOT_MUTATION` result data are also passed to the mutation `update` function, so we recommend obtaining the results that way, rather than using `keepRootFields: true`, if possible. <br/>
  [@benjamn](https://github.com/benjamn) in [#8280](https://github.com/apollographql/apollo-client/pull/8280)

- Internally, Apollo Client now controls the execution of development-only code using the `__DEV__` global variable, rather than `process.env.NODE_ENV`. While this change should not cause any visible differences in behavior, it will increase your minified+gzip bundle size by more than 3.5kB, unless you configure your minifier to replace `__DEV__` with a `true` or `false` constant, the same way you already replace `process.env.NODE_ENV` with a string literal like `"development"` or `"production"`. For an example of configuring a Create React App project without ejecting, see this pull request for our [React Apollo reproduction template](https://github.com/apollographql/react-apollo-error-template/pull/51). <br/>
  [@benjamn](https://github.com/benjamn) in [#8347](https://github.com/apollographql/apollo-client/pull/8347)

- Internally, Apollo Client now uses namespace syntax (e.g. `import * as React from "react"`) for imports whose types are re-exported (and thus may appear in `.d.ts` files). This change should remove any need to configure `esModuleInterop` or `allowSyntheticDefaultImports` in `tsconfig.json`, but might require updating bundler configurations that specify named exports of the `react` and `prop-types` packages, to include exports like `createContext` and `createElement` ([example](https://github.com/apollographql/apollo-client/commit/16b08e1af9ba9934041298496e167aafb128c15d)). <br/>
  [@devrelm](https://github.com/devrelm) in [#7742](https://github.com/apollographql/apollo-client/pull/7742)

- Respect `no-cache` fetch policy (by not reading any `data` from the cache) for `loading: true` results triggered by `notifyOnNetworkStatusChange: true`. <br />
  [@jcreighton](https://github.com/jcreighton) in [#7761](https://github.com/apollographql/apollo-client/pull/7761)

- The TypeScript return types of the `getLastResult` and `getLastError` methods of `ObservableQuery` now correctly include the possibility of returning `undefined`. If you happen to be calling either of these methods directly, you may need to adjust how the calling code handles the methods' possibly-`undefined` results. <br/>
  [@benjamn](https://github.com/benjamn) in [#8394](https://github.com/apollographql/apollo-client/pull/8394)

- Log non-fatal `invariant.error` message when fields are missing from result objects written into `InMemoryCache`, rather than throwing an exception. While this change relaxes an exception to be merely an error message, which is usually a backwards-compatible change, the error messages are logged in more cases now than the exception was previously thrown, and those new error messages may be worth investigating to discover potential problems in your application. The errors are not displayed for `@client`-only fields, so adding `@client` is one way to handle/hide the errors for local-only fields. Another general strategy is to use a more precise query to write specific subsets of data into the cache, rather than reusing a larger query that contains fields not present in the written `data`. <br/>
  [@benjamn](https://github.com/benjamn) in [#8416](https://github.com/apollographql/apollo-client/pull/8416)

- The [`nextFetchPolicy`](https://github.com/apollographql/apollo-client/pull/6893) option for `client.watchQuery` and `useQuery` will no longer be removed from the `options` object after it has been applied, and instead will continue to be applied any time `options.fetchPolicy` is reset to another value, until/unless the `options.nextFetchPolicy` property is removed from `options`. <br/>
  [@benjamn](https://github.com/benjamn) in [#8465](https://github.com/apollographql/apollo-client/pull/8465)

- The `fetchMore`, `subscribeToMore`, and `updateQuery` functions returned from the `useQuery` hook may now return undefined in edge cases where the functions are called when the component is unmounted <br/> [@noghartt](https://github.com/noghartt) in [#7980](https://github.com/apollographql/apollo-client/pull/7980).

### Bug fixes

- In Apollo Client 2.x, a `refetch` operation would always replace existing data in the cache. With the introduction of field policy `merge` functions in Apollo Client 3, existing field values could be inappropriately combined with incoming field values by a custom `merge` function that does not realize a `refetch` has happened.

  To give you more control over this behavior, we have introduced an `overwrite?: boolean = false` option for `cache.writeQuery` and `cache.writeFragment`, and an option called `refetchWritePolicy?: "merge" | "overwrite"` for `client.watchQuery`, `useQuery`, and other functions that accept `WatchQueryOptions`. You can use these options to make sure any `merge` functions involved in cache writes for `refetch` operations get invoked with `undefined` as their first argument, which simulates the absence of any existing data, while still giving the `merge` function a chance to determine the internal representation of the incoming data.

  The default behaviors are `overwrite: true` and `refetchWritePolicy: "overwrite"`, which restores the Apollo Client 2.x behavior, but (if this change causes any problems for your application) you can easily recover the previous merging behavior by setting a default value for `refetchWritePolicy` in `defaultOptions.watchQuery`:

  ```ts
  new ApolloClient({
    defaultOptions: {
      watchQuery: {
        refetchWritePolicy: "merge",
      },
    },
  });
  ```

  [@benjamn](https://github.com/benjamn) in [#7810](https://github.com/apollographql/apollo-client/pull/7810)

- Make sure the `MockedResponse` `ResultFunction` type is re-exported. <br/>
  [@hwillson](https://github.com/hwillson) in [#8315](https://github.com/apollographql/apollo-client/pull/8315)

- Fix polling when used with `skip`. <br/>
  [@brainkim](https://github.com/brainkim) in [#8346](https://github.com/apollographql/apollo-client/pull/8346)

- `InMemoryCache` now coalesces `EntityStore` updates to guarantee only one `store.merge(id, fields)` call per `id` per cache write. <br/>
  [@benjamn](https://github.com/benjamn) in [#8372](https://github.com/apollographql/apollo-client/pull/8372)

- Fix polling when used with `<React.StrictMode>`. <br/>
  [@brainkim](https://github.com/brainkim) in [#8414](https://github.com/apollographql/apollo-client/pull/8414)

- Fix the React integration logging `Warning: Can't perform a React state update on an unmounted component`. <br/>
  [@wuarmin](https://github.com/wuarmin) in [#7745](https://github.com/apollographql/apollo-client/pull/7745)

- Make `ObservableQuery#getCurrentResult` always call `queryInfo.getDiff()`. <br/>
  [@benjamn](https://github.com/benjamn) in [#8422](https://github.com/apollographql/apollo-client/pull/8422)

- Make `readField` default to reading from current object only when the `from` option/argument is actually omitted, not when `from` is passed to `readField` with an undefined value. A warning will be printed when this situation occurs. <br/>
  [@benjamn](https://github.com/benjamn) in [#8508](https://github.com/apollographql/apollo-client/pull/8508)

- The `fetchMore`, `subscribeToMore`, and `updateQuery` functions no longer throw `undefined` errors <br/> [@noghartt](https://github.com/noghartt) in [#7980](https://github.com/apollographql/apollo-client/pull/7980).

## Apollo Client 3.3.21

### Bug fixes

- Fix race condition in `@apollo/client/link/context` that could leak subscriptions if the subscription is cancelled before `operation.setContext` is called. <br/>
  [@sofianhn](https://github.com/sofianhn) in [#8399](https://github.com/apollographql/apollo-client/pull/8399)

- Prefer `existing.pageInfo.startCursor` and `endCursor` (if defined) in `read` function of `relayStylePagination` policies. <br/>
  [@benjamn](https://github.com/benjamn) in [#8438](https://github.com/apollographql/apollo-client/pull/8438)

### Improvements

- Normalize user-provided `HttpLink` headers by lower-casing their names. <br/>
  [@benjamn](https://github.com/benjamn) in [#8449](https://github.com/apollographql/apollo-client/pull/8449)

## Apollo Client 3.3.20

### Bug fixes

- Fix policy merging bug when calling `cache.policies.addTypePolicies` multiple times for the same type policy. <br/>
  [@Banou26](https://github.com/Banou26) in [#8361](https://github.com/apollographql/apollo-client/pull/8361)

## Apollo Client 3.3.19

### Bug fixes

- Use `export ... from` syntax to re-export `graphql-tag` named exports, making tree-shaking easier for some bundlers. <br/>
  [@benjamn](https://github.com/benjamn) in [#8221](https://github.com/apollographql/apollo-client/pull/8221)

### Documentation

- Replace Spectrum references with [community.apollographql.com](https://community.apollographql.com). <br/>
  [@hwillson](https://github.com/hwillson) in [#8238](https://github.com/apollographql/apollo-client/pull/8238)

## Apollo Client 3.3.18

### Bug fixes

- Add `"sideEffects": false` to all generated/published `package.json` files, to improve dead code elimination for nested entry points like `@apollo/client/cache`. <br/>
  [@benjamn](https://github.com/benjamn) in [#8213](https://github.com/apollographql/apollo-client/pull/8213)

## Apollo Client 3.3.17

### Bug fixes

- Make `useReactiveVar(rv)` recheck the latest `rv()` value in its `useEffect` callback, and immediately update state if the value has already changed, rather than calling `rv.onNextChange(setValue)` to listen for future changes. <br/>
  [@benjamn](https://github.com/benjamn) in [#8135](https://github.com/apollographql/apollo-client/pull/8135)

## Apollo Client 3.3.16

### Bug fixes

- Prevent `undefined` mutation result in `useMutation`. <br/>
  [@jcreighton](https://github.com/jcreighton) in [#8018](https://github.com/apollographql/apollo-client/pull/8018)

- Fix `useReactiveVar` not rerendering for successive synchronous calls. <br/>
  [@brainkim](https://github.com/brainkim) in [#8022](https://github.com/apollographql/apollo-client/pull/8022)

- Support `batchDebounce` option for `BatchLink` and `BatchHttpLink`. <br/>
  [@dannycochran](https://github.com/dannycochran) in [#8024](https://github.com/apollographql/apollo-client/pull/8024)

## Apollo Client 3.3.15

- Increment `queryInfo.lastRequestId` only when making a network request through the `ApolloLink` chain, rather than every time `fetchQueryByPolicy` is called. <br/>
  [@dannycochran](https://github.com/dannycochran) in [#7956](https://github.com/apollographql/apollo-client/pull/7956)

- During server-side rendering, allow initial `useQuery` calls to return final `{ loading: false, data }` results when the cache already contains the necessary data. <br/>
  [@benjamn](https://github.com/benjamn) in [#7983](https://github.com/apollographql/apollo-client/pull/7983)

## Apollo Client 3.3.14

### Improvements

- Adjust TypeScript types to allow `keyFields` and `keyArgs` functions to return `false`. <br/>
  [@CarsonF](https://github.com/CarsonF) and [@benjamn](https://github.com/benjamn) in [#7900](https://github.com/apollographql/apollo-client/pull/7900)

### Bug fixes

- Prevent `RenderPromises` memory leak by calling `renderPromises.clear()` after `getMarkupFromTree` finishes. <br/>
  [@benjamn](https://github.com/benjamn) in [#7943](https://github.com/apollographql/apollo-client/pull/7943)

- Cancel pending notify timeout when stopping a `QueryInfo` object. <br/>
  [@hollandThomas](https://github.com/hollandThomas) in [#7935](https://github.com/apollographql/apollo-client/pull/7935)

- Fix infinite rendering bug related to `useSubscription`. <br/>
  [@brainkim](https://github.com/brainkim) in [#7917](https://github.com/apollographql/apollo-client/pull/7917)

## Apollo Client 3.3.13

### Improvements

- Add missing `context` option to `useSubscription`. <br />
  [@jcreighton](https://github.com/jcreighton) in [#7860](https://github.com/apollographql/apollo-client/pull/7860)

- Remove unnecessary TypeScript global `Observable<T>["@@observable"]` method declaration. <br/>
  [@benjamn](https://github.com/benjamn) in [#7888](https://github.com/apollographql/apollo-client/pull/7888)

- Prevent skipped/observerless `ObservableQuery`s from being refetched by `refetchQueries`. <br/>
  [@dannycochran](https://github.com/dannycochran) in [#7877](https://github.com/apollographql/apollo-client/pull/7877)

## Apollo Client 3.3.12

### Bug fixes

- Maintain serial ordering of `asyncMap` mapping function calls, and prevent potential unhandled `Promise` rejection errors. <br/>
  [@benjamn](https://github.com/benjamn) in [#7818](https://github.com/apollographql/apollo-client/pull/7818)

- Relax incompatible `children?: React.ReactElement` field type in `MockedProviderProps` interface. <br/>
  [@kevinperaza](https://github.com/kevinperaza) in [#7833](https://github.com/apollographql/apollo-client/pull/7833)

## Apollo Client 3.3.11

### Bug fixes

- Fix `useLazyQuery` `forceUpdate` loop regression introduced by [#7655](https://github.com/apollographql/apollo-client/pull/7655) in version 3.3.10. <br/>
  [@benjamn](https://github.com/benjamn) in [#7715](https://github.com/apollographql/apollo-client/pull/7715)

## Apollo Client 3.3.10

### Bug fixes

- Revert PR [#7276](https://github.com/apollographql/apollo-client/pull/7276), but test that garbage collection reclaims torn-down `ObservableQuery` objects. <br/>
  [@benjamn](https://github.com/benjamn) in [#7695](https://github.com/apollographql/apollo-client/pull/7695)

- Reset `QueryInfo.diff` and `QueryInfo.dirty` after canceling notify timeout in `QueryInfo.markResult` and `QueryInfo.markError`. <br/>
  [@jcreighton](https://github.com/jcreighton) in [#7696](https://github.com/apollographql/apollo-client/pull/7696)

### Improvements

- Avoid calling `forceUpdate` when component is unmounted. <br/>
  [@DylanVann](https://github.com/DylanVann) in [#7655](https://github.com/apollographql/apollo-client/pull/7655)

- The `codemods/` top-level directory has been moved into the `scripts/` directory. <br/>
  [@benjamn](https://github.com/benjamn) in [#7675](https://github.com/apollographql/apollo-client/pull/7675)

## Apollo Client 3.3.9

### Bug Fixes

- Prevent reactive variables from retaining otherwise unreachable `InMemoryCache` objects. <br/>
  [@benjamn](https://github.com/benjamn) in [#7661](https://github.com/apollographql/apollo-client/pull/7661)

### Improvements

- The [`graphql-tag`](https://www.npmjs.com/package/graphql-tag) dependency has been updated to version 2.12.0, after converting its repository to use TypeScript and ECMAScript module syntax. There should be no visible changes in behavior, though the internal changes seemed significant enough to mention here. <br/>
  [@abdonrd](https://github.com/abdonrd) in [graphql-tag#273](https://github.com/apollographql/graphql-tag/pull/273) and
  [@PowerKiKi](https://github.com/PowerKiKi) in [graphql-tag#325](https://github.com/apollographql/graphql-tag/pull/325)

## Apollo Client 3.3.8

### Bug Fixes

- Catch updates in `useReactiveVar` with an additional check. <br/>
  [@jcreighton](https://github.com/jcreighton) in [#7652](https://github.com/apollographql/apollo-client/pull/7652)

- Reactivate forgotten reactive variables whenever `InMemoryCache` acquires its first watcher. <br/>
  [@benjamn](https://github.com/benjamn) in [#7657](https://github.com/apollographql/apollo-client/pull/7657)

- Backport `Symbol.species` fix for `Concast` and `ObservableQuery` from [`release-3.4`](https://github.com/apollographql/apollo-client/pull/7399), fixing subscriptions in React Native Android when the Hermes JavaScript engine is enabled (among other benefits). <br/>
  [@benjamn](https://github.com/benjamn) in [#7403](https://github.com/apollographql/apollo-client/pull/7403) and [#7660](https://github.com/apollographql/apollo-client/pull/7660)

## Apollo Client 3.3.7

### Bug Fixes

- Fix a regression due to [#7310](https://github.com/apollographql/apollo-client/pull/7310) that caused `loading` always to be `true` for `skip: true` results during server-side rendering. <br/>
  [@rgrove](https://github.com/rgrove) in [#7567](https://github.com/apollographql/apollo-client/pull/7567)

- Avoid duplicate `useReactiveVar` listeners when rendering in `React.StrictMode`. <br/>
  [@jcreighton](https://github.com/jcreighton) in [#7581](https://github.com/apollographql/apollo-client/pull/7581)

### Improvements

- Set `displayName` on `ApolloContext` objects for easier debugging. <br/>
  [@dulmandakh](https://github.com/dulmandakh) in [#7550](https://github.com/apollographql/apollo-client/pull/7550)

## Apollo Client 3.3.6

### Bug Fixes

- Immediately apply `queryType: true`, `mutationType: true`, and `subscriptionType: true` type policies, rather than waiting for the first time the policy is used, fixing a [regression](https://github.com/apollographql/apollo-client/issues/7443) introduced by [#7065](https://github.com/apollographql/apollo-client/pull/7065). <br/>
  [@benjamn](https://github.com/benjamn) in [#7463](https://github.com/apollographql/apollo-client/pull/7463)

- Check that `window` is defined even when `connectToDevTools` is `true`. <br/>
  [@yasupeke](https://github.com/yasupeke) in [#7434](https://github.com/apollographql/apollo-client/pull/7434)

### Improvements

- Replace stray `console.debug` (undefined in React Native) with `invariant.log`. <br/>
  [@benjamn](https://github.com/benjamn) in [#7454](https://github.com/apollographql/apollo-client/pull/7454)

- Suggest Firefox Apollo DevTools as well as the Chrome extension. <br/>
  [@benjamn](https://github.com/benjamn) in [#7461](https://github.com/apollographql/apollo-client/pull/7461)

## Apollo Client 3.3.5

### Improvements

- Restore `client.version` property, reflecting the current `@apollo/client` version from `package.json`. <br/>
  [@benjamn](https://github.com/benjamn) in [#7448](https://github.com/apollographql/apollo-client/pull/7448)

## Apollo Client 3.3.4

### Improvements

- Update `ts-invariant` to avoid potential [Content Security Policy](https://developer.mozilla.org/en-US/docs/Web/HTTP/CSP)-violating `Function` fallback, thanks to [a clever new `globalThis` polyfill technique](https://mathiasbynens.be/notes/globalthis). <br/>
  [@benjamn](https://github.com/benjamn) in [#7414](https://github.com/apollographql/apollo-client/pull/7414)

## Apollo Client 3.3.3

### Bug fixes

- Make the `observer` parameter of `ApolloLink#onError` optional, fixing an unnecessary breaking change for any code that called `onError` directly. <br/>
  [@benjamn](https://github.com/benjamn) in [#7407](https://github.com/apollographql/apollo-client/pull/7407)

## Apollo Client 3.3.2

> ⚠️ **Note:** This version of `@apollo/client` contains no behavioral changes since version 3.3.1

### Documentation

- The [Pagination](https://www.apollographql.com/docs/react/pagination/overview/) article has been completely rewritten (and split into multiple pages) to cover Apollo Client 3 field policies. <br/>
  [@benjamn](https://github.com/benjamn) and [@StephenBarlow](https://github.com/StephenBarlow) in [#7175](https://github.com/apollographql/apollo-client/pull/7175)

- Revamp [local state tutorial chapter](https://www.apollographql.com/tutorials/fullstack-quickstart/managing-local-state) for Apollo Client 3, including reactive variables. <br/>
  [@StephenBarlow](https://github.com/StephenBarlow) in [`apollographql@apollo#1050`](https://github.com/apollographql/apollo/pull/1050)

- Add examples of using `ApolloLink` to modify response data asynchronously. <br/>
  [@alichry](https://github.com/alichry) in [#7332](https://github.com/apollographql/apollo-client/pull/7332)

- Consolidate separate v2.4, v2.5, and v2.6 documentation versions into one v2 version. <br/>
  [@jgarrow](https://github.com/jgarrow) in [#7378](https://github.com/apollographql/apollo-client/pull/7378)

## Apollo Client 3.3.1

### Bug Fixes

- Revert back to `default`-importing `React` internally, rather than using a namespace import. <br/>
  [@benjamn](https://github.com/benjamn) in [113475b1](https://github.com/apollographql/apollo-client/commit/113475b163a19a40a67465c11e8e6f48a1de7e76)

## Apollo Client 3.3.0

### Bug Fixes

- Update `@wry/equality` to consider undefined properties equivalent to missing properties. <br/>
  [@benjamn](https://github.com/benjamn) in [#7108](https://github.com/apollographql/apollo-client/pull/7108)

- Prevent memory leaks involving unused `onBroadcast` function closure created in `ApolloClient` constructor. <br/>
  [@kamilkisiela](https://github.com/kamilkisiela) in [#7161](https://github.com/apollographql/apollo-client/pull/7161)

- Provide default empty cache object for root IDs like `ROOT_QUERY`, to avoid differences in behavior before/after `ROOT_QUERY` data has been written into `InMemoryCache`. <br/>
  [@benjamn](https://github.com/benjamn) in [#7100](https://github.com/apollographql/apollo-client/pull/7100)

- Cancel `queryInfo.notifyTimeout` in `QueryInfo#markResult` to prevent unnecessary network requests when using a `FetchPolicy` of `cache-and-network` or `network-only` in a React component with multiple `useQuery` calls. <br/>
  [@benjamn](https://github.com/benjamn) in [#7347](https://github.com/apollographql/apollo-client/pull/7347)

### Potentially breaking changes

- Ensure `cache.readQuery` and `cache.readFragment` always return `TData | null`, instead of throwing `MissingFieldError` exceptions when missing fields are encountered. <br/>
  [@benjamn](https://github.com/benjamn) in [#7098](https://github.com/apollographql/apollo-client/pull/7098)

  > Since this change converts prior exceptions to `null` returns, and since `null` was already a possible return value according to the `TData | null` return type, we are confident this change will be backwards compatible (as long as `null` was properly handled before).

- `HttpLink` will now automatically strip any unused `variables` before sending queries to the GraphQL server, since those queries are very likely to fail validation, according to the [All Variables Used](https://spec.graphql.org/draft/#sec-All-Variables-Used) rule in the GraphQL specification. If you depend on the preservation of unused variables, you can restore the previous behavior by passing `includeUnusedVariables: true` to the `HttpLink` constructor (which is typically passed as `options.link` to the `ApolloClient` constructor). <br/>
  [@benjamn](https://github.com/benjamn) in [#7127](https://github.com/apollographql/apollo-client/pull/7127)

- Ensure `MockLink` (used by `MockedProvider`) returns mock configuration errors (e.g. `No more mocked responses for the query ...`) through the Link's `Observable`, instead of throwing them. These errors are now available through the `error` property of a result. <br/>
  [@hwillson](https://github.com/hwillson) in [#7110](https://github.com/apollographql/apollo-client/pull/7110)

  > Returning mock configuration errors through the Link's `Observable` was the default behavior in Apollo Client 2.x. We changed it for 3, but the change has been problematic for those looking to migrate from 2.x to 3. We've decided to change this back with the understanding that not many people want or are relying on `MockLink`'s throwing exception approach. If you want to change this functionality, you can define custom error handling through `MockLink.setOnError`.

- Unsubscribing the last observer from an `ObservableQuery` will once again unsubscribe from the underlying network `Observable` in all cases, as in Apollo Client 2.x, allowing network requests to be cancelled by unsubscribing. <br/>
  [@javier-garcia-meteologica](https://github.com/javier-garcia-meteologica) in [#7165](https://github.com/apollographql/apollo-client/pull/7165) and [#7170](https://github.com/apollographql/apollo-client/pull/7170).

- The independent `QueryBaseOptions` and `ModifiableWatchQueryOptions` interface supertypes have been eliminated, and their fields are now defined by `QueryOptions`. <br/>
  [@DCtheTall](https://github.com/DCtheTall) in [#7136](https://github.com/apollographql/apollo-client/pull/7136)

- Internally, Apollo Client now avoids nested imports from the `graphql` package, importing everything from the top-level package instead. For example,
  ```ts
  import { visit } from "graphql/language/visitor";
  ```
  is now just
  ```ts
  import { visit } from "graphql";
  ```
  Since the `graphql` package uses `.mjs` modules, your bundler may need to be configured to recognize `.mjs` files as ECMAScript modules rather than CommonJS modules. <br/>
  [@benjamn](https://github.com/benjamn) in [#7185](https://github.com/apollographql/apollo-client/pull/7185)

### Improvements

- Support inheritance of type and field policies, according to `possibleTypes`. <br/>
  [@benjamn](https://github.com/benjamn) in [#7065](https://github.com/apollographql/apollo-client/pull/7065)

- Allow configuring custom `merge` functions, including the `merge: true` and `merge: false` shorthands, in type policies as well as field policies. <br/>
  [@benjamn](https://github.com/benjamn) in [#7070](https://github.com/apollographql/apollo-client/pull/7070)

- The verbosity of Apollo Client console messages can be globally adjusted using the `setLogVerbosity` function:

  ```ts
  import { setLogVerbosity } from "@apollo/client";
  setLogVerbosity("log"); // display all messages
  setLogVerbosity("warn"); // display only warnings and errors (default)
  setLogVerbosity("error"); // display only errors
  setLogVerbosity("silent"); // hide all console messages
  ```

  Remember that all logs, warnings, and errors are hidden in production. <br/>
  [@benjamn](https://github.com/benjamn) in [#7226](https://github.com/apollographql/apollo-client/pull/7226)

- Modifying `InMemoryCache` fields that have `keyArgs` configured will now invalidate only the field value with matching key arguments, rather than invalidating all field values that share the same field name. If `keyArgs` has not been configured, the cache must err on the side of invalidating by field name, as before. <br/>
  [@benjamn](https://github.com/benjamn) in [#7351](https://github.com/apollographql/apollo-client/pull/7351)

- Shallow-merge `options.variables` when combining existing or default options with newly-provided options, so new variables do not completely overwrite existing variables. <br/>
  [@amannn](https://github.com/amannn) in [#6927](https://github.com/apollographql/apollo-client/pull/6927)

- Avoid displaying `Cache data may be lost...` warnings for scalar field values that happen to be objects, such as JSON data. <br/>
  [@benjamn](https://github.com/benjamn) in [#7075](https://github.com/apollographql/apollo-client/pull/7075)

- In addition to the `result.data` property, `useQuery` and `useLazyQuery` will now provide a `result.previousData` property, which can be useful when a network request is pending and `result.data` is undefined, since `result.previousData` can be rendered instead of rendering an empty/loading state. <br/>
  [@hwillson](https://github.com/hwillson) in [#7082](https://github.com/apollographql/apollo-client/pull/7082)

- Passing `validate: true` to the `SchemaLink` constructor will enable validation of incoming queries against the local schema before execution, returning validation errors in `result.errors`, just like a non-local GraphQL endpoint typically would. <br/>
  [@amannn](https://github.com/amannn) in [#7094](https://github.com/apollographql/apollo-client/pull/7094)

- Allow optional arguments in `keyArgs: [...]` arrays for `InMemoryCache` field policies. <br/>
  [@benjamn](https://github.com/benjamn) in [#7109](https://github.com/apollographql/apollo-client/pull/7109)

- Avoid registering `QueryPromise` when `skip` is `true` during server-side rendering. <br/>
  [@izumin5210](https://github.com/izumin5210) in [#7310](https://github.com/apollographql/apollo-client/pull/7310)

- `ApolloCache` objects (including `InMemoryCache`) may now be associated with or disassociated from individual reactive variables by calling `reactiveVar.attachCache(cache)` and/or `reactiveVar.forgetCache(cache)`. <br/>
  [@benjamn](https://github.com/benjamn) in [#7350](https://github.com/apollographql/apollo-client/pull/7350)

## Apollo Client 3.2.9

### Bug Fixes

- Revert back to `default`-importing `React` internally, rather than using a namespace import. <br/>
  [@benjamn](https://github.com/benjamn) in [113475b1](https://github.com/apollographql/apollo-client/commit/113475b163a19a40a67465c11e8e6f48a1de7e76)

## Apollo Client 3.2.8

### Bug Fixes

- Ensure `sourcesContent` array is properly defined in `.js.map` files generated by `tsc`. <br/>
  [@benjamn](https://github.com/benjamn) in [#7371](https://github.com/apollographql/apollo-client/pull/7371)

- Avoid relying on global `Symbol` properties in `ApolloContext.ts`. <br/>
  [@benjamn](https://github.com/benjamn) in [#7371](https://github.com/apollographql/apollo-client/pull/7371)

## Apollo Client 3.2.7

### Bug Fixes

- Revert updating `symbol-observable` from version 2.x to version 3, which caused TypeScript errors with some `@types/node` versions, especially in Angular applications. <br/>
  [@benjamn](https://github.com/benjamn) in [#7340](https://github.com/apollographql/apollo-client/pull/7340)

## Apollo Client 3.2.6

### Bug Fixes

- Always consider singleton IDs like `ROOT_QUERY` and `ROOT_MUTATION` to be root IDs during `cache.gc` garbage collection, regardless of whether they have been retained or released. <br/>
  [@benjamn](https://github.com/benjamn) in [#7333](https://github.com/apollographql/apollo-client/pull/7333)

- Use optional chaining syntax (`this.currentObservable?.refetch`) in React `refetch` wrapper function to avoid crashing when an unmounted component is accidentally refetched. <br/>
  [@tm1000](https://github.com/tm1000) in [#6314](https://github.com/apollographql/apollo-client/pull/6314) and
  [@linmic](https://github.com/linmic) in [#7186](https://github.com/apollographql/apollo-client/pull/7186)

### Improvements

- Handle older `react-apollo` package in `codemods/ac2-to-ac3/imports.js` migration script. <br/>
  [@tm1000](https://github.com/tm1000) in [#7216](https://github.com/apollographql/apollo-client/pull/7216)

- Ensure `relayStylePagination` preserves `pageInfo.{start,end}Cursor` if `edges` is missing or empty. <br/>
  [@beaucollins](https://github.com/beaucollins) in [#7224](https://github.com/apollographql/apollo-client/pull/7224)

## Apollo Client 3.2.5

### Improvements

- Move `terser` dependency from `dependencies` to `devDependencies`. <br/>
  [@SimenB](https://github.com/SimenB) in [#7188](https://github.com/apollographql/apollo-client/pull/7188)

- Avoid all sub-package imports from the `graphql` npm package. <br/>
  [@stoically](https://github.com/stoically) in [#7185](https://github.com/apollographql/apollo-client/pull/7185)

## Apollo Client 3.2.4

### Improvements

- Update the `optimism` npm dependency to version 0.13.0 in order to use the new `optimistic.forget` method to fix a potential `cache.watch` memory leak. <br/>
  [@benjamn](https://github.com/benjamn) in [#7157](https://github.com/apollographql/apollo-client/pull/7157)

- Consider `cache.reset` a destructive method, like `cache.evict` and `cache.modify`. <br/>
  [@joshjg](https://github.com/joshjg) in [#7150](https://github.com/apollographql/apollo-client/pull/7150)

- Avoid refetching observerless queries with `reFetchObservableQueries`. <br/>
  [@joshjg](https://github.com/joshjg) in [#7146](https://github.com/apollographql/apollo-client/pull/7146)

## Apollo Client 3.2.3

### Improvements

- Default `args.offset` to zero in `offsetLimitPagination`. <br/>
  [@benjamn](https://github.com/benjamn) in [#7141](https://github.com/apollographql/apollo-client/pull/7141)

## Apollo Client 3.2.2

### Bug Fixes

- Undo `TEdgeWrapper` approach for `relayStylePagination`, introduced by [f41e9efc](https://github.com/apollographql/apollo-client/commit/f41e9efc9e061b80fe5019456c049a3c56661e87) in [#7023](https://github.com/apollographql/apollo-client/pull/7023), since it was an unintended breaking change for existing code that used `cache.modify` to interact with field data managed by `relayStylePagination`. <br/>
  [@benjamn](https://github.com/benjamn) in [#7103](https://github.com/apollographql/apollo-client/pull/7103)

## Apollo Client 3.2.1

### Bug Fixes

- Fix `relayStylePagination` to handle the possibility that edges might be normalized `Reference` objects (uncommon). <br/>
  [@anark](https://github.com/anark) and [@benjamn](https://github.com/benjamn) in [#7023](https://github.com/apollographql/apollo-client/pull/7023)

- Disable "Missing cache result fields" warnings when `returnPartialData` is `true`. <br/>
  [@hwillson](https://github.com/hwillson) in [#7055](https://github.com/apollographql/apollo-client/pull/7055)

### Improvements

- Mark `subscriptions-transport-ws` `peerDependency` as optional. <br/>
  [@MasterOdin](https://github.com/MasterOdin) in [#7047](https://github.com/apollographql/apollo-client/pull/7047)

## Apollo Client 3.2.0

### Bug Fixes

- Use `options.nextFetchPolicy` internally to restore original `FetchPolicy` after polling with `fetchPolicy: "network-only"`, so that polling does not interfere with normal query watching. <br/>
  [@benjamn](https://github.com/benjamn) in [#6893](https://github.com/apollographql/apollo-client/pull/6893)

- Initialize `ObservableQuery` in `updateObservableQuery` even if `skip` is `true`. <br/>
  [@mu29](https://github.com/mu29) in [#6999](https://github.com/apollographql/apollo-client/pull/6999)

- Prevent full reobservation of queries affected by optimistic mutation updates, while still delivering results from the cache. <br/>
  [@benjamn](https://github.com/benjamn) in [#6854](https://github.com/apollographql/apollo-client/pull/6854)

### Improvements

- In TypeScript, all APIs that take `DocumentNode` parameters now may alternatively take `TypeDocumentNode<Data, Variables>`. This type has the same JavaScript representation but allows the APIs to infer the data and variable types instead of requiring you to specify types explicitly at the call site. <br/>
  [@dotansimha](https://github.com/dotansimha) in [#6720](https://github.com/apollographql/apollo-client/pull/6720)

- Bring back an improved form of heuristic fragment matching, by allowing `possibleTypes` to specify subtype regular expression strings, which count as matches if the written result object has all the fields expected for the fragment. <br/>
  [@benjamn](https://github.com/benjamn) in [#6901](https://github.com/apollographql/apollo-client/pull/6901)

- Allow `options.nextFetchPolicy` to be a function that takes the current `FetchPolicy` and returns a new (or the same) `FetchPolicy`, making `nextFetchPolicy` more suitable for global use in `defaultOptions.watchQuery`. <br/>
  [@benjamn](https://github.com/benjamn) in [#6893](https://github.com/apollographql/apollo-client/pull/6893)

- Implement `useReactiveVar` hook for consuming reactive variables in React components. <br/>
  [@benjamn](https://github.com/benjamn) in [#6867](https://github.com/apollographql/apollo-client/pull/6867)

- Move `apollo-link-persisted-queries` implementation to `@apollo/client/link/persisted-queries`. Try running our [automated imports transform](https://github.com/apollographql/apollo-client/tree/main/scripts/codemods/ac2-to-ac3) to handle this conversion, if you're using `apollo-link-persisted-queries`. <br/>
  [@hwillson](https://github.com/hwillson) in [#6837](https://github.com/apollographql/apollo-client/pull/6837)

- Disable feud-stopping logic after any `cache.evict` or `cache.modify` operation. <br/>
  [@benjamn](https://github.com/benjamn) in
  [#6817](https://github.com/apollographql/apollo-client/pull/6817) and
  [#6898](https://github.com/apollographql/apollo-client/pull/6898)

- Throw if `writeFragment` cannot identify `options.data` when no `options.id` provided. <br/>
  [@jcreighton](https://github.com/jcreighton) in [#6859](https://github.com/apollographql/apollo-client/pull/6859)

- Provide `options.storage` object to `cache.modify` functions, as provided to `read` and `merge` functions. <br/>
  [@benjamn](https://github.com/benjamn) in [#6991](https://github.com/apollographql/apollo-client/pull/6991)

- Allow `cache.modify` functions to return `details.INVALIDATE` (similar to `details.DELETE`) to invalidate the current field, causing affected queries to rerun, even if the field's value is unchanged. <br/>
  [@benjamn](https://github.com/benjamn) in [#6991](https://github.com/apollographql/apollo-client/pull/6991)

- Support non-default `ErrorPolicy` values (that is, `"ignore"` and `"all"`, in addition to the default value `"none"`) for mutations and subscriptions, like we do for queries. <br/>
  [@benjamn](https://github.com/benjamn) in [#7003](https://github.com/apollographql/apollo-client/pull/7003)

- Remove invariant forbidding a `FetchPolicy` of `cache-only` in `ObservableQuery#refetch`. <br/>
  [@benjamn](https://github.com/benjamn) in [ccb0a79a](https://github.com/apollographql/apollo-client/pull/6774/commits/ccb0a79a588721f08bf87a131c31bf37fa3238e5), fixing [#6702](https://github.com/apollographql/apollo-client/issues/6702)

## Apollo Client 3.1.5

### Bug Fixes

- Make `ApolloQueryResult.data` field non-optional again. <br/>
  [@benjamn](https://github.com/benjamn) in [#6997](https://github.com/apollographql/apollo-client/pull/6997)

### Improvements

- Allow querying `Connection` metadata without `args` in `relayStylePagination`. <br/>
  [@anark](https://github.com/anark) in [#6935](https://github.com/apollographql/apollo-client/pull/6935)

## Apollo Client 3.1.4

### Bug Fixes

- Restrict root object identification to `ROOT_QUERY` (the ID corresponding to the root `Query` object), allowing `Mutation` and `Subscription` as user-defined types. <br/>
  [@benjamn](https://github.com/benjamn) in [#6914](https://github.com/apollographql/apollo-client/pull/6914)

- Prevent crash when `pageInfo` and empty `edges` are received by `relayStylePagination`. <br/>
  [@fracmak](https://github.com/fracmak) in [#6918](https://github.com/apollographql/apollo-client/pull/6918)

## Apollo Client 3.1.3

### Bug Fixes

- Consider only `result.data` (rather than all properties of `result`) when settling cache feuds. <br/>
  [@danReynolds](https://github.com/danReynolds) in [#6777](https://github.com/apollographql/apollo-client/pull/6777)

### Improvements

- Provide [jscodeshift](https://www.npmjs.com/package/jscodeshift) transform for automatically converting Apollo Client 2.x `import` declarations to use Apollo Client 3.x packages. [Instructions](https://github.com/apollographql/apollo-client/tree/main/scripts/codemods/ac2-to-ac3). <br/>
  [@dminkovsky](https://github.com/dminkovsky) and [@jcreighton](https://github.com/jcreighton) in [#6486](https://github.com/apollographql/apollo-client/pull/6486)

## Apollo Client 3.1.2

### Bug Fixes

- Avoid making network requests when `skip` is `true`. <br/>
  [@hwillson](https://github.com/hwillson) in [#6752](https://github.com/apollographql/apollo-client/pull/6752)

### Improvements

- Allow `SchemaLink.Options.context` function to be `async` (or return a `Promise`). <br/>
  [@benjamn](https://github.com/benjamn) in [#6735](https://github.com/apollographql/apollo-client/pull/6735)

## Apollo Client 3.1.1

### Bug Fixes

- Re-export cache types from `@apollo/client/core` (and thus also `@apollo/client`), again. <br/>
  [@benjamn](https://github.com/benjamn) in [#6725](https://github.com/apollographql/apollo-client/pull/6725)

## Apollo Client 3.1.0

### Bug Fixes

- Rework interdependencies between `@apollo/client/*` entry points, so that CommonJS and ESM modules are supported equally well, without any duplication of shared code. <br/>
  [@benjamn](https://github.com/benjamn) in [#6656](https://github.com/apollographql/apollo-client/pull/6656) and
  [#6657](https://github.com/apollographql/apollo-client/pull/6657)

- Tolerate `!==` callback functions (like `onCompleted` and `onError`) in `useQuery` options, since those functions are almost always freshly evaluated each time `useQuery` is called. <br/>
  [@hwillson](https://github.com/hwillson) and [@benjamn](https://github.com/benjamn) in [#6588](https://github.com/apollographql/apollo-client/pull/6588)

- Respect `context.queryDeduplication` if provided, and otherwise fall back to `client.deduplication` (as before). <br/>
  [@igaloly](https://github.com/igaloly) in [#6261](https://github.com/apollographql/apollo-client/pull/6261) and
  [@Kujawadl](https://github.com/Kujawadl) in [#6526](https://github.com/apollographql/apollo-client/pull/6526)

- Refactor `ObservableQuery#getCurrentResult` to reenable immediate delivery of warm cache results. As part of this refactoring, the `ApolloCurrentQueryResult` type was eliminated in favor of `ApolloQueryResult`. <br/>
  [@benjamn](https://github.com/benjamn) in [#6710](https://github.com/apollographql/apollo-client/pull/6710)

- Avoid clobbering `defaultOptions` with `undefined` values. <br/>
  [@benjamn](https://github.com/benjamn) in [#6715](https://github.com/apollographql/apollo-client/pull/6715)

### Improvements

- Apollo Client will no longer modify `options.fetchPolicy` unless you pass `options.nextFetchPolicy` to request an explicit change in `FetchPolicy` after the current request. Although this is technically a breaking change, `options.nextFieldPolicy` makes it easy to restore the old behavior (by passing `cache-first`). <br/>
  [@benjamn](https://github.com/benjamn) in [#6712](https://github.com/apollographql/apollo-client/pull/6712), reverting [#6353](https://github.com/apollographql/apollo-client/pull/6353)

- Errors of the form `Invariant Violation: 42` thrown in production can now be looked up much more easily, by consulting the auto-generated `@apollo/client/invariantErrorCodes.js` file specific to your `@apollo/client` version. <br/>
  [@benjamn](https://github.com/benjamn) in [#6665](https://github.com/apollographql/apollo-client/pull/6665)

- Make the `client` field of the `MutationResult` type non-optional, since it is always provided. <br/>
  [@glasser](https://github.com/glasser) in [#6617](https://github.com/apollographql/apollo-client/pull/6617)

- Allow passing an asynchronous `options.renderFunction` to `getMarkupFromTree`. <br/>
  [@richardscarrott](https://github.com/richardscarrott) in [#6576](https://github.com/apollographql/apollo-client/pull/6576)

- Ergonomic improvements for `merge` and `keyArgs` functions in cache field policies. <br/>
  [@benjamn](https://github.com/benjamn) in [#6714](https://github.com/apollographql/apollo-client/pull/6714)

## Apollo Client 3.0.2

### Bug Fixes

- Avoid duplicating `graphql/execution/execute` dependency in CommonJS bundle for `@apollo/client/link/schema`, fixing `instanceof` errors reported in [#6621](https://github.com/apollographql/apollo-client/issues/6621) and [#6614](https://github.com/apollographql/apollo-client/issues/6614). <br/>
  [@benjamn](https://github.com/benjamn) in [#6624](https://github.com/apollographql/apollo-client/pull/6624)

## Apollo Client 3.0.1

### Bug Fixes

- Make sure `useQuery` `onCompleted` is not fired when `skip` is `true`. <br/>
  [@hwillson](https://github.com/hwillson) in [#6589](https://github.com/apollographql/apollo-client/pull/6589)

- Revert changes to `peerDependencies` in `package.json` ([#6594](https://github.com/apollographql/apollo-client/pull/6594)), which would have allowed using incompatible future versions of `graphql` and/or `react` due to overly-permissive `>=` version constraints. <br/>
  [@hwillson](https://github.com/hwillson) in [#6605](https://github.com/apollographql/apollo-client/pull/6605)

# Apollo Client 3.0.0

## Improvements

> ⚠️ **Note:** As of 3.0.0, Apollo Client uses a new package name: [`@apollo/client`](https://www.npmjs.com/package/@apollo/client)

### `ApolloClient`

- **[BREAKING]** `ApolloClient` is now only available as a named export. The default `ApolloClient` export has been removed. <br/>
  [@hwillson](https://github.com/hwillson) in [#5425](https://github.com/apollographql/apollo-client/pull/5425)

- **[BREAKING]** The `queryManager` property of `ApolloClient` instances is now marked as `private`, paving the way for a more aggressive redesign of its API.

- **[BREAKING]** Apollo Client will no longer deliver "stale" results to `ObservableQuery` consumers, but will instead log more helpful errors about which cache fields were missing. <br/>
  [@benjamn](https://github.com/benjamn) in [#6058](https://github.com/apollographql/apollo-client/pull/6058)

- **[BREAKING]** `ApolloError`'s thrown by Apollo Client no longer prefix error messages with `GraphQL error:` or `Network error:`. To differentiate between GraphQL/network errors, refer to `ApolloError`'s public `graphQLErrors` and `networkError` properties. <br/>
  [@lorensr](https://github.com/lorensr) in [#3892](https://github.com/apollographql/apollo-client/pull/3892)

- **[BREAKING]** Support for the `@live` directive has been removed, but might be restored in the future if a more thorough implementation is proposed. <br/>
  [@benjamn](https://github.com/benjamn) in [#6221](https://github.com/apollographql/apollo-client/pull/6221)

- **[BREAKING]** Apollo Client 2.x allowed `@client` fields to be passed into the `link` chain if `resolvers` were not set in the constructor. This allowed `@client` fields to be passed into Links like `apollo-link-state`. Apollo Client 3 enforces that `@client` fields are local only, meaning they are no longer passed into the `link` chain, under any circumstances. <br/>
  [@hwillson](https://github.com/hwillson) in [#5982](https://github.com/apollographql/apollo-client/pull/5982)

- **[BREAKING?]** Refactor `QueryManager` to make better use of observables and enforce `fetchPolicy` more reliably. <br/>
  [@benjamn](https://github.com/benjamn) in [#6221](https://github.com/apollographql/apollo-client/pull/6221)

- The `updateQuery` function previously required by `fetchMore` has been deprecated with a warning, and will be removed in the next major version of Apollo Client. Please consider using a `merge` function to handle incoming data instead of relying on `updateQuery`. <br/>
  [@benjamn](https://github.com/benjamn) in [#6464](https://github.com/apollographql/apollo-client/pull/6464)

  - Helper functions for generating common pagination-related field policies may be imported from `@apollo/client/utilities`. The most basic helper is `concatPagination`, which emulates the concatenation behavior of typical `updateQuery` functions. A more sophisticated helper is `offsetLimitPagination`, which implements offset/limit-based pagination. If you are consuming paginated data from a Relay-friendly API, use `relayStylePagination`. Feel free to use [these helper functions](https://github.com/apollographql/apollo-client/blob/main/src/utilities/policies/pagination.ts) as inspiration for your own field policies, and/or modify them to suit your needs. <br/>
    [@benjamn](https://github.com/benjamn) in [#6465](https://github.com/apollographql/apollo-client/pull/6465)

- Updated to work with `graphql@15`. <br/>
  [@durchanek](https://github.com/durchanek) in [#6194](https://github.com/apollographql/apollo-client/pull/6194) and [#6279](https://github.com/apollographql/apollo-client/pull/6279) <br/>
  [@hagmic](https://github.com/hagmic) in [#6328](https://github.com/apollographql/apollo-client/pull/6328)

- Apollo Link core and HTTP related functionality has been merged into `@apollo/client`. Functionality that was previously available through the `apollo-link`, `apollo-link-http-common` and `apollo-link-http` packages is now directly available from `@apollo/client` (e.g. `import { HttpLink } from '@apollo/client'`). The `ApolloClient` constructor has also been updated to accept new `uri`, `headers` and `credentials` options. If `uri` is specified, Apollo Client will take care of creating the necessary `HttpLink` behind the scenes. <br/>
  [@hwillson](https://github.com/hwillson) in [#5412](https://github.com/apollographql/apollo-client/pull/5412)

- The `gql` template tag should now be imported from the `@apollo/client` package, rather than the `graphql-tag` package. Although the `graphql-tag` package still works for now, future versions of `@apollo/client` may change the implementation details of `gql` without a major version bump. <br/>
  [@hwillson](https://github.com/hwillson) in [#5451](https://github.com/apollographql/apollo-client/pull/5451)

- `@apollo/client/core` can be used to import the Apollo Client core, which includes everything the main `@apollo/client` package does, except for all React related functionality. <br/>
  [@kamilkisiela](https://github.com/kamilkisiela) in [#5541](https://github.com/apollographql/apollo-client/pull/5541)

- Several deprecated methods have been fully removed:

  - `ApolloClient#initQueryManager`
  - `QueryManager#startQuery`
  - `ObservableQuery#currentResult`

- Apollo Client now supports setting a new `ApolloLink` (or link chain) after `new ApolloClient()` has been called, using the `ApolloClient#setLink` method. <br/>
  [@hwillson](https://github.com/hwillson) in [#6193](https://github.com/apollographql/apollo-client/pull/6193)

- The final time a mutation `update` function is called, it can no longer accidentally read optimistic data from other concurrent mutations, which ensures the use of optimistic updates has no lasting impact on the state of the cache after mutations have finished. <br/>
  [@benjamn](https://github.com/benjamn) in [#6551](https://github.com/apollographql/apollo-client/pull/6551)

- Apollo links that were previously maintained in https://github.com/apollographql/apollo-link have been merged into the Apollo Client project. They should be accessed using the new entry points listed in the [migration guide](./docs/source/migrating/apollo-client-3-migration.md). <br/>
  [@hwillson](https://github.com/hwillson) in [#](TODO)

### `InMemoryCache`

> ⚠️ **Note:** `InMemoryCache` has been significantly redesigned and rewritten in Apollo Client 3.0. Please consult the [migration guide](https://www.apollographql.com/docs/react/v3.0-beta/migrating/apollo-client-3-migration/#cache-improvements) and read the new [documentation](https://www.apollographql.com/docs/react/v3.0-beta/caching/cache-configuration/) to understand everything that has been improved.

- The `InMemoryCache` constructor should now be imported directly from `@apollo/client`, rather than from a separate package. The `apollo-cache-inmemory` package is no longer supported.

  > The `@apollo/client/cache` entry point can be used to import `InMemoryCache` without importing other parts of the Apollo Client codebase. <br/> > [@hwillson](https://github.com/hwillson) in [#5577](https://github.com/apollographql/apollo-client/pull/5577)

- **[BREAKING]** `FragmentMatcher`, `HeuristicFragmentMatcher`, and `IntrospectionFragmentMatcher` have all been removed. We now recommend using `InMemoryCache`’s `possibleTypes` option instead. For more information see the [Defining `possibleTypes` manually](https://www.apollographql.com/docs/react/v3.0-beta/data/fragments/#defining-possibletypes-manually) section of the docs. <br/>
  [@benjamn](https://github.com/benjamn) in [#5073](https://github.com/apollographql/apollo-client/pull/5073)

- **[BREAKING]** As promised in the [Apollo Client 2.6 blog post](https://blog.apollographql.com/whats-new-in-apollo-client-2-6-b3acf28ecad1), all cache results are now frozen/immutable. <br/>
  [@benjamn](https://github.com/benjamn) in [#5153](https://github.com/apollographql/apollo-client/pull/5153)

- **[BREAKING]** Eliminate "generated" cache IDs to avoid normalizing objects with no meaningful ID, significantly reducing cache memory usage. This might be a backwards-incompatible change if your code depends on the precise internal representation of normalized data in the cache. <br/>
  [@benjamn](https://github.com/benjamn) in [#5146](https://github.com/apollographql/apollo-client/pull/5146)

- **[BREAKING]** `InMemoryCache` will no longer merge the fields of written objects unless the objects are known to have the same identity, and the values of fields with the same name will not be recursively merged unless a custom `merge` function is defined by a field policy for that field, within a type policy associated with the `__typename` of the parent object. <br/>
  [@benjamn](https://github.com/benjamn) in [#5603](https://github.com/apollographql/apollo-client/pull/5603)

- **[BREAKING]** `InMemoryCache` now _throws_ when data with missing or undefined query fields is written into the cache, rather than just warning in development. <br/>
  [@benjamn](https://github.com/benjamn) in [#6055](https://github.com/apollographql/apollo-client/pull/6055)

- **[BREAKING]** `client|cache.writeData` have been fully removed. `writeData` usage is one of the easiest ways to turn faulty assumptions about how the cache represents data internally, into cache inconsistency and corruption. `client|cache.writeQuery`, `client|cache.writeFragment`, and/or `cache.modify` can be used to update the cache. <br/>
  [@benjamn](https://github.com/benjamn) in [#5923](https://github.com/apollographql/apollo-client/pull/5923)

- `InMemoryCache` now supports tracing garbage collection and eviction. Note that the signature of the `evict` method has been simplified in a potentially backwards-incompatible way. <br/>
  [@benjamn](https://github.com/benjamn) in [#5310](https://github.com/apollographql/apollo-client/pull/5310)

  - **[beta-BREAKING]** Please note that the `cache.evict` method now requires `Cache.EvictOptions`, though it previously supported positional arguments as well. <br/>
    [@danReynolds](https://github.com/danReynolds) in [#6141](https://github.com/apollographql/apollo-client/pull/6141)
    [@benjamn](https://github.com/benjamn) in [#6364](https://github.com/apollographql/apollo-client/pull/6364)

  - Removing an entity object using the `cache.evict` method does not automatically remove dangling references to that entity elsewhere in the cache, but dangling references will be automatically filtered from lists whenever those lists are read from the cache. You can define a custom field `read` function to customize this behavior. See [#6412](https://github.com/apollographql/apollo-client/pull/6412), [#6425](https://github.com/apollographql/apollo-client/pull/6425), and [#6454](https://github.com/apollographql/apollo-client/pull/6454) for further explanation.

- Cache methods that would normally trigger a broadcast, like `cache.evict`, `cache.writeQuery`, and `cache.writeFragment`, can now be called with a named options object, which supports a `broadcast: boolean` property that can be used to silence the broadcast, for situations where you want to update the cache multiple times without triggering a broadcast each time. <br/>
  [@benjamn](https://github.com/benjamn) in [#6288](https://github.com/apollographql/apollo-client/pull/6288)

- `InMemoryCache` now `console.warn`s in development whenever non-normalized data is dangerously overwritten, with helpful links to documentation about normalization and custom `merge` functions. <br/>
  [@benjamn](https://github.com/benjamn) in [#6372](https://github.com/apollographql/apollo-client/pull/6372)

- The result caching system (introduced in [#3394](https://github.com/apollographql/apollo-client/pull/3394)) now tracks dependencies at the field level, rather than at the level of whole entity objects, allowing the cache to return identical (`===`) results much more often than before. <br/>
  [@benjamn](https://github.com/benjamn) in [#5617](https://github.com/apollographql/apollo-client/pull/5617)

- `InMemoryCache` now has a method called `modify` which can be used to update the value of a specific field within a specific entity object:

  ```ts
  cache.modify({
    id: cache.identify(post),
    fields: {
      comments(comments: Reference[], { readField }) {
        return comments.filter(
          (comment) => idToRemove !== readField("id", comment)
        );
      },
    },
  });
  ```

  This API gracefully handles cases where multiple field values are associated with a single field name, and also removes the need for updating the cache by reading a query or fragment, modifying the result, and writing the modified result back into the cache. Behind the scenes, the `cache.evict` method is now implemented in terms of `cache.modify`. <br/>
  [@benjamn](https://github.com/benjamn) in [#5909](https://github.com/apollographql/apollo-client/pull/5909)
  and [#6178](https://github.com/apollographql/apollo-client/pull/6178)

- `InMemoryCache` provides a new API for storing client state that can be updated from anywhere:

  ```ts
  import { makeVar } from "@apollo/client";
  const v = makeVar(123);
  console.log(v()); // 123
  console.log(v(v() + 1)); // 124
  console.log(v()); // 124
  v("asdf"); // TS type error
  ```

  These variables are _reactive_ in the sense that updating their values invalidates any previously cached query results that depended on the old values. <br/>
  [@benjamn](https://github.com/benjamn) in
  [#5799](https://github.com/apollographql/apollo-client/pull/5799),
  [#5976](https://github.com/apollographql/apollo-client/pull/5976), and
  [#6512](https://github.com/apollographql/apollo-client/pull/6512)

- Various cache read and write performance optimizations, cutting read and write times by more than 50% in larger benchmarks. <br/>
  [@benjamn](https://github.com/benjamn) in [#5948](https://github.com/apollographql/apollo-client/pull/5948)

- The `cache.readQuery` and `cache.writeQuery` methods now accept an `options.id` string, which eliminates most use cases for `cache.readFragment` and `cache.writeFragment`, and skips the implicit conversion of fragment documents to query documents performed by `cache.{read,write}Fragment`. <br/>
  [@benjamn](https://github.com/benjamn) in [#5930](https://github.com/apollographql/apollo-client/pull/5930)

- Support `cache.identify(entity)` for easily computing entity ID strings. <br/>
  [@benjamn](https://github.com/benjamn) in [#5642](https://github.com/apollographql/apollo-client/pull/5642)

- Support eviction of specific entity fields using `cache.evict(id, fieldName)`. <br/>
  [@benjamn](https://github.com/benjamn) in [#5643](https://github.com/apollographql/apollo-client/pull/5643)

- Make `InMemoryCache#evict` remove data from all `EntityStore` layers. <br/>
  [@benjamn](https://github.com/benjamn) in [#5773](https://github.com/apollographql/apollo-client/pull/5773)

- Stop paying attention to `previousResult` in `InMemoryCache`. <br/>
  [@benjamn](https://github.com/benjamn) in [#5644](https://github.com/apollographql/apollo-client/pull/5644)

- Improve optimistic update performance by limiting cache key diversity. <br/>
  [@benjamn](https://github.com/benjamn) in [#5648](https://github.com/apollographql/apollo-client/pull/5648)

- Custom field `read` functions can read from neighboring fields using the `readField(fieldName)` helper, and may also read fields from other entities by calling `readField(fieldName, objectOrReference)`. <br/>
  [@benjamn](https://github.com/benjamn) in [#5651](https://github.com/apollographql/apollo-client/pull/5651)

- Expose cache `modify` and `identify` to the mutate `update` function. <br/>
  [@hwillson](https://github.com/hwillson) in [#5956](https://github.com/apollographql/apollo-client/pull/5956)

- Add a default `gc` implementation to `ApolloCache`. <br/>
  [@justinwaite](https://github.com/justinwaite) in [#5974](https://github.com/apollographql/apollo-client/pull/5974)

### React

- **[BREAKING]** The `QueryOptions`, `MutationOptions`, and `SubscriptionOptions` React Apollo interfaces have been renamed to `QueryDataOptions`, `MutationDataOptions`, and `SubscriptionDataOptions` (to avoid conflicting with similarly named and exported Apollo Client interfaces).

- **[BREAKING]** Results with `loading: true` will no longer redeliver previous data, though they may provide partial data from the cache, when available. <br/>
  [@benjamn](https://github.com/benjamn) in [#6566](https://github.com/apollographql/apollo-client/pull/6566)

- **[BREAKING?]** Remove `fixPolyfills.ts`, except when bundling for React Native. If you have trouble with `Map` or `Set` operations due to frozen key objects in React Native, either update React Native to version 0.59.0 (or 0.61.x, if possible) or investigate why `fixPolyfills.native.js` is not included in your bundle. <br/>
  [@benjamn](https://github.com/benjamn) in [#5962](https://github.com/apollographql/apollo-client/pull/5962)

- The contents of the `@apollo/react-hooks` package have been merged into `@apollo/client`, enabling the following all-in-one `import`:

  ```ts
  import { ApolloClient, ApolloProvider, useQuery } from "@apollo/client";
  ```

  [@hwillson](https://github.com/hwillson) in [#5357](https://github.com/apollographql/apollo-client/pull/5357)

- React SSR features (previously accessed via `@apollo/react-ssr`) can now be accessed from the separate Apollo Client entry point of `@apollo/client/react/ssr`. These features are not included in the default `@apollo/client` bundle. <br/>
  [@hwillson](https://github.com/hwillson) in [#6499](https://github.com/apollographql/apollo-client/pull/6499)

### General

- **[BREAKING]** Removed `graphql-anywhere` since it's no longer used by Apollo Client. <br/>
  [@hwillson](https://github.com/hwillson) in [#5159](https://github.com/apollographql/apollo-client/pull/5159)

- **[BREAKING]** Removed `apollo-boost` since Apollo Client 3.0 provides a boost like getting started experience out of the box. <br/>
  [@hwillson](https://github.com/hwillson) in [#5217](https://github.com/apollographql/apollo-client/pull/5217)

- **[BREAKING]** We are no longer exporting certain (intended to be) internal utilities. If you are depending on some of the lesser known exports from `apollo-cache`, `apollo-cache-inmemory`, or `apollo-utilities`, they may no longer be available from `@apollo/client`. <br/>
  [@hwillson](https://github.com/hwillson) in [#5437](https://github.com/apollographql/apollo-client/pull/5437) and [#5514](https://github.com/apollographql/apollo-client/pull/5514)

  > Utilities that were previously externally available through the `apollo-utilities` package are now only available by importing from `@apollo/client/utilities`. <br/> > [@hwillson](https://github.com/hwillson) in [#5683](https://github.com/apollographql/apollo-client/pull/5683)

- Make sure all `graphql-tag` public exports are re-exported. <br/>
  [@hwillson](https://github.com/hwillson) in [#5861](https://github.com/apollographql/apollo-client/pull/5861)

- Fully removed `prettier`. The Apollo Client team has decided to no longer automatically enforce code formatting across the codebase. In most cases existing code styles should be followed as much as possible, but this is not a hard and fast rule. <br/>
  [@hwillson](https://github.com/hwillson) in [#5227](https://github.com/apollographql/apollo-client/pull/5227)

- Make sure `ApolloContext` plays nicely with IE11 when storing the shared context. <br/>
  [@ms](https://github.com/ms) in [#5840](https://github.com/apollographql/apollo-client/pull/5840)

- Migrated React Apollo HOC and Components functionality into Apollo Client, making it accessible from `@apollo/client/react/components` and `@apollo/client/react/hoc` entry points. <br/>
  [@hwillson](https://github.com/hwillson) in [#6558](https://github.com/apollographql/apollo-client/pull/6558)

- Support passing a `context` object through the link execution chain when using subscriptions. <br/>
  [@sgtpepper43](https://github.com/sgtpepper43) in [#4925](https://github.com/apollographql/apollo-client/pull/4925)

- `MockSubscriptionLink` now supports multiple subscriptions. <br/>
  [@dfrankland](https://github.com/dfrankland) in [#6081](https://github.com/apollographql/apollo-client/pull/6081)

### Bug Fixes

- `useMutation` adjustments to help avoid an infinite loop / too many renders issue, caused by unintentionally modifying the `useState` based mutation result directly. <br/>
  [@hwillson](https://github/com/hwillson) in [#5770](https://github.com/apollographql/apollo-client/pull/5770)

- Missing `__typename` fields no longer cause the `InMemoryCache#diff` result to be marked `complete: false`, if those fields were added by `InMemoryCache#transformDocument` (which calls `addTypenameToDocument`). <br/>
  [@benjamn](https://github.com/benjamn) in [#5787](https://github.com/apollographql/apollo-client/pull/5787)

- Fixed an issue that allowed `@client @export` based queries to lead to extra unnecessary network requests being fired. <br/>
  [@hwillson](https://github.com/hwillson) in [#5946](https://github.com/apollographql/apollo-client/pull/5946)

- Refined `useLazyQuery` types to help prevent runtime errors. <br/>
  [@benmosher](https://github.com/benmosher) in [#5935](https://github.com/apollographql/apollo-client/pull/5935)

- Make sure `@client @export` variables used in watched queries are updated each time the query receives new data that changes the value of the `@export` variable. <br/>
  [@hwillson](https://github.com/hwillson) in [#5986](https://github.com/apollographql/apollo-client/pull/5986)

- Ensure `useMutation` passes a defined `errorPolicy` option into its underlying `ApolloClient.mutate()` call. <br/>
  [@jamesreggio](https://github.com/jamesreggio) in [#5863](https://github.com/apollographql/apollo-client/pull/5863)

- `useQuery`: Prevent new data re-render attempts during an existing render. This helps avoid React 16.13.0's "Cannot update a component from inside the function body of a different component" warning (https://github.com/facebook/react/pull/17099). <br/>
  [@hwillson](https://github.com/hwillson) in [#6107](https://github.com/apollographql/apollo-client/pull/6107)

- Expand `ApolloError` typings to include `ServerError` and `ServerParseError`. <br/>
  [@dmarkow](https://github.com/dmarkow) in [#6319](https://github.com/apollographql/apollo-client/pull/6319)

- Fast responses received over the link chain will no longer conflict with `skip` settings. <br/>
  [@hwillson](https://github.com/hwillson) in [#6587](https://github.com/apollographql/apollo-client/pull/6587)

## Apollo Client 2.6.8

### Apollo Client (2.6.8)

- Update the `fetchMore` type signature to accept `context`. <br/>
  [@koenpunt](https://github.com/koenpunt) in [#5147](https://github.com/apollographql/apollo-client/pull/5147)

- Fix type for `Resolver` and use it in the definition of `Resolvers`. <br />
  [@peoplenarthax](https://github.com/peoplenarthax) in [#4943](https://github.com/apollographql/apollo-client/pull/4943)

- Local state resolver functions now receive a `fragmentMap: FragmentMap`
  object, in addition to the `field: FieldNode` object, via the `info`
  parameter. <br/>
  [@mjlyons](https://github.com/mjlyons) in [#5388](https://github.com/apollographql/apollo-client/pull/5388)

- Documentation updates. <br/>
  [@tomquirk](https://github.com/tomquirk) in [#5645](https://github.com/apollographql/apollo-client/pull/5645) <br/>
  [@Sequoia](https://github.com/Sequoia) in [#5641](https://github.com/apollographql/apollo-client/pull/5641) <br/>
  [@phryneas](https://github.com/phryneas) in [#5628](https://github.com/apollographql/apollo-client/pull/5628) <br/>
  [@AryanJ-NYC](https://github.com/AryanJ-NYC) in [#5560](https://github.com/apollographql/apollo-client/pull/5560)

### GraphQL Anywhere (4.2.6)

- Fix `filter` edge case involving `null`. <br/>
  [@lifeiscontent](https://github.com/lifeiscontent) in [#5110](https://github.com/apollographql/apollo-client/pull/5110)

### Apollo Boost (0.4.7)

- Replace `GlobalFetch` reference with `WindowOrWorkerGlobalScope`. <br/>
  [@abdonrd](https://github.com/abdonrd) in [#5373](https://github.com/apollographql/apollo-client/pull/5373)

- Add `assumeImmutableResults` typing to apollo boost `PresetConfig` interface. <br/>
  [@bencoullie](https://github.com/bencoullie) in [#5571](https://github.com/apollographql/apollo-client/pull/5571)

## Apollo Client (2.6.4)

### Apollo Client (2.6.4)

- Modify `ObservableQuery` to allow queries with `notifyOnNetworkStatusChange`
  to be notified when loading after an error occurs. <br />
  [@jasonpaulos](https://github.com/jasonpaulos) in [#4992](https://github.com/apollographql/apollo-client/pull/4992)

- Add `graphql` as a `peerDependency` of `apollo-cache` and
  `graphql-anywhere`. <br/>
  [@ssalbdivad](https://github.com/ssalbdivad) in [#5081](https://github.com/apollographql/apollo-client/pull/5081)

- Documentation updates. </br>
  [@raibima](https://github.com/raibima) in [#5132](https://github.com/apollographql/apollo-client/pull/5132) <br/>
  [@hwillson](https://github.com/hwillson) in [#5141](https://github.com/apollographql/apollo-client/pull/5141)

## Apollo Client (2.6.3)

### Apollo Client (2.6.3)

- A new `ObservableQuery.resetQueryStoreErrors()` method is now available that
  can be used to clear out `ObservableQuery` query store errors. <br/>
  [@hwillson](https://github.com/hwillson) in [#4941](https://github.com/apollographql/apollo-client/pull/4941)
- Documentation updates. <br/>
  [@michael-watson](https://github.com/michael-watson) in [#4940](https://github.com/apollographql/apollo-client/pull/4940) <br/>
  [@hwillson](https://github.com/hwillson) in [#4969](https://github.com/apollographql/apollo-client/pull/4969)

## Apollo Client (2.6.1)

### Apollo Utilities 1.3.2

- Reimplement `isEqual` without pulling in massive `lodash.isequal`. <br/>
  [@benjamn](https://github.com/benjamn) in [#4924](https://github.com/apollographql/apollo-client/pull/4924)

## Apollo Client (2.6.1)

- In all Apollo Client packages, the compilation of `lib/bundle.esm.js` to `lib/bundle.cjs.js` and `lib/bundle.umd.js` now uses Babel instead of Rollup, since Babel correctly compiles some [edge cases](https://github.com/apollographql/apollo-client/issues/4843#issuecomment-495717720) that neither Rollup nor TypeScript compile correctly. <br/>
  [@benjamn](https://github.com/benjamn) in [#4911](https://github.com/apollographql/apollo-client/pull/4911)

### Apollo Cache In-Memory 1.6.1

- Pretend that `__typename` exists on the root Query when matching fragments. <br/>
  [@benjamn](https://github.com/benjamn) in [#4853](https://github.com/apollographql/apollo-client/pull/4853)

### Apollo Utilities 1.3.1

- The `isEqual` function has been reimplemented using the `lodash.isequal` npm package, to better support circular references. Since the `lodash.isequal` package is already used by `react-apollo`, this change is likely to decrease total bundle size. <br/>
  [@capaj](https://github.com/capaj) in [#4915](https://github.com/apollographql/apollo-client/pull/4915)

## Apollo Client (2.6.0)

- In production, `invariant(condition, message)` failures will now include
  a unique error code that can be used to trace the error back to the
  point of failure. <br/>
  [@benjamn](https://github.com/benjamn) in [#4521](https://github.com/apollographql/apollo-client/pull/4521)

### Apollo Client 2.6.0

- If you can be sure your application code does not modify cache result objects (see `freezeResults` note below), you can unlock substantial performance improvements by communicating this assumption via

  ```ts
  new ApolloClient({ assumeImmutableResults: true });
  ```

  which allows the client to avoid taking defensive snapshots of past results using `cloneDeep`, as explained by [@benjamn](https://github.com/benjamn) in [#4543](https://github.com/apollographql/apollo-client/pull/4543).

- Identical overlapping queries are now deduplicated internally by `apollo-client`, rather than using the `apollo-link-dedup` package. <br/>
  [@benjamn](https://github.com/benjamn) in commit [7cd8479f](https://github.com/apollographql/apollo-client/pull/4586/commits/7cd8479f27ce38930f122e4f703c4081a75a63a7)

- The `FetchPolicy` type has been split into two types, so that passing `cache-and-network` to `ApolloClient#query` is now forbidden at the type level, whereas previously it was forbidden by a runtime `invariant` assertion:

  ```ts
  export type FetchPolicy =
    | "cache-first"
    | "network-only"
    | "cache-only"
    | "no-cache"
    | "standby";

  export type WatchQueryFetchPolicy = FetchPolicy | "cache-and-network";
  ```

  The exception thrown if you ignore the type error has also been improved to explain the motivation behind this restriction. <br/>
  [Issue #3130 (comment)](https://github.com/apollographql/apollo-client/issues/3130#issuecomment-478409066) and commit [cf069bc7](github.com/apollographql/apollo-client/commit/cf069bc7ee6577092234b0eb0ac32e05d50f5a1c)

- Avoid updating (and later invalidating) cache watches when `fetchPolicy` is `'no-cache'`. <br/>
  [@bradleyayers](https://github.com/bradleyayers) in [PR #4573](https://github.com/apollographql/apollo-client/pull/4573), part of [issue #3452](https://github.com/apollographql/apollo-client/issues/3452)

- Remove temporary `queryId` after `fetchMore` completes. <br/>
  [@doomsower](https://github.com/doomsower) in [#4440](https://github.com/apollographql/apollo-client/pull/4440)

- Call `clearStore` callbacks after clearing store. <br/>
  [@ds8k](https://github.com/ds8k) in [#4695](https://github.com/apollographql/apollo-client/pull/4695)

- Perform all `DocumentNode` transforms once, and cache the results. <br/>
  [@benjamn](https://github.com/benjamn) in [#4601](https://github.com/apollographql/apollo-client/pull/4601)

- Accommodate `@client @export` variable changes in `ObservableQuery`. <br/>
  [@hwillson](https://github.com/hwillson) in [#4604](https://github.com/apollographql/apollo-client/pull/4604)

- Support the `returnPartialData` option for watched queries again. <br/>
  [@benjamn](https://github.com/benjamn) in [#4743](https://github.com/apollographql/apollo-client/pull/4743)

- Preserve `networkStatus` for incomplete `cache-and-network` queries. <br/>
  [@benjamn](https://github.com/benjamn) in [#4765](https://github.com/apollographql/apollo-client/pull/4765)

- Preserve `cache-and-network` `fetchPolicy` when refetching. <br/>
  [@benjamn](https://github.com/benjamn) in [#4840](https://github.com/apollographql/apollo-client/pull/4840)

- Update the React Native docs to remove the request for external example apps that we can link to. We're no longer going to manage a list of external example apps. <br />
  [@hwillson](https://github.com/hwillson) in [#4531](https://github.com/apollographql/apollo-client/pull/4531)

- Polling queries are no longer batched together, so their scheduling should be more predictable. <br/>
  [@benjamn](https://github.com/benjamn) in [#4800](https://github.com/apollographql/apollo-client/pull/4800)

### Apollo Cache In-Memory 1.6.0

- Support `new InMemoryCache({ freezeResults: true })` to help enforce immutability. <br/>
  [@benjamn](https://github.com/benjamn) in [#4514](https://github.com/apollographql/apollo-client/pull/4514)

- Allow `IntrospectionFragmentMatcher` to match fragments against the root `Query`, as `HeuristicFragmentMatcher` does. <br/>
  [@rynobax](https://github.com/rynobax) in [#4620](https://github.com/apollographql/apollo-client/pull/4620)

- Rerential identity (`===`) of arrays in cache results will now be preserved for unchanged data. <br/>
  [@benjamn](https://github.com/benjamn) in commit [f3091d6a](https://github.com/apollographql/apollo-client/pull/4586/commits/f3091d6a7e91be98549baea58903282cc540f460)

- Avoid adding `__typename` field to `@client` selection sets that have been `@export`ed as input variables. <br/>
  [@benjamn](https://github.com/benjamn) in [#4784](https://github.com/apollographql/apollo-client/pull/4784)

### GraphQL Anywhere 4.2.2

- The `graphql` function can now be configured to ignore `@include` and
  `@skip` directives (useful when walking a fragment to generate prop types
  or filter result data). <br/>
  [@GreenGremlin](https://github.com/GreenGremlin) in [#4373](https://github.com/apollographql/apollo-client/pull/4373)

## Apollo Client 2.5.1

### apollo-client 2.5.1

- Fixes `A tuple type element list cannot be empty` issue. <br/>
  [@benjamn](https://github.com/benjamn) in [#4502](https://github.com/apollographql/apollo-client/pull/4502)

### graphql-anywhere 4.2.1

- Adds back the missing `graphql-anywhere/lib/async` entry point. <br/>
  [@benjamn](https://github.com/benjamn) in [#4503](https://github.com/apollographql/apollo-client/pull/4503)

## Apollo Client (2.5.0)

### Apollo Client (2.5.0)

- Introduces new local state management features (client-side schema
  and local resolver / `@client` support) and many overall code improvements,
  to help reduce the Apollo Client bundle size. <br/>
  [#4361](https://github.com/apollographql/apollo-client/pull/4361)
- Revamped CJS and ESM bundling approach with Rollup. <br/>
  [@rosskevin](https://github.com/rosskevin) in [#4261](https://github.com/apollographql/apollo-client/pull/4261)
- Fixes an issue where the `QueryManager` was accidentally returning cached
  data for `network-only` queries. <br/>
  [@danilobuerger](https://github.com/danilobuerger) in [#4352](https://github.com/apollographql/apollo-client/pull/4352)
- Fixed an issue in the repo `.gitattributes` that was causing binary files
  to have their line endings adjusted, and cleaned up corrupted documentation
  images (ref: https://github.com/apollographql/apollo-client/pull/4232). <br/>
  [@rajington](https://github.com/rajington) in [#4438](https://github.com/apollographql/apollo-client/pull/4438)
- Improve (and shorten) query polling implementation. <br/>
  [PR #4337](https://github.com/apollographql/apollo-client/pull/4337)

## Apollo Client (2.4.13)

### Apollo Client (2.4.13)

- Resolve "invalidate" -> "invalidated" typo in `QueryManager`. <br/>
  [@quazzie](https://github.com/quazzie) in [#4041](https://github.com/apollographql/apollo-client/pull/4041)

- Properly type `setQuery` and fix now typed callers. <br/>
  [@danilobuerger](https://github.com/danilobuerger) in [#4369](https://github.com/apollographql/apollo-client/pull/4369)

- Align with the React Apollo decision that result `data` should be
  `TData | undefined` instead of `TData | {}`. <br/>
  [@danilobuerger](https://github.com/danilobuerger) in [#4356](https://github.com/apollographql/apollo-client/pull/4356)

- Documentation updates. <br/>
  [@danilobuerger](https://github.com/danilobuerger) in [#4340](https://github.com/apollographql/apollo-client/pull/4340) <br />
  [@justyn-clark](https://github.com/justyn-clark) in [#4383](https://github.com/apollographql/apollo-client/pull/4383) <br />
  [@jtassin](https://github.com/jtassin) in [#4287](https://github.com/apollographql/apollo-client/pull/4287) <br />
  [@Gongreg](https://github.com/Gongreg) in [#4386](https://github.com/apollographql/apollo-client/pull/4386) <br />
  [@davecardwell](https://github.com/davecardwell) in [#4399](https://github.com/apollographql/apollo-client/pull/4399) <br />
  [@michaelknoch](https://github.com/michaelknoch) in [#4384](https://github.com/apollographql/apollo-client/pull/4384) <br />

## Apollo Client (2.4.12)

### Apollo Client (2.4.12)

- Support `ApolloClient#stop` method for safe client disposal. <br/>
  [PR #4336](https://github.com/apollographql/apollo-client/pull/4336)

## Apollo Client (2.4.11)

- Added explicit dependencies on the
  [`tslib`](https://www.npmjs.com/package/tslib) package to all client
  packages to fix
  [Issue #4332](https://github.com/apollographql/apollo-client/issues/4332).

### Apollo Client (2.4.11)

- Reverted some breaking changes accidentally released in a patch version
  (2.4.10). [PR #4334](https://github.com/apollographql/apollo-client/pull/4334)

## Apollo Client (2.4.10)

### Apollo Client (2.4.10)

- The `apollo-client` package no longer exports a `printAST` function from
  `graphql/language/printer`. If you need this functionality, import it
  directly: `import { print } from "graphql/language/printer"`

- Query polling now uses a simpler scheduling strategy based on a single
  `setTimeout` interval rather than multiple `setInterval` timers. The new
  timer fires at the rate of the fastest polling interval, and queries
  with longer polling intervals fire whenever the time elapsed since they
  last fired exceeds their desired interval. <br/>
  [PR #4243](https://github.com/apollographql/apollo-client/pull/4243)

### Apollo Cache In-Memory (1.4.1)

- The `optimism` npm package has been updated to a version (0.6.9) that
  provides its own TypeScript declarations, which should fix problems like
  [Issue #4327](https://github.com/apollographql/apollo-client/issues/4327). <br/>
  [PR #4331](https://github.com/apollographql/apollo-client/pull/4331)

- Error messages involving GraphQL queries now print the queries using
  `JSON.stringify` instead of the `print` function exported by the
  `graphql` package, to avoid pulling unnecessary printing logic into your
  JavaScript bundle. <br/>
  [PR #4234](https://github.com/apollographql/apollo-client/pull/4234)

- The `QueryKeyMaker` abstraction has been removed, meaning that cache
  results for non-identical queries (or sub-queries) with equivalent
  structure will no longer be cached together. This feature was a nice
  optimization in certain specific use cases, but it was not worth the
  additional complexity or bundle size. <br/>
  [PR #4245](https://github.com/apollographql/apollo-client/pull/4245)

### Apollo Utilities (1.1.1)

- The `flattenSelections` helper function is no longer exported from
  `apollo-utilities`, since `getDirectiveNames` has been reimplemented
  without using `flattenSelections`, and `flattenSelections` has no clear
  purpose now. If you need the old functionality, use a visitor:

  ```ts
  import { visit } from "graphql/language/visitor";

  function flattenSelections(selection: SelectionNode) {
    const selections: SelectionNode[] = [];
    visit(selection, {
      SelectionSet(ss) {
        selections.push(...ss.selections);
      },
    });
    return selections;
  }
  ```

## Apollo Client (2.4.9)

### Apollo Client (2.4.9)

- Apollo Client has been updated to use `graphql` 14.x as a dev dependency. <br/>
  [@hwillson](https://github.com/hwillson) in [#4233](https://github.com/apollographql/apollo-client/pull/4233)

- The `onClearStore` function can now be used to register callbacks that should
  be triggered when calling `clearStore`. <br/>
  [@joe-re](https://github.com/joe-re) in [#4082](https://github.com/apollographql/apollo-client/pull/4082)

- Make `isApolloError` available for external use. <br/>
  [@FredyC](https://github.com/FredyC) in [#4223](https://github.com/apollographql/apollo-client/pull/4223)

- The `QueryManager` now calls `complete` on the observables used by
  Apollo Client's Subscription handling. This gives finite subscriptions a
  chance to handle cleanup. <br/>
  [@sujeetsr](https://github.com/sujeetsr) in [#4290](https://github.com/apollographql/apollo-client/pull/4290)

- Documentation updates. <br/>
  [@lifedup](https://github.com/lifedup) in [#3931](https://github.com/apollographql/apollo-client/pull/3931) <br />
  [@Dem0n3D](https://github.com/Dem0n3D) in [#4008](https://github.com/apollographql/apollo-client/pull/4008) <br />
  [@anand-sundaram-zocdoc](https://github.com/anand-sundaram-zocdoc) in [#4009](https://github.com/apollographql/apollo-client/pull/4009) <br />
  [@mattphoto](https://github.com/mattphoto) in [#4026](https://github.com/apollographql/apollo-client/pull/4026) <br />
  [@birge](https://github.com/birge) in [#4029](https://github.com/apollographql/apollo-client/pull/4029) <br />
  [@mxstbr](https://github.com/mxstbr) in [#4127](https://github.com/apollographql/apollo-client/pull/4127) <br/>
  [@Caerbannog](https://github.com/Caerbannog) in [#4140](https://github.com/apollographql/apollo-client/pull/4140) <br/>
  [@jedwards1211](https://github.com/jedwards1211) in [#4179](https://github.com/apollographql/apollo-client/pull/4179) <br/>
  [@nutboltu](https://github.com/nutboltu) in [#4182](https://github.com/apollographql/apollo-client/pull/4182) <br/>
  [@CarloPalinckx](https://github.com/CarloPalinckx) in [#4189](https://github.com/apollographql/apollo-client/pull/4189) <br/>
  [@joebernard](https://github.com/joebernard) in [#4206](https://github.com/apollographql/apollo-client/pull/4206) <br/>
  [@evans](https://github.com/evans) in [#4213](https://github.com/apollographql/apollo-client/pull/4213) <br/>
  [@danilobuerger](https://github.com/danilobuerger) in [#4214](https://github.com/apollographql/apollo-client/pull/4214) <br/>
  [@stubailo](https://github.com/stubailo) in [#4220](https://github.com/apollographql/apollo-client/pull/4220) <br/>
  [@haysclark](https://github.com/haysclark) in [#4255](https://github.com/apollographql/apollo-client/pull/4255) <br/>
  [@shelmire](https://github.com/shelmire) in [#4266](https://github.com/apollographql/apollo-client/pull/4266) <br/>
  [@peggyrayzis](https://github.com/peggyrayzis) in [#4280](https://github.com/apollographql/apollo-client/pull/4280) <br/>
  [@caydie-tran](https://github.com/caydie-tran) in [#4300](https://github.com/apollographql/apollo-client/pull/4300)

### Apollo Utilities (1.1.0)

- Transformation utilities have been refactored to work with `graphql` 14.x.
  GraphQL AST's are no longer being directly modified. <br/>
  [@hwillson](https://github.com/hwillson) in [#4233](https://github.com/apollographql/apollo-client/pull/4233)

### Apollo Cache In-Memory (1.4.0)

- The speed and memory usage of optimistic reads and writes has been
  improved dramatically using a new layering technique that does not
  require copying the non-optimistic contents of the cache. <br/>
  [PR #4319](https://github.com/apollographql/apollo-client/pull/4319/)

- The `RecordingCache` abstraction has been removed, and thus is no longer
  exported from `apollo-cache-inmemory`. <br/>
  [PR #4319](https://github.com/apollographql/apollo-client/pull/4319/)

- Export the optimism `wrap` function using ES2015 export syntax, instead of
  CommonJS. <br/>
  [@ardatan](https://github.com/ardatan) in [#4158](https://github.com/apollographql/apollo-client/pull/4158)

## Apollo Client (2.4.8)

### Apollo Client (2.4.8)

- Documentation and config updates. <br/>
  [@justinanastos](https://github.com/justinanastos) in [#4187](https://github.com/apollographql/apollo-client/pull/4187) <br/>
  [@PowerKiKi](https://github.com/PowerKiKi) in [#3693](https://github.com/apollographql/apollo-client/pull/3693) <br/>
  [@nandito](https://github.com/nandito) in [#3865](https://github.com/apollographql/apollo-client/pull/3865)

- Schema/AST tranformation utilities have been updated to work properly with
  `@client` directives. <br/>
  [@justinmakaila](https://github.com/justinmakaila) in [#3482](https://github.com/apollographql/apollo-client/pull/3482)

### Apollo Cache In-Memory (1.3.12)

- Avoid using `DepTrackingCache` for optimistic reads.
  [PR #4521](https://github.com/apollographql/apollo-client/pull/4251)

- When creating an `InMemoryCache` object, it's now possible to disable the
  result caching behavior introduced in [#3394](https://github.com/apollographql/apollo-client/pull/3394),
  either for diagnostic purposes or because the benefit of caching repeated
  reads is not worth the extra memory usage in your application:
  ```ts
  new InMemoryCache({
    resultCaching: false,
  });
  ```
  Part of [PR #4521](https://github.com/apollographql/apollo-client/pull/4251).

## Apollo Client (2.4.7)

### Apollo Client (2.4.7)

- The `ApolloClient` constructor has been updated to accept `name` and
  `version` params, that can be used to support Apollo Server [Client Awareness](https://www.apollographql.com/docs/apollo-server/v2/features/metrics.html#Client-Awareness)
  functionality. These client awareness properties are passed into the
  defined Apollo Link chain, and are then ultimately sent out as custom
  headers with outgoing requests. <br/>
  [@hwillson](https://github.com/hwillson) in [#4154](https://github.com/apollographql/apollo-client/pull/4154)

### Apollo Boost (0.1.22)

- No changes.

### Apollo Cache (1.1.21)

- No changes.

### Apollo Cache In-Memory (1.3.11)

- No changes.

### Apollo Utilities (1.0.26)

- No changes.

### Graphql Anywhere (4.1.23)

- No changes.

## Apollo Client (2.4.6)

### Apollo Cache In-Memory (1.3.10)

- Added some `return`s to prevent errors with `noImplicitReturns`
  TypeScript rule.
  [PR #4137](https://github.com/apollographql/apollo-client/pull/4137)

- Exclude the `src/` directory when publishing `apollo-cache-inmemory`.
  [Issue #4083](https://github.com/apollographql/apollo-client/issues/4083)

## Apollo Client (2.4.5)

- Optimistic tests cleanup.
  [PR #3834](https://github.com/apollographql/apollo-client/pull/3834) by
  [@joshribakoff](https://github.com/joshribakoff)

- Documentation updates.
  [PR #3840](https://github.com/apollographql/apollo-client/pull/3840) by
  [@chentsulin](https://github.com/chentsulin) and
  [PR #3844](https://github.com/apollographql/apollo-client/pull/3844) by
  [@lorensr](https://github.com/lorensr)

- Implement `ObservableQuery#isDifferentFromLastResult` to fix
  [Issue #4054](https://github.com/apollographql/apollo-client/issues/4054) and
  [Issue #4031](https://github.com/apollographql/apollo-client/issues/4031).
  [PR #4069](https://github.com/apollographql/apollo-client/pull/4069)

### Apollo Cache (1.1.20)

- Add `readQuery` test to make sure options aren't mutated.
  [@CarloPalinckx](https://github.com/CarloPalinckx) in
  [#3838](https://github.com/apollographql/apollo-client/pull/3838)

### Apollo Cache In-Memory (1.3.9)

- Avoid modifying source objects when merging cache results.
  [Issue #4081](https://github.com/apollographql/apollo-client/issues/4081)
  [PR #4089](https://github.com/apollographql/apollo-client/pull/4089)

### Apollo Utilities (1.0.25)

- Fix `apollo-utilities` `isEqual` bug due to missing `hasOwnProperty`
  check. [PR #4072](https://github.com/apollographql/apollo-client/pull/4072)
  by [@samkline](https://github.com/samkline)

## Apollo Client (2.4.4)

### Apollo Utilities (1.0.24)

- Discard property accessor functions in `cloneDeep` helper, to fix
  [issue #4034](https://github.com/apollographql/apollo-client/issues/4034).

- Unconditionally remove `cloneDeep` property accessors.
  [PR #4039](https://github.com/apollographql/apollo-client/pull/4039)

- Avoid copying non-enumerable and/or `Symbol` keys in `cloneDeep`.
  [PR #4052](https://github.com/apollographql/apollo-client/pull/4052)

### Apollo Cache In-Memory (1.3.7)

- Throw when querying non-scalar objects without a selection set.
  [Issue #4025](https://github.com/apollographql/apollo-client/issues/4025)
  [PR #4038](https://github.com/apollographql/apollo-client/pull/4038)

- Work around spec non-compliance of `Map#set` and `Set#add` in IE11.
  [Issue #4024](https://github.com/apollographql/apollo-client/issues/4024)
  [PR #4012](https://github.com/apollographql/apollo-client/pull/4012)

## Apollo Client (2.4.3)

- Add additional checks to make sure we don't try to set the network status
  of queries in the store, when the store doesn't exist. <br/>
  [@i6mi6](https://github.com/i6mi6) in [#3914](https://github.com/apollographql/apollo-client/pull/3914)
- Documentation updates. <br/>
  [@shanonvl](https://github.com/shanonvl) in [#3925](https://github.com/apollographql/apollo-client/pull/3925) <br/>
  [@ojh102](https://github.com/ojh102) in [#3920](https://github.com/apollographql/apollo-client/pull/3920) <br/>
  [@Bkucera](https://github.com/Bkucera) in [#3919](https://github.com/apollographql/apollo-client/pull/3919) <br/>
  [@j4chou](https://github.com/j4chou) in [#3915](https://github.com/apollographql/apollo-client/pull/3915) <br/>
  [@billfienberg](https://github.com/billfienberg) in [#3886](https://github.com/apollographql/apollo-client/pull/3886) <br/>
  [@TLadd](https://github.com/TLadd) in [#3884](https://github.com/apollographql/apollo-client/pull/3884)

- The `ObservableQuery` class now makes a deep clone of `lastResult` when
  first received, so that the `isDifferentResult` logic will not be
  confused if the result object is modified later.
  [Issue #3992](https://github.com/apollographql/apollo-client/issues/3992)
  [PR #4032](https://github.com/apollographql/apollo-client/pull/4032/commits/e66027c5341dc7aaf71ee7ffcba1305b9a553525)

### Apollo Cache In-Memory (1.3.6)

- Optimize repeated `apollo-cache-inmemory` reads by caching partial query
  results, for substantial performance improvements. As a consequence, watched
  queries will not be rebroadcast unless the data have changed.
  [PR #3394](https://github.com/apollographql/apollo-client/pull/3394)

- Include root ID and fragment matcher function in cache keys computed by
  `StoreReader#executeStoreQuery` and `executeSelectionSet`, and work
  around bugs in the React Native `Map` and `Set` polyfills.
  [PR #3964](https://github.com/apollographql/apollo-client/pull/3964)
  [React Native PR #21492 (pending)](https://github.com/facebook/react-native/pull/21492)

- The `apollo-cache-inmemory` package now allows `graphql@^14.0.0` as a
  peer dependency.
  [Issue #3978](https://github.com/apollographql/apollo-client/issues/3978)

- The `apollo-cache-inmemory` package now correctly broadcasts changes
  even when the new data is `===` to the old data, since the contents of
  the data object may have changed.
  [Issue #3992](https://github.com/apollographql/apollo-client/issues/3992)
  [PR #4032](https://github.com/apollographql/apollo-client/pull/4032/commits/d6a673fbc1444e115e90cc9e4c7fa3fc67bb7e56)

### Apollo GraphQL Anywhere (4.1.20)

- Make `graphql-anywhere` `filter` function generic (typescript). <br/>
  [@minznerjosh](https://github.com/minznerjosh) in [#3929](https://github.com/apollographql/apollo-client/pull/3929)

### Apollo Utilities (1.0.22)

- The `fclone` package has been replaced with a custom `cloneDeep`
  implementation that is tolerant of cycles, symbol properties, and
  non-enumerable properties.
  [PR #4032](https://github.com/apollographql/apollo-client/pull/4032/commits/78e2ad89f950da2829f49c7876f968adb2bc1302)

### Apollo Boost (0.1.17)

- Remove duplicate InMemoryCache export for Babel 6 compatibility.
  [Issue #3910](https://github.com/apollographql/apollo-client/issues/3910)
  [PR #3932](https://github.com/apollographql/apollo-client/pull/3932)

### Apollo Cache (1.1.18)

- No changes.

## Apollo Client (2.4.2)

### Apollo Client (2.4.2)

- Apollo Client no longer deep freezes query results.
  [@hwillson](https://github.com/hwillson) in [#3883](https://github.com/apollographql/apollo-client/pull/3883)
- A new `clearStore` method has been added, that will remove all data from
  the store. Unlike `resetStore`, it will not refetch active queries after
  removing store data.
  [@hwillson](https://github.com/hwillson) in [#3885](https://github.com/apollographql/apollo-client/pull/3885)

### Apollo Utilities (1.0.21)

- Replace the custom `cloneDeep` implementation with
  [`fclone`](https://www.npmjs.com/package/fclone), to avoid crashing when
  encountering circular references. <br/>
  [@hwillson](https://github.com/hwillson) in [#3881](https://github.com/apollographql/apollo-client/pull/3881)

### Apollo Boost (0.1.16)

- No changes.

### Apollo Cache (1.1.17)

- No changes.

### Apollo Cache In-Memory (1.2.10)

- No changes.

### Apollo GraphQL Anywhere (4.1.19)

- No changes.

## 2.4.1 (August 26, 2018)

### Apollo Client (2.4.1)

- `mutate`'s `refetchQueries` option now allows queries to include a custom
  `context` option. This `context` will be used when refetching the query.
  For example:

  ```js
  context = {
    headers: {
      token: 'some auth token',
    },
  };
  client.mutate({
    mutation: UPDATE_CUSTOMER_MUTATION,
    variables: {
      userId: user.id,
      firstName,
      ...
    },
    refetchQueries: [{
      query: CUSTOMER_MESSAGES_QUERY,
      variables: { userId: user.id },
      context,
    }],
    context,
  });
  ```

  The `CUSTOMER_MESSAGES_QUERY` above will be refetched using `context`.
  Normally queries are refetched using the original context they were first
  started with, but this provides a way to override the context, if needed. <br/>
  [@hwillson](https://github.com/hwillson) in [#3852](https://github.com/apollographql/apollo-client/pull/3852)

- Documentation updates. <br/>
  [@hwillson](https://github.com/hwillson) in [#3841](https://github.com/apollographql/apollo-client/pull/3841)

### Apollo Boost (0.1.15)

- Various internal infrastructure changes related to building, bundling,
  testing, etc.
  [@hwillson](https://github.com/hwillson) in [#3817](https://github.com/apollographql/apollo-client/pull/3817)

### Apollo Cache (1.1.16)

- Various internal infrastructure changes related to building, bundling,
  testing, etc.
  [@hwillson](https://github.com/hwillson) in [#3817](https://github.com/apollographql/apollo-client/pull/3817)

### Apollo Cache In-Memory (1.2.9)

- Various internal infrastructure changes related to building, bundling,
  testing, etc.
  [@hwillson](https://github.com/hwillson) in [#3817](https://github.com/apollographql/apollo-client/pull/3817)

### Apollo Utilities (1.0.20)

- Various internal infrastructure changes related to building, bundling,
  testing, etc.
  [@hwillson](https://github.com/hwillson) in [#3817](https://github.com/apollographql/apollo-client/pull/3817)

### Apollo GraphQL Anywhere (4.1.18)

- Various internal infrastructure changes related to building, bundling,
  testing, etc.
  [@hwillson](https://github.com/hwillson) in [#3817](https://github.com/apollographql/apollo-client/pull/3817)

## 2.4.0 (August 17, 2018)

### Apollo Client (2.4.0)

- Add proper error handling for subscriptions. If you have defined an `error`
  handler on your subscription observer, it will now be called when an error
  comes back in a result, and the `next` handler will be skipped (similar to
  how we're handling errors with mutations). Previously, the error was
  just passed in the result to the `next` handler. If you don't have an
  `error` handler defined, the previous functionality is maintained, meaning
  the error is passed in the result, giving the next handler a chance to deal
  with it. This should help address backwards compatibility (and is the reason
  for the minor version bumo in this release). <br/>
  [@clayne11](https://github.com/clayne11) in [#3800](https://github.com/apollographql/apollo-client/pull/3800)
- Allow an `optimistic` param to be passed into `ApolloClient.readQuery` and
  `ApolloClient.readFragment`, that when set to `true`, will allow
  optimistic results to be returned. Is `false` by default. <br/>
  [@jay1337](https://github.com/jay1337) in [#2429](https://github.com/apollographql/apollo-client/pull/2429)
- Optimistic tests cleanup. <br/>
  [@joshribakoff](https://github.com/joshribakoff) in [#3713](https://github.com/apollographql/apollo-client/pull/3713)
- Make sure each package has its own `.npmignore`, so they're taken into
  consideration when publishing via lerna. <br/>
  [@hwillson](https://github.com/hwillson) in [#3828](https://github.com/apollographql/apollo-client/pull/3828)
- Documentation updates. <br/>
  [@toolness](https://github.com/toolness) in [#3804](https://github.com/apollographql/apollo-client/pull/3804) <br/>
  [@pungggi](https://github.com/pungggi) in [#3798](https://github.com/apollographql/apollo-client/pull/3798) <br/>
  [@lorensr](https://github.com/lorensr) in [#3748](https://github.com/apollographql/apollo-client/pull/3748) <br/>
  [@joshribakoff](https://github.com/joshribakoff) in [#3730](https://github.com/apollographql/apollo-client/pull/3730) <br/>
  [@yalamber](https://github.com/yalamber) in [#3819](https://github.com/apollographql/apollo-client/pull/3819) <br/>
  [@pschreibs85](https://github.com/pschreibs85) in [#3812](https://github.com/apollographql/apollo-client/pull/3812) <br/>
  [@msreekm](https://github.com/msreekm) in [#3808](https://github.com/apollographql/apollo-client/pull/3808) <br/>
  [@kamaltmo](https://github.com/kamaltmo) in [#3806](https://github.com/apollographql/apollo-client/pull/3806) <br/>
  [@lorensr](https://github.com/lorensr) in [#3739](https://github.com/apollographql/apollo-client/pull/3739) <br/>
  [@brainkim](https://github.com/brainkim) in [#3680](https://github.com/apollographql/apollo-client/pull/3680)

### Apollo Cache In-Memory (1.2.8)

- Fix typo in `console.warn` regarding fragment matching error message. <br/>
  [@combizs](https://github.com/combizs) in [#3701](https://github.com/apollographql/apollo-client/pull/3701)

### Apollo Boost (0.1.14)

- No changes.

### Apollo Cache (1.1.15)

- No changes.

### Apollo Utilities (1.0.19)

- No changes.

### Apollo GraphQL Anywhere (4.1.17)

- No changes.

## 2.3.8 (August 9, 2018)

### Apollo Client (2.3.8)

- Adjusted the `graphql` peer dependency to cover explicit minor ranges.
  Since the ^ operator only covers any minor version if the major version
  is not 0 (since a major version of 0 is technically considered development by
  semver 2), the current ^0.11.0 || ^14.0.0 graphql range doesn't cover
  0.12._ or 0.13._. This fixes the `apollo-client@X has incorrect peer dependency "graphql@^0.11.0 || ^14.0.0"` errors that people might have
  seen using `graphql` 0.12.x or 0.13.x. <br/>
  [@hwillson](https://github.com/hwillson) in [#3746](https://github.com/apollographql/apollo-client/pull/3746)
- Document `setVariables` internal API status. <br/>
  [@PowerKiKi](https://github.com/PowerKiKi) in [#3692](https://github.com/apollographql/apollo-client/pull/3692)
- Corrected `ApolloClient.queryManager` typing as it may be `undefined`. <br/>
  [@danilobuerger](https://github.com/danilobuerger) in [#3661](https://github.com/apollographql/apollo-client/pull/3661)
- Make sure using a `no-cache` fetch policy with subscriptions prevents data
  from being cached. <br/>
  [@hwillson](https://github.com/hwillson) in [#3773](https://github.com/apollographql/apollo-client/pull/3773)
- Fixed an issue that sometimes caused empty query results, when using the
  `no-cache` fetch policy. <br/>
  [@hwillson](https://github.com/hwillson) in [#3777](https://github.com/apollographql/apollo-client/pull/3777)
- Documentation updates. <br/>
  [@hwillson](https://github.com/hwillson) in [#3750](https://github.com/apollographql/apollo-client/pull/3750) <br/>
  [@hwillson](https://github.com/hwillson) in [#3754](https://github.com/apollographql/apollo-client/pull/3754) <br/>
  [@TheMightyPenguin](https://github.com/TheMightyPenguin) in [#3725](https://github.com/apollographql/apollo-client/pull/3725) <br/>
  [@bennypowers](https://github.com/bennypowers) in [#3668](https://github.com/apollographql/apollo-client/pull/3668) <br/>
  [@hwillson](https://github.com/hwillson) in [#3762](https://github.com/apollographql/apollo-client/pull/3762) <br/>
  [@chentsulin](https://github.com/chentsulin) in [#3688](https://github.com/apollographql/apollo-client/pull/3688) <br/>
  [@chentsulin](https://github.com/chentsulin) in [#3687](https://github.com/apollographql/apollo-client/pull/3687) <br/>
  [@ardouglass](https://github.com/ardouglass) in [#3645](https://github.com/apollographql/apollo-client/pull/3645) <br/>
  [@hwillson](https://github.com/hwillson) in [#3764](https://github.com/apollographql/apollo-client/pull/3764) <br/>
  [@hwillson](https://github.com/hwillson) in [#3767](https://github.com/apollographql/apollo-client/pull/3767) <br/>
  [@hwillson](https://github.com/hwillson) in [#3774](https://github.com/apollographql/apollo-client/pull/3774) <br/>
  [@hwillson](https://github.com/hwillson) in [#3779](https://github.com/apollographql/apollo-client/pull/3779)

### Apollo Boost (0.1.13)

- No changes.

### Apollo Cache In-Memory (1.2.7)

- No changes.

### Apollo Cache (1.1.14)

- No changes.

### Apollo Utilities (1.0.18)

- No changes.

### Apollo GraphQL Anywhere (4.1.16)

- No changes.

## 2.3.7 (July 24, 2018)

### Apollo Client (2.3.7)

- Release 2.3.6 broke Typescript compilation. `QueryManager`'s
  `getQueryWithPreviousResult` method included an invalid `variables` return
  type in the auto-generated `core/QueryManager.d.ts` declaration file. The
  type definition had a locally referenced path, that appears to have been
  caused by the typescript compiler getting confused at compile/publish time.
  `getQueryWithPreviousResult` return types are now excplicity identified,
  which helps Typescript avoid the local type reference. For more details,
  see https://github.com/apollographql/apollo-client/issues/3729. <br/>
  [@hwillson](https://github.com/hwillson) in [#3731](https://github.com/apollographql/apollo-client/pull/3731)

### Apollo Boost (0.1.12)

- No changes.

## 2.3.6 (July 24, 2018)

### Apollo Client (2.3.6)

- Documentation updates. <br/>
  [@ananth99](https://github.com/ananth99) in [#3599](https://github.com/apollographql/apollo-client/pull/3599) <br/>
  [@hwillson](https://github.com/hwillson) in [#3635](https://github.com/apollographql/apollo-client/pull/3635) <br/>
  [@JakeDawkins](https://github.com/JakeDawkins) in [#3642](https://github.com/apollographql/apollo-client/pull/3642) <br/>
  [@hwillson](https://github.com/hwillson) in [#3644](https://github.com/apollographql/apollo-client/pull/3644) <br/>
  [@gbau](https://github.com/gbau) in [#3644](https://github.com/apollographql/apollo-client/pull/3600) <br/>
  [@chentsulin](https://github.com/chentsulin) in [#3608](https://github.com/apollographql/apollo-client/pull/3608) <br/>
  [@MikaelCarpenter](https://github.com/MikaelCarpenter) in [#3609](https://github.com/apollographql/apollo-client/pull/3609) <br/>
  [@Gamezpedia](https://github.com/Gamezpedia) in [#3612](https://github.com/apollographql/apollo-client/pull/3612) <br/>
  [@jinxac](https://github.com/jinxac) in [#3647](https://github.com/apollographql/apollo-client/pull/3647) <br/>
  [@abernix](https://github.com/abernix) in [#3705](https://github.com/apollographql/apollo-client/pull/3705) <br/>
  [@dandv](https://github.com/dandv) in [#3703](https://github.com/apollographql/apollo-client/pull/3703) <br/>
  [@hwillson](https://github.com/hwillson) in [#3580](https://github.com/apollographql/apollo-client/pull/3580) <br/>
- Updated `graphql` `peerDependencies` to handle 14.x versions. <br/>
  [@ivank](https://github.com/ivank) in [#3598](https://github.com/apollographql/apollo-client/pull/3598)
- Add optional generic type params for variables on low level methods. <br/>
  [@mvestergaard](https://github.com/mvestergaard) in [#3588](https://github.com/apollographql/apollo-client/pull/3588)
- Add a new `awaitRefetchQueries` config option to the Apollo Client
  `mutate` function, that when set to `true` will wait for all
  `refetchQueries` to be fully refetched, before resolving the mutation
  call. `awaitRefetchQueries` is `false` by default. <br/>
  [@jzimmek](https://github.com/jzimmek) in [#3169](https://github.com/apollographql/apollo-client/pull/3169)

### Apollo Boost (0.1.11)

- Allow `fetch` to be given as a configuration option to `ApolloBoost`. <br/>
  [@mbaranovski](https://github.com/mbaranovski) in [#3590](https://github.com/apollographql/apollo-client/pull/3590)
- The `apollo-boost` `ApolloClient` constructor now warns about unsupported
  options. <br/>
  [@quentin-](https://github.com/quentin-) in [#3551](https://github.com/apollographql/apollo-client/pull/3551)

### Apollo Cache (1.1.13)

- No changes.

### Apollo Cache In-Memory (1.2.6)

- Add `__typename` and `id` properties to `dataIdFromObject` parameter
  (typescript) <br/>
  [@jfurler](https://github.com/jfurler) in [#3641](https://github.com/apollographql/apollo-client/pull/3641)
- Fixed an issue caused by `dataIdFromObject` considering returned 0 values to
  be falsy, instead of being a valid ID, which lead to the store not being
  updated properly in some cases. <br/>
  [@hwillson](https://github.com/hwillson) in [#3711](https://github.com/apollographql/apollo-client/pull/3711)

### Apollo Utilities (1.0.17)

- No changes.

### Apollo GraphQL Anywhere (4.1.15)

- Add support for arrays to `graphql-anywhere`'s filter utility. <br/>
  [@jsweet314](https://github.com/jsweet314) in [#3591](https://github.com/apollographql/apollo-client/pull/3591)
- Fix `Cannot convert object to primitive value` error that was showing up
  when attempting to report a missing property on an object. <br/>
  [@benjie](https://github.com/benjie) in [#3618](https://github.com/apollographql/apollo-client/pull/3618)

## 2.3.5 (June 19, 2018)

### Apollo Client (2.3.5)

- Internal code formatting updates.
  - [@chentsulin](https://github.com/chentsulin) in [#3574](https://github.com/apollographql/apollo-client/pull/3574)
- Documentation updates.
  - [@andtos90](https://github.com/andtos90) in [#3596](https://github.com/apollographql/apollo-client/pull/3596)
  - [@serranoarevalo](https://github.com/serranoarevalo) in [#3554](https://github.com/apollographql/apollo-client/pull/3554)
  - [@cooperka](https://github.com/cooperka) in [#3594](https://github.com/apollographql/apollo-client/pull/3594)
  - [@pravdomil](https://github.com/pravdomil) in [#3587](https://github.com/apollographql/apollo-client/pull/3587)
  - [@excitement-engineer](https://github.com/excitement-engineer) in [#3309](https://github.com/apollographql/apollo-client/pull/3309)

### Apollo Boost (0.1.10)

- No changes.

### Apollo Cache (1.1.12)

- No changes.

### Apollo Cache In-Memory (1.2.5)

- No changes.

### Apollo Utilities (1.0.16)

- Removed unnecessary whitespace from error message.
  - [@mbaranovski](https://github.com/mbaranovski) in [#3593](https://github.com/apollographql/apollo-client/pull/3593)

### Apollo GraphQL Anywhere (4.1.14)

- No changes.

## 2.3.4 (June 13, 2018)

### Apollo Client (2.3.4)

- Export the `QueryOptions` interface, to make sure it can be used by other
  projects (like `apollo-angular`).
- Fixed an issue caused by typescript changes to the constructor
  `defaultOptions` param, that prevented `query` defaults from passing type
  checks.
  ([@hwillson](https://github.com/hwillson) in [#3585](https://github.com/apollographql/apollo-client/pull/3585))

### Apollo Boost (0.1.9)

- No changes

### Apollo Cache (1.1.11)

- No changes

### Apollo Cache In-Memory (1.2.4)

- No changes

### Apollo Utilities (1.0.15)

- No changes

### Apollo GraphQL Anywhere (4.1.13)

- No changes

## 2.3.3 (June 13, 2018)

### Apollo Client (2.3.3)

- Typescript improvements. Made observable query parameterized on data and
  variables: `ObservableQuery<TData, TVariables>`
  ([@excitement-engineer](https://github.com/excitement-engineer) in [#3140](https://github.com/apollographql/apollo-client/pull/3140))
- Added optional generics to cache manipulation methods (typescript).
  ([@mvestergaard](https://github.com/mvestergaard) in [#3541](https://github.com/apollographql/apollo-client/pull/3541))
- Typescript improvements. Created a new `QueryOptions` interface that
  is now used by `ApolloClient.query` options, instead of the previous
  `WatchQueryOptions` interface. This helps reduce confusion (especially
  in the docs) that made it look like `ApolloClient.query` accepted
  `ApolloClient.watchQuery` only options, like `pollingInterval`.
  ([@hwillson](https://github.com/hwillson) in [#3569](https://github.com/apollographql/apollo-client/pull/3569))

### Apollo Boost (0.1.8)

- Allow `cache` to be given as a configuration option to `ApolloBoost`.
  ([@dandean](https://github.com/dandean) in [#3561](https://github.com/apollographql/apollo-client/pull/3561))
- Allow `headers` and `credentials` to be passed in as configuration
  parameters to the `apollo-boost` `ApolloClient` constructor.
  ([@rzane](https://github.com/rzane) in [#3098](https://github.com/apollographql/apollo-client/pull/3098))

### Apollo Cache (1.1.10)

- Added optional generics to cache manipulation methods (typescript).
  ([@mvestergaard](https://github.com/mvestergaard) in [#3541](https://github.com/apollographql/apollo-client/pull/3541))

### Apollo Cache In-Memory (1.2.3)

- Added optional generics to cache manipulation methods (typescript).
  ([@mvestergaard](https://github.com/mvestergaard) in [#3541](https://github.com/apollographql/apollo-client/pull/3541))
- Restore non-enumerability of `resultFields[ID_KEY]`.
  ([@benjamn](https://github.com/benjamn) in [#3544](https://github.com/apollographql/apollo-client/pull/3544))
- Cache query documents transformed by InMemoryCache.
  ([@benjamn](https://github.com/benjamn) in [#3553](https://github.com/apollographql/apollo-client/pull/3553))

### Apollo Utilities (1.0.14)

- Store key names generated by `getStoreKeyName` now leverage a more
  deterministic approach to handling JSON based strings. This prevents store
  key names from differing when using `args` like
  `{ prop1: 'value1', prop2: 'value2' }` and
  `{ prop2: 'value2', prop1: 'value1' }`.
  ([@gdi2290](https://github.com/gdi2290) in [#2869](https://github.com/apollographql/apollo-client/pull/2869))
- Avoid needless `hasOwnProperty` check in `deepFreeze`.
  ([@benjamn](https://github.com/benjamn) in [#3545](https://github.com/apollographql/apollo-client/pull/3545))

### Apollo GraphQL Anywhere (4.1.12)

- No new changes.

## 2.3.2 (May 29, 2018)

### Apollo Client (2.3.2)

- Fix SSR and `cache-and-network` fetch policy
  ([@dastoori](https://github.com/dastoori) in [#3372](https://github.com/apollographql/apollo-client/pull/3372))
- Fixed an issue where the `updateQuery` method passed to
  `ObservableQuery.fetchMore` was receiving the original query variables,
  instead of the new variables that it used to fetch more data.
  ([@abhiaiyer91](https://github.com/abhiaiyer91) in [#3500](https://github.com/apollographql/apollo-client/pull/3500))
- Fixed an issue involving `Object.setPrototypeOf()` not working on JSC
  (Android), by instead setting the `prototype` of `this` manually.
  ([@seklyza](https://github.com/seklyza) in [#3306](https://github.com/apollographql/apollo-client/pull/3306))
- Added safeguards to make sure `QueryStore.initQuery` and
  `QueryStore.markQueryResult` don't try to set the network status of a
  `fetchMoreForQueryId` query, if it does not exist in the store. This was
  happening when a query component was unmounted while a `fetchMore` was still
  in flight.
  ([@conrad-vanl](https://github.com/conrad-vanl) in [#3367](https://github.com/apollographql/apollo-client/pull/3367), [@doomsower](https://github.com/doomsower) in [#3469](https://github.com/apollographql/apollo-client/pull/3469))

### Apollo Boost (0.1.7)

- Various internal code cleanup, tooling and dependency changes.

### Apollo Cache (1.1.9)

- Various internal code cleanup, tooling and dependency changes.

### Apollo Cache In-Memory (1.2.2)

- Fixed an issue that caused fragment only queries to sometimes fail.
  ([@abhiaiyer91](https://github.com/abhiaiyer91) in [#3507](https://github.com/apollographql/apollo-client/pull/3507))
- Fixed cache invalidation for inlined mixed types in union fields within
  arrays.
  ([@dferber90](https://github.com/dferber90) in [#3422](https://github.com/apollographql/apollo-client/pull/3422))

### Apollo Utilities (1.0.13)

- Make `maybeDeepFreeze` a little more defensive, by always using
  `Object.prototype.hasOwnProperty` (to avoid cases where the object being
  frozen doesn't have its own `hasOwnProperty`).
  ([@jorisroling](https://github.com/jorisroling) in [#3418](https://github.com/apollographql/apollo-client/pull/3418))
- Remove certain small internal caches to prevent memory leaks when using SSR.
  ([@brunorzn](https://github.com/brunorzn) in [#3444](https://github.com/apollographql/apollo-client/pull/3444))

### Apollo GraphQL Anywhere (4.1.11)

- Source files are now excluded when publishing to npm.
  ([@hwillson](https://github.com/hwillson) in [#3454](https://github.com/apollographql/apollo-client/pull/3454))<|MERGE_RESOLUTION|>--- conflicted
+++ resolved
@@ -1,6 +1,5 @@
 # @apollo/client
 
-<<<<<<< HEAD
 ## 3.12.0-alpha.0
 
 ### Minor Changes
@@ -37,13 +36,12 @@
     }
   }
   ```
-=======
+
 ## 3.11.10
 
 ### Patch Changes
 
 - [#12093](https://github.com/apollographql/apollo-client/pull/12093) [`1765668`](https://github.com/apollographql/apollo-client/commit/1765668b7d495ef8a581f697bf9e4b7460455f13) Thanks [@mgmolisani](https://github.com/mgmolisani)! - Fixed a bug when evaluating the devtools flag with the new syntax `devtools.enabled` that could result to `true` when explicitly set to `false`.
->>>>>>> 9d6c3069
 
 ## 3.11.9
 
