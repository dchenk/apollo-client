<<<<<<< HEAD
## Apollo Client 3.5.0 (release candidate)

### Improvements

- Add `updateQuery` and `updateFragment` methods to `ApolloCache`, simplifying common `readQuery`/`writeQuery` cache update patterns. <br/>
  [@wassim-k](https://github.com/wassim-k) in [#8382](https://github.com/apollographql/apollo-client/pull/8382)

- Field directives and their arguments can now be included along with field argument names when using [field policy `keyArgs: [...]` notation](https://www.apollographql.com/docs/react/pagination/key-args/). For example, if you have a `Query.feed` field that takes an argument called `type` and uses a `@connection(key:...)` directive to keep `feed` data from different queries separate within the cache, you might configure both using the following `InMemoryCache` field policy:
  ```ts
  new InMemoryCache({
    typePolicies: {
      Query: {
        fields: {
          feed: {
            keyArgs: ["type", "@connection", ["key"]],
          },
        },
      },
    },
  })
  ```
  [@benjamn](https://github.com/benjamn) in [#8678](https://github.com/apollographql/apollo-client/pull/8678)

- Report single `MissingFieldError` instead of a potentially very large `MissingFieldError[]` array for incomplete cache reads, improving performance and memory usage. <br/>
  [@benjamn](https://github.com/benjamn) in [#8734](https://github.com/apollographql/apollo-client/pull/8734)

- When writing results into `InMemoryCache`, each written object is now identified using `policies.identify` _after_ traversing the fields of the object (rather than before), simplifying identification and reducing duplicate work. If you have custom `keyFields` functions, they still receive the raw result object as their first parameter, but the `KeyFieldsContext` parameter now provides `context.storeObject` (the `StoreObject` just processed by `processSelectionSet`) and `context.readField` (a helper function for reading fields from `context.storeObject` and any `Reference`s it might contain, similar to `readField` for `read`, `merge`, and `cache.modify` functions). <br/>
  [@benjamn](https://github.com/benjamn) in [#8996](https://github.com/apollographql/apollo-client/pull/8996)

- Ensure `cache.identify` never throws when primary key fields are missing, and include the source object in the error message when `keyFields` processing fails. <br/>
  [@benjamn](https://github.com/benjamn) in [#8679](https://github.com/apollographql/apollo-client/pull/8679)

- The `HttpLink` constructor now accepts an optional `print` function that can be used to customize how GraphQL `DocumentNode` objects are transformed back into strings before they are sent over the network. <br/>
  [@sarahgp](https://github.com/sarahgp) in [#8699](https://github.com/apollographql/apollo-client/pull/8699)

- Make `@apollo/client/testing` a fully-fledged, independent entry point, instead of re-exporting `@apollo/client/utilities/testing` (which was never an entry point and no longer exists). <br/>
  [@benjamn](https://github.com/benjamn) in [#8769](https://github.com/apollographql/apollo-client/pull/8769)

- A new nested entry point called `@apollo/client/testing/core` has been created. Importing from this entry point instead of `@apollo/client/testing` excludes any React-related dependencies. <br/>
  [@wassim-k](https://github.com/wassim-k) in [#8687](https://github.com/apollographql/apollo-client/pull/8687)

- Make `cache.batch` return the result of calling the `options.update` function. <br/>
  [@benjamn](https://github.com/benjamn) in [#8696](https://github.com/apollographql/apollo-client/pull/8696)

- The `NetworkError` and `ErrorResponse` types have been changed to align more closely. <br/>
  [@korywka](https://github.com/korywka) in [#8424](https://github.com/apollographql/apollo-client/pull/8424)

### React Refactoring

#### Improvements (due to [@brainkim](https://github.com/brainkim) in [#8875](https://github.com/apollographql/apollo-client/pull/8875)):
- The `useLazyQuery` function now returns a promise with the result.
- The `useMutation` result now exposes a method which can be reset.

#### Bug Fixes (due to [@brainkim](https://github.com/brainkim) in [#8596](https://github.com/apollographql/apollo-client/pull/8596)):

- The `useQuery` and `useLazyQuery` hooks will now have `ObservableQuery` methods defined consistently.
- Calling `useLazyQuery` methods like `startPolling` will start the query.
- Calling the `useLazyQuery` execution function will now behave more like `refetch`. `previousData` will be preserved.
- `standby` fetchPolicies will now act like `skip: true` more consistently.
- Calling `refetch` on a skipped query will have no effect (issue [#8270](https://github.com/apollographql/apollo-client/issues/8270)).
- Prevent `onError` and `onCompleted` functions from firing continuously, and improving their polling behavior.

### Other Bugs Fixed

- Update `zen-observable-ts` to eliminate transitive dependency on `@types/zen-observable`. <br/>
  [@benjamn](https://github.com/benjamn) in [#8695](https://github.com/apollographql/apollo-client/pull/8695)
=======
## Apollo Client 3.4.17 (not yet released)

### Improvements

- Allow `TOptions extends FieldFunctionOptions` to be passed as final (optional) type parameter of `FieldPolicy` type. <br/>
  [@VictorGaiva](https://github.com/VictorGaiva) in [#9000](https://github.com/apollographql/apollo-client/pull/9000)
>>>>>>> 015c4031

## Apollo Client 3.4.16

### Improvements

- Prevent webpack from misresolving the `graphql` package as the local `@apollo/client/utilities/globals/graphql.js` module when `module.exports.resolve.preferRelative` is enabled in `webpack.config.js`.

  > Note: if you encounter strange module resolution errors like `export 'isType' (imported as 'isType') was not found in 'graphql' (possible exports: removeTemporaryGlobals)` please try removing `preferRelative: true` from your `webpack.config.js` file, or find a way to disable that resolution behavior for packages within `node_modules`.

  [@benjamn](https://github.com/benjamn) in [#8862](https://github.com/apollographql/apollo-client/pull/8862)

- Avoid importing `isType` from the `graphql` package internally, to prevent bundlers from including as much as 3.4kB of unnecessary code. <br/>
  [@benjamn](https://github.com/benjamn) in [#8891](https://github.com/apollographql/apollo-client/pull/8891)

- Make `client.resetStore` and `client.clearStore` pass appropriate `discardWatches` option to `cache.reset`. <br/>
  [@benjamn](https://github.com/benjamn) in [#8873](https://github.com/apollographql/apollo-client/pull/8873)

## Apollo Client 3.4.15

### Bug Fixes

- Require calling `cache.reset({ discardWatches: true })` to make `cache.reset` discard `cache.watches`, restoring behavior broken in v3.4.14 by [#8826](https://github.com/apollographql/apollo-client/pull/8826). <br/>
  [@benjamn](https://github.com/benjamn) in [#8852](https://github.com/apollographql/apollo-client/pull/8852)

## Apollo Client 3.4.14

### Bug Fixes

- Disable `InMemoryCache` [result object canonization](https://github.com/apollographql/apollo-client/pull/7439) by default, to prevent unexpected memory growth and/or reuse of object references, with multiple ways to reenable it (per-cache, per-query, or a mixture of both). <br/>
  [@benjamn](https://github.com/benjamn) in [#8822](https://github.com/apollographql/apollo-client/pull/8822)

- Clear `InMemoryCache` `watches` set when `cache.reset()` called. <br/>
  [@benjamn](https://github.com/benjamn) in [#8826](https://github.com/apollographql/apollo-client/pull/8826)

- Stop excluding observerless queries from `refetchQueries: [...]` selection. <br/>
  [@benjamn](https://github.com/benjamn) in [#8825](https://github.com/apollographql/apollo-client/pull/8825)

- Prevent optimistic cache evictions from evicting non-optimistic data. <br/>
  [@benjamn](https://github.com/benjamn) in [#8829](https://github.com/apollographql/apollo-client/pull/8829)

- Ensure `cache.broadcastWatch` passes all relevant `WatchOptions` to `cache.diff` as `DiffOptions`. <br/>
  [@benjamn](https://github.com/benjamn) in [#8832](https://github.com/apollographql/apollo-client/pull/8832)

## Apollo Client 3.4.13

### Bug Fixes

- Fix `componentDidUpate` typo in `withSubscription` higher-order component. <br/>
  [@YarBez](https://github.com/YarBez) in [#7506](https://github.com/apollographql/apollo-client/pull/7506)

- Fix internal `canUseSymbol` import within `@apollo/client/utilities` to avoid breaking bundlers/builds. <br/>
  [@benjamn](https://github.com/benjamn) in [#8817](https://github.com/apollographql/apollo-client/pull/8817)

- Tolerate unfreezable objects like `Uint8Array` and `Buffer` in `maybeDeepFreeze`. <br/>
  [@geekuillaume](https://github.com/geekuillaume) and [@benjamn](https://github.com/benjamn) in [#8813](https://github.com/apollographql/apollo-client/pull/8813)

## Apollo Client 3.4.12

### Bug Fixes

- Improve handling of falsy `existing` and/or `incoming` parameters in `relayStylePagination` field policy helper function. <br/>
  [@bubba](https://github.com/bubba) and [@benjamn](https://github.com/benjamn) in [#8733](https://github.com/apollographql/apollo-client/pull/8733)

- Associate Apollo context with `React.createContext` (instead of using a local `WeakMap`) again, so multiple copies of `@apollo/client` (uncommon) can share the same context. <br/>
  [@benjamn](https://github.com/benjamn) in [#8798](https://github.com/apollographql/apollo-client/pull/8798)

## Apollo Client 3.4.11

### Bug Fixes

- Fix [Vite](https://vitejs.dev) tree-shaking by calling the `checkDEV()` function (at least once) in the module that exports it, `@apollo/client/utilities/globals/index.ts`. <br/>
  [@benjamn](https://github.com/benjamn) in [#8767](https://github.com/apollographql/apollo-client/pull/8767)

### Improvements

- Export `PersistedQueryLink` namespace from `@apollo/client/link/persisted-queries`. <br/>
  [@vedrani](https://github.com/vedrani) in [#8761](https://github.com/apollographql/apollo-client/pull/8761)

### Documentation

- Upgrade docs theme for new Algolia-powered search experience. <br/>
  [@trevorblades](https://github.com/trevorblades) in [#8768](https://github.com/apollographql/apollo-client/pull/8768)

## Apollo Client 3.4.10

### Improvements

- Warn when calling `refetch({ variables })` instead of `refetch(variables)`, except for queries that declare a variable named `$variables` (uncommon). <br/>
  [@benjamn](https://github.com/benjamn) in [#8702](https://github.com/apollographql/apollo-client/pull/8702)

### Bug Fixes

- Fix `ObservableQuery.getCurrentResult()` returning cached `data` with certain fetch policies. <br/>
  [@brainkim](https://github.com/brainkim) in [#8718](https://github.com/apollographql/apollo-client/pull/8718)

- Prevent `ssrMode`/`ssrForceFetchDelay` from causing queries to hang. <br/>
  [@brainkim](https://github.com/brainkim) in [#8709](https://github.com/apollographql/apollo-client/pull/8709)

- Import `@apollo/client/utilities/globals` internally wherever `__DEV__` is used, not just in `@apollo/client/**/index.js` entry points. <br/>
  [@benjamn](https://github.com/benjamn) in [#8720](https://github.com/apollographql/apollo-client/pull/8720)

## Apollo Client 3.4.9

### Bug Fixes

- Fix unhandled `Promise` rejection warnings/errors whose message is `Observable cancelled prematurely`. <br/>
  [@benjamn](https://github.com/benjamn) in [#8676](https://github.com/apollographql/apollo-client/pull/8676)

- Enforce that `__DEV__` is polyfilled by every `@apollo/client/*` entry point that uses it. This build step considers not only explicit `__DEV__` usage but also `__DEV__` references injected near `invariant(...)` and `new InvariantError(...)` expressions. <br/>
  [@benjamn](https://github.com/benjamn) in [#8689](https://github.com/apollographql/apollo-client/pull/8689)

## Apollo Client 3.4.8

### Bug Fixes

- Fix error thrown by nested `keyFields: ["a", ["b", "c"], "d"]` type policies when writing results into the cache where any of the key fields (`.a`, `.a.b`, `.a.c`, or `.d`) have been renamed by query field alias syntax. <br/>
  [@benjamn](https://github.com/benjamn) in [#8643](https://github.com/apollographql/apollo-client/pull/8643)

- Fix regression from PR [#8422](https://github.com/apollographql/apollo-client/pull/8422) (first released in `@apollo/client@3.4.0-rc.15`) that caused `result.data` to be set to undefined in some cases after `ObservableQuery#getCurrentResult` reads an incomplete result from the cache. <br/>
  [@benjamn](https://github.com/benjamn) in [#8642](https://github.com/apollographql/apollo-client/pull/8642)

## Apollo Client 3.4.7

### Bug Fixes

- Fix accidental reuse of recycled `MergeTree` objects in `StoreWriter` class used by `InMemoryCache`. <br/>
  [@benjamn](https://github.com/benjamn) in [#8618](https://github.com/apollographql/apollo-client/pull/8618)

## Apollo Client 3.4.6

### Improvements

- Reevaluate `window.fetch` each time `HttpLink` uses it, if not configured using `options.fetch`. This change enables a variety of strategies for instrumenting `window.fetch`, without requiring those strategies to run before `@apollo/client/link/http` is first imported. <br/>
  [@benjamn](https://github.com/benjamn) in [#8603](https://github.com/apollographql/apollo-client/pull/8603)

- Clarify mutation `fetchPolicy` options (`"network-only"` or `"no-cache"`) using [`MutationFetchPolicy`](https://github.com/apollographql/apollo-client/blob/fa52875341ab33f3e8192ded90af5e2c208e0f75/src/core/watchQueryOptions.ts#L33-L37) union type. <br/>
  [@benjamn](https://github.com/benjamn) in [#8602](https://github.com/apollographql/apollo-client/pull/8602)

### Bug Fixes

- Restore full `@apollo/client/apollo-client.cjs.js` CommonJS bundle for older bundlers.

  > Note that Node.js and CommonJS bundlers typically use the bundles specified by `"main"` fields in our generated `package.json` files, which are all independent and non-overlapping CommonJS modules. However, `apollo-client.cjs.js` is just one big bundle, so mixing imports of `apollo-client.cjs.js` with the other CommonJS bundles is discouraged, as it could trigger the [dual package hazard](https://nodejs.org/api/packages.html#packages_dual_commonjs_es_module_packages). In other words, please don't start using `apollo-client.cjs.js` if you're not already. <br/>

  [@benjamn](https://github.com/benjamn) in [#8592](https://github.com/apollographql/apollo-client/pull/8592)

- Log `MissingFieldError`s in `ObservableQuery#getCurrentResult` using `invariant.debug`, rather than reporting them via `result.error`. <br/>
  [@benjamn](https://github.com/benjamn) in [#8604](https://github.com/apollographql/apollo-client/pull/8604)

## Apollo Client 3.4.5

### Bug Fixes

- Fix double registration bug for mutation `refetchQueries` specified using legacy one-time `refetchQueries: [{ query, variables }]` style. Though the bug is fixed, we recommend using `refetchQueries: [query]` instead (when possible) to refetch an existing query using its `DocumentNode`, rather than creating, executing, and then deleting a new query, as the legacy `{ query, variables }` style unfortunately does. <br/>
  [@benjamn](https://github.com/benjamn) in [#8586](https://github.com/apollographql/apollo-client/pull/8586)

- Fix `useQuery`/`useLazyQuery` stalling when clients or queries change. <br/>
  [@brainkim](https://github.com/brainkim) in [#8589](https://github.com/apollographql/apollo-client/pull/8589)

## Apollo Client 3.4.4

### Bug Fixes

- Revert accidental addition of `engines.npm` section to published version of `@apollo/client/package.json`. <br/>
  [@benjamn](https://github.com/benjamn) in [#8578](https://github.com/apollographql/apollo-client/pull/8578)

## Apollo Client 3.4.3

### Bug Fixes

- Fix `{ ssr: false }` causing queries to hang on the client. <br/>
  [@brainkim](https://github.com/brainkim) in [#8574](https://github.com/apollographql/apollo-client/pull/8574)

## Apollo Client 3.4.2

### Bug Fixes

- Use more default type parameters for mutation-related types in `react/types/types.ts`, to provide smoother backwards compatibility for code using those types explicitly. <br/>
  [@benjamn](https://github.com/benjamn) in [#8573](https://github.com/apollographql/apollo-client/pull/8573)

## Apollo Client 3.4.1

### Bug Fixes

- Initialize `stringifyCanon` lazily, when `canonicalStringify` is first called, fixing `Uncaught ReferenceError: __DEV__ is not defined` errors due to usage of `__DEV__` before declaration. <br/>
  [@benjamn](https://github.com/benjamn) in [#8557](https://github.com/apollographql/apollo-client/pull/8557)

## Apollo Client 3.4.0

### New documentation

- [**Refetching queries**](https://www.apollographql.com/docs/react/data/refetching/) with `client.refetchQueries`. <br/>
  [@StephenBarlow](https://github.com/StephenBarlow) and [@benjamn](https://github.com/benjamn) in [#8265](https://github.com/apollographql/apollo-client/pull/8265)

### Improvements

- `InMemoryCache` now _guarantees_ that any two result objects returned by the cache (from `readQuery`, `readFragment`, etc.) will be referentially equal (`===`) if they are deeply equal. Previously, `===` equality was often achievable for results for the same query, on a best-effort basis. Now, equivalent result objects will be automatically shared among the result trees of completely different queries. This guarantee is important for taking full advantage of optimistic updates that correctly guess the final data, and for "pure" UI components that can skip re-rendering when their input data are unchanged. <br/>
  [@benjamn](https://github.com/benjamn) in [#7439](https://github.com/apollographql/apollo-client/pull/7439)

- Mutations now accept an optional callback function called `onQueryUpdated`, which will be passed the `ObservableQuery` and `Cache.DiffResult` objects for any queries invalidated by cache writes performed by the mutation's final `update` function. Using `onQueryUpdated`, you can override the default `FetchPolicy` of the query, by (for example) calling `ObservableQuery` methods like `refetch` to force a network request. This automatic detection of invalidated queries provides an alternative to manually enumerating queries using the `refetchQueries` mutation option. Also, if you return a `Promise` from `onQueryUpdated`, the mutation will automatically await that `Promise`, rendering the `awaitRefetchQueries` option unnecessary. <br/>
  [@benjamn](https://github.com/benjamn) in [#7827](https://github.com/apollographql/apollo-client/pull/7827)

- Support `client.refetchQueries` as an imperative way to refetch queries, without having to pass `options.refetchQueries` to `client.mutate`. <br/>
  [@dannycochran](https://github.com/dannycochran) in [#7431](https://github.com/apollographql/apollo-client/pull/7431)

- Improve standalone `client.refetchQueries` method to support automatic detection of queries needing to be refetched. <br/>
  [@benjamn](https://github.com/benjamn) in [#8000](https://github.com/apollographql/apollo-client/pull/8000)

- Fix remaining barriers to loading [`@apollo/client/core`](https://cdn.jsdelivr.net/npm/@apollo/client@3.4.0/core/+esm) as native ECMAScript modules from a CDN like [esm.run](https://www.jsdelivr.com/esm). Importing `@apollo/client` from a CDN will become possible once we move all React-related dependencies into `@apollo/client/react` in Apollo Client 4. <br/>
  [@benjamn](https://github.com/benjamn) in [#8266](https://github.com/apollographql/apollo-client/issues/8266)

- `InMemoryCache` supports a new method called `batch`, which is similar to `performTransaction` but takes named options rather than positional parameters. One of these named options is an `onDirty(watch, diff)` callback, which can be used to determine which watched queries were invalidated by the `batch` operation. <br/>
  [@benjamn](https://github.com/benjamn) in [#7819](https://github.com/apollographql/apollo-client/pull/7819)

- Allow `merge: true` field policy to merge `Reference` objects with non-normalized objects, and vice-versa. <br/>
  [@benjamn](https://github.com/benjamn) in [#7778](https://github.com/apollographql/apollo-client/pull/7778)

- Allow identical subscriptions to be deduplicated by default, like queries. <br/>
  [@jkossis](https://github.com/jkossis) in [#6910](https://github.com/apollographql/apollo-client/pull/6910)

- Always use `POST` request when falling back to sending full query with `@apollo/client/link/persisted-queries`. <br/>
  [@rieset](https://github.com/rieset) in [#7456](https://github.com/apollographql/apollo-client/pull/7456)

- The `FetchMoreQueryOptions` type now takes two instead of three type parameters (`<TVariables, TData>`), thanks to using `Partial<TVariables>` instead of `K extends typeof TVariables` and `Pick<TVariables, K>`. <br/>
  [@ArnaudBarre](https://github.com/ArnaudBarre) in [#7476](https://github.com/apollographql/apollo-client/pull/7476)

- Pass `variables` and `context` to a mutation's `update` function. **Note:** The type of the `update` function is now named `MutationUpdaterFunction` rather than `MutationUpdaterFn`, since the older type was [broken beyond repair](https://github.com/apollographql/apollo-client/issues/8506#issuecomment-881706613). If you are using `MutationUpdaterFn` in your own code, please use `MutationUpdaterFunction` instead. <br/>
  [@jcreighton](https://github.com/jcreighton) in [#7902](https://github.com/apollographql/apollo-client/pull/7902)

- A `resultCacheMaxSize` option may be passed to the `InMemoryCache` constructor to limit the number of result objects that will be retained in memory (to speed up repeated reads), and calling `cache.reset()` now releases all such memory. <br/>
  [@SofianHn](https://github.com/SofianHn) in [#8107](https://github.com/apollographql/apollo-client/pull/8107)

- Fully remove result cache entries from LRU dependency system when the corresponding entities are removed from `InMemoryCache` by eviction, or by any other means. <br/>
  [@sofianhn](https://github.com/sofianhn) and [@benjamn](https://github.com/benjamn) in [#8147](https://github.com/apollographql/apollo-client/pull/8147)

- Expose missing field errors in results. <br/>
  [@brainkim](github.com/brainkim) in [#8262](https://github.com/apollographql/apollo-client/pull/8262)

- Add expected/received `variables` to `No more mocked responses...` error messages generated by `MockLink`. <br/>
  [@markneub](github.com/markneub) in [#8340](https://github.com/apollographql/apollo-client/pull/8340)

- The `InMemoryCache` version of the `cache.gc` method now supports additional options for removing non-essential (recomputable) result caching data. <br/>
  [@benjamn](https://github.com/benjamn) in [#8421](https://github.com/apollographql/apollo-client/pull/8421)

- Suppress noisy `Missing cache result fields...` warnings by default unless `setLogVerbosity("debug")` called. <br/>
  [@benjamn](https://github.com/benjamn) in [#8489](https://github.com/apollographql/apollo-client/pull/8489)

- Improve interaction between React hooks and React Fast Refresh in development. <br/>
  [@andreialecu](https://github.com/andreialecu) in [#7952](https://github.com/apollographql/apollo-client/pull/7952)

### Potentially disruptive changes

- To avoid retaining sensitive information from mutation root field arguments, Apollo Client v3.4 automatically clears any `ROOT_MUTATION` fields from the cache after each mutation finishes. If you need this information to remain in the cache, you can prevent the removal by passing the `keepRootFields: true` option to `client.mutate`. `ROOT_MUTATION` result data are also passed to the mutation `update` function, so we recommend obtaining the results that way, rather than using `keepRootFields: true`, if possible. <br/>
  [@benjamn](https://github.com/benjamn) in [#8280](https://github.com/apollographql/apollo-client/pull/8280)

- Internally, Apollo Client now controls the execution of development-only code using the `__DEV__` global variable, rather than `process.env.NODE_ENV`. While this change should not cause any visible differences in behavior, it will increase your minified+gzip bundle size by more than 3.5kB, unless you configure your minifier to replace `__DEV__` with a `true` or `false` constant, the same way you already replace `process.env.NODE_ENV` with a string literal like `"development"` or `"production"`. For an example of configuring a Create React App project without ejecting, see this pull request for our [React Apollo reproduction template](https://github.com/apollographql/react-apollo-error-template/pull/51). <br/>
  [@benjamn](https://github.com/benjamn) in [#8347](https://github.com/apollographql/apollo-client/pull/8347)

- Internally, Apollo Client now uses namespace syntax (e.g. `import * as React from "react"`) for imports whose types are re-exported (and thus may appear in `.d.ts` files). This change should remove any need to configure `esModuleInterop` or `allowSyntheticDefaultImports` in `tsconfig.json`, but might require updating bundler configurations that specify named exports of the `react` and `prop-types` packages, to include exports like `createContext` and `createElement` ([example](https://github.com/apollographql/apollo-client/commit/16b08e1af9ba9934041298496e167aafb128c15d)). <br/>
  [@devrelm](https://github.com/devrelm) in [#7742](https://github.com/apollographql/apollo-client/pull/7742)

- Respect `no-cache` fetch policy (by not reading any `data` from the cache) for `loading: true` results triggered by `notifyOnNetworkStatusChange: true`. <br />
  [@jcreighton](https://github.com/jcreighton) in [#7761](https://github.com/apollographql/apollo-client/pull/7761)

- The TypeScript return types of the `getLastResult` and `getLastError` methods of `ObservableQuery` now correctly include the possibility of returning `undefined`. If you happen to be calling either of these methods directly, you may need to adjust how the calling code handles the methods' possibly-`undefined` results. <br/>
  [@benjamn](https://github.com/benjamn) in [#8394](https://github.com/apollographql/apollo-client/pull/8394)

- Log non-fatal `invariant.error` message when fields are missing from result objects written into `InMemoryCache`, rather than throwing an exception. While this change relaxes an exception to be merely an error message, which is usually a backwards-compatible change, the error messages are logged in more cases now than the exception was previously thrown, and those new error messages may be worth investigating to discover potential problems in your application. The errors are not displayed for `@client`-only fields, so adding `@client` is one way to handle/hide the errors for local-only fields. Another general strategy is to use a more precise query to write specific subsets of data into the cache, rather than reusing a larger query that contains fields not present in the written `data`. <br/>
  [@benjamn](https://github.com/benjamn) in [#8416](https://github.com/apollographql/apollo-client/pull/8416)

- The [`nextFetchPolicy`](https://github.com/apollographql/apollo-client/pull/6893) option for `client.watchQuery` and `useQuery` will no longer be removed from the `options` object after it has been applied, and instead will continue to be applied any time `options.fetchPolicy` is reset to another value, until/unless the `options.nextFetchPolicy` property is removed from `options`. <br/>
  [@benjamn](https://github.com/benjamn) in [#8465](https://github.com/apollographql/apollo-client/pull/8465)

- The `fetchMore`, `subscribeToMore`, and `updateQuery` functions returned from the `useQuery` hook may now return undefined in edge cases where the functions are called when the component is unmounted <br/> [@noghartt](https://github.com/noghartt) in [#7980](https://github.com/apollographql/apollo-client/pull/7980).

### Bug fixes

- In Apollo Client 2.x, a `refetch` operation would always replace existing data in the cache. With the introduction of field policy `merge` functions in Apollo Client 3, existing field values could be inappropriately combined with incoming field values by a custom `merge` function that does not realize a `refetch` has happened.

  To give you more control over this behavior, we have introduced an `overwrite?: boolean = false` option for `cache.writeQuery` and `cache.writeFragment`, and an option called `refetchWritePolicy?: "merge" | "overwrite"` for `client.watchQuery`, `useQuery`, and other functions that accept `WatchQueryOptions`. You can use these options to make sure any `merge` functions involved in cache writes for `refetch` operations get invoked with `undefined` as their first argument, which simulates the absence of any existing data, while still giving the `merge` function a chance to determine the internal representation of the incoming data.

  The default behaviors are `overwrite: true` and `refetchWritePolicy: "overwrite"`, which restores the Apollo Client 2.x behavior, but (if this change causes any problems for your application) you can easily recover the previous merging behavior by setting a default value for `refetchWritePolicy` in `defaultOptions.watchQuery`:
  ```ts
  new ApolloClient({
    defaultOptions: {
      watchQuery: {
        refetchWritePolicy: "merge",
      },
    },
  })
  ```
  [@benjamn](https://github.com/benjamn) in [#7810](https://github.com/apollographql/apollo-client/pull/7810)

- Make sure the `MockedResponse` `ResultFunction` type is re-exported. <br/>
  [@hwillson](https://github.com/hwillson) in [#8315](https://github.com/apollographql/apollo-client/pull/8315)

- Fix polling when used with `skip`. <br/>
  [@brainkim](https://github.com/brainkim) in [#8346](https://github.com/apollographql/apollo-client/pull/8346)

- `InMemoryCache` now coalesces `EntityStore` updates to guarantee only one `store.merge(id, fields)` call per `id` per cache write. <br/>
  [@benjamn](https://github.com/benjamn) in [#8372](https://github.com/apollographql/apollo-client/pull/8372)

- Fix polling when used with `<React.StrictMode>`. <br/>
  [@brainkim](https://github.com/brainkim) in [#8414](https://github.com/apollographql/apollo-client/pull/8414)

- Fix the React integration logging `Warning: Can't perform a React state update on an unmounted component`. <br/>
  [@wuarmin](https://github.com/wuarmin) in [#7745](https://github.com/apollographql/apollo-client/pull/7745)

- Make `ObservableQuery#getCurrentResult` always call `queryInfo.getDiff()`. <br/>
  [@benjamn](https://github.com/benjamn) in [#8422](https://github.com/apollographql/apollo-client/pull/8422)

- Make `readField` default to reading from current object only when the `from` option/argument is actually omitted, not when `from` is passed to `readField` with an undefined value. A warning will be printed when this situation occurs. <br/>
  [@benjamn](https://github.com/benjamn) in [#8508](https://github.com/apollographql/apollo-client/pull/8508)

- The `fetchMore`, `subscribeToMore`, and `updateQuery` functions no longer throw `undefined` errors <br/> [@noghartt](https://github.com/noghartt) in [#7980](https://github.com/apollographql/apollo-client/pull/7980).

## Apollo Client 3.3.21

### Bug fixes

- Fix race condition in `@apollo/client/link/context` that could leak subscriptions if the subscription is cancelled before `operation.setContext` is called. <br/>
  [@sofianhn](https://github.com/sofianhn) in [#8399](https://github.com/apollographql/apollo-client/pull/8399)

- Prefer `existing.pageInfo.startCursor` and `endCursor` (if defined) in `read` function of `relayStylePagination` policies. <br/>
  [@benjamn](https://github.com/benjamn) in [#8438](https://github.com/apollographql/apollo-client/pull/8438)

### Improvements

- Normalize user-provided `HttpLink` headers by lower-casing their names. <br/>
  [@benjamn](https://github.com/benjamn) in [#8449](https://github.com/apollographql/apollo-client/pull/8449)

## Apollo Client 3.3.20

### Bug fixes

- Fix policy merging bug when calling `cache.policies.addTypePolicies` multiple times for the same type policy. <br/>
  [@Banou26](https://github.com/Banou26) in [#8361](https://github.com/apollographql/apollo-client/pull/8361)

## Apollo Client 3.3.19

### Bug fixes

- Use `export ... from` syntax to re-export `graphql-tag` named exports, making tree-shaking easier for some bundlers. <br/>
  [@benjamn](https://github.com/benjamn) in [#8221](https://github.com/apollographql/apollo-client/pull/8221)

### Documentation

- Replace Spectrum references with [community.apollographql.com](https://community.apollographql.com). <br/>
  [@hwillson](https://github.com/hwillson) in [#8238](https://github.com/apollographql/apollo-client/pull/8238)

## Apollo Client 3.3.18

### Bug fixes

- Add `"sideEffects": false` to all generated/published `package.json` files, to improve dead code elimination for nested entry points like `@apollo/client/cache`. <br/>
  [@benjamn](https://github.com/benjamn) in [#8213](https://github.com/apollographql/apollo-client/pull/8213)

## Apollo Client 3.3.17

### Bug fixes

- Make `useReactiveVar(rv)` recheck the latest `rv()` value in its `useEffect` callback, and immediately update state if the value has already changed, rather than calling `rv.onNextChange(setValue)` to listen for future changes. <br/>
  [@benjamn](https://github.com/benjamn) in [#8135](https://github.com/apollographql/apollo-client/pull/8135)

## Apollo Client 3.3.16

### Bug fixes

- Prevent `undefined` mutation result in `useMutation`. <br/>
  [@jcreighton](https://github.com/jcreighton) in [#8018](https://github.com/apollographql/apollo-client/pull/8018)

- Fix `useReactiveVar` not rerendering for successive synchronous calls. <br/>
  [@brainkim](https://github.com/brainkim) in [#8022](https://github.com/apollographql/apollo-client/pull/8022)

- Support `batchDebounce` option for `BatchLink` and `BatchHttpLink`. <br/>
  [@dannycochran](https://github.com/dannycochran) in [#8024](https://github.com/apollographql/apollo-client/pull/8024)

## Apollo Client 3.3.15

- Increment `queryInfo.lastRequestId` only when making a network request through the `ApolloLink` chain, rather than every time `fetchQueryByPolicy` is called. <br/>
  [@dannycochran](https://github.com/dannycochran) in [#7956](https://github.com/apollographql/apollo-client/pull/7956)

- During server-side rendering, allow initial `useQuery` calls to return final `{ loading: false, data }` results when the cache already contains the necessary data. <br/>
  [@benjamn](https://github.com/benjamn) in [#7983](https://github.com/apollographql/apollo-client/pull/7983)

## Apollo Client 3.3.14

### Improvements

- Adjust TypeScript types to allow `keyFields` and `keyArgs` functions to return `false`. <br/>
  [@CarsonF](https://github.com/CarsonF) and [@benjamn](https://github.com/benjamn) in [#7900](https://github.com/apollographql/apollo-client/pull/7900)

### Bug fixes

- Prevent `RenderPromises` memory leak by calling `renderPromises.clear()` after `getMarkupFromTree` finishes. <br/>
  [@benjamn](https://github.com/benjamn) in [#7943](https://github.com/apollographql/apollo-client/pull/7943)

- Cancel pending notify timeout when stopping a `QueryInfo` object. <br/>
  [@hollandThomas](https://github.com/hollandThomas) in [#7935](https://github.com/apollographql/apollo-client/pull/7935)

- Fix infinite rendering bug related to `useSubscription`. <br/>
  [@brainkim](https://github.com/brainkim) in [#7917](https://github.com/apollographql/apollo-client/pull/7917)

## Apollo Client 3.3.13

### Improvements

- Add missing `context` option to `useSubscription`. <br />
  [@jcreighton](https://github.com/jcreighton) in [#7860](https://github.com/apollographql/apollo-client/pull/7860)

- Remove unnecessary TypeScript global `Observable<T>["@@observable"]` method declaration. <br/>
  [@benjamn](https://github.com/benjamn) in [#7888](https://github.com/apollographql/apollo-client/pull/7888)

- Prevent skipped/observerless `ObservableQuery`s from being refetched by `refetchQueries`. <br/>
  [@dannycochran](https://github.com/dannycochran) in [#7877](https://github.com/apollographql/apollo-client/pull/7877)

## Apollo Client 3.3.12

### Bug fixes

- Maintain serial ordering of `asyncMap` mapping function calls, and prevent potential unhandled `Promise` rejection errors. <br/>
  [@benjamn](https://github.com/benjamn) in [#7818](https://github.com/apollographql/apollo-client/pull/7818)

- Relax incompatible `children?: React.ReactElement` field type in `MockedProviderProps` interface. <br/>
  [@kevinperaza](https://github.com/kevinperaza) in [#7833](https://github.com/apollographql/apollo-client/pull/7833)

## Apollo Client 3.3.11

### Bug fixes

- Fix `useLazyQuery` `forceUpdate` loop regression introduced by [#7655](https://github.com/apollographql/apollo-client/pull/7655) in version 3.3.10. <br/>
  [@benjamn](https://github.com/benjamn) in [#7715](https://github.com/apollographql/apollo-client/pull/7715)

## Apollo Client 3.3.10

### Bug fixes

- Revert PR [#7276](https://github.com/apollographql/apollo-client/pull/7276), but test that garbage collection reclaims torn-down `ObservableQuery` objects. <br/>
  [@benjamn](https://github.com/benjamn) in [#7695](https://github.com/apollographql/apollo-client/pull/7695)

- Reset `QueryInfo.diff` and `QueryInfo.dirty` after canceling notify timeout in `QueryInfo.markResult` and `QueryInfo.markError`. <br/>
  [@jcreighton](https://github.com/jcreighton) in [#7696](https://github.com/apollographql/apollo-client/pull/7696)

### Improvements

- Avoid calling `forceUpdate` when component is unmounted. <br/>
  [@DylanVann](https://github.com/DylanVann) in [#7655](https://github.com/apollographql/apollo-client/pull/7655)

- The `codemods/` top-level directory has been moved into the `scripts/` directory. <br/>
  [@benjamn](https://github.com/benjamn) in [#7675](https://github.com/apollographql/apollo-client/pull/7675)

## Apollo Client 3.3.9

### Bug Fixes

- Prevent reactive variables from retaining otherwise unreachable `InMemoryCache` objects. <br/>
  [@benjamn](https://github.com/benjamn) in [#7661](https://github.com/apollographql/apollo-client/pull/7661)

### Improvements

- The [`graphql-tag`](https://www.npmjs.com/package/graphql-tag) dependency has been updated to version 2.12.0, after converting its repository to use TypeScript and ECMAScript module syntax. There should be no visible changes in behavior, though the internal changes seemed significant enough to mention here. <br/>
  [@abdonrd](https://github.com/abdonrd) in [graphql-tag#273](https://github.com/apollographql/graphql-tag/pull/273) and
  [@PowerKiKi](https://github.com/PowerKiKi) in [graphql-tag#325](https://github.com/apollographql/graphql-tag/pull/325)

## Apollo Client 3.3.8

### Bug Fixes

- Catch updates in `useReactiveVar` with an additional check. <br/>
  [@jcreighton](https://github.com/jcreighton) in [#7652](https://github.com/apollographql/apollo-client/pull/7652)

- Reactivate forgotten reactive variables whenever `InMemoryCache` acquires its first watcher. <br/>
  [@benjamn](https://github.com/benjamn) in [#7657](https://github.com/apollographql/apollo-client/pull/7657)

- Backport `Symbol.species` fix for `Concast` and `ObservableQuery` from [`release-3.4`](https://github.com/apollographql/apollo-client/pull/7399), fixing subscriptions in React Native Android when the Hermes JavaScript engine is enabled (among other benefits). <br/>
  [@benjamn](https://github.com/benjamn) in [#7403](https://github.com/apollographql/apollo-client/pull/7403) and [#7660](https://github.com/apollographql/apollo-client/pull/7660)

## Apollo Client 3.3.7

### Bug Fixes

- Fix a regression due to [#7310](https://github.com/apollographql/apollo-client/pull/7310) that caused `loading` always to be `true` for `skip: true` results during server-side rendering. <br/>
  [@rgrove](https://github.com/rgrove) in [#7567](https://github.com/apollographql/apollo-client/pull/7567)

- Avoid duplicate `useReactiveVar` listeners when rendering in `React.StrictMode`. <br/>
  [@jcreighton](https://github.com/jcreighton) in [#7581](https://github.com/apollographql/apollo-client/pull/7581)

### Improvements

- Set `displayName` on `ApolloContext` objects for easier debugging. <br/>
  [@dulmandakh](https://github.com/dulmandakh) in [#7550](https://github.com/apollographql/apollo-client/pull/7550)

## Apollo Client 3.3.6

### Bug Fixes

- Immediately apply `queryType: true`, `mutationType: true`, and `subscriptionType: true` type policies, rather than waiting for the first time the policy is used, fixing a [regression](https://github.com/apollographql/apollo-client/issues/7443) introduced by [#7065](https://github.com/apollographql/apollo-client/pull/7065). <br/>
  [@benjamn](https://github.com/benjamn) in [#7463](https://github.com/apollographql/apollo-client/pull/7463)

- Check that `window` is defined even when `connectToDevTools` is `true`. <br/>
  [@yasupeke](https://github.com/yasupeke) in [#7434](https://github.com/apollographql/apollo-client/pull/7434)

### Improvements

- Replace stray `console.debug` (undefined in React Native) with `invariant.log`. <br/>
  [@benjamn](https://github.com/benjamn) in [#7454](https://github.com/apollographql/apollo-client/pull/7454)

- Suggest Firefox Apollo DevTools as well as the Chrome extension. <br/>
  [@benjamn](https://github.com/benjamn) in [#7461](https://github.com/apollographql/apollo-client/pull/7461)

## Apollo Client 3.3.5

### Improvements

- Restore `client.version` property, reflecting the current `@apollo/client` version from `package.json`. <br/>
  [@benjamn](https://github.com/benjamn) in [#7448](https://github.com/apollographql/apollo-client/pull/7448)

## Apollo Client 3.3.4

### Improvements

- Update `ts-invariant` to avoid potential [Content Security Policy](https://developer.mozilla.org/en-US/docs/Web/HTTP/CSP)-violating `Function` fallback, thanks to [a clever new `globalThis` polyfill technique](https://mathiasbynens.be/notes/globalthis). <br/>
  [@benjamn](https://github.com/benjamn) in [#7414](https://github.com/apollographql/apollo-client/pull/7414)

## Apollo Client 3.3.3

### Bug fixes

- Make the `observer` parameter of `ApolloLink#onError` optional, fixing an unnecessary breaking change for any code that called `onError` directly. <br/>
  [@benjamn](https://github.com/benjamn) in [#7407](https://github.com/apollographql/apollo-client/pull/7407)

## Apollo Client 3.3.2

> ⚠️ **Note:** This version of `@apollo/client` contains no behavioral changes since version 3.3.1

### Documentation

- The [Pagination](https://www.apollographql.com/docs/react/pagination/overview/) article has been completely rewritten (and split into multiple pages) to cover Apollo Client 3 field policies. <br/>
  [@benjamn](https://github.com/benjamn) and [@StephenBarlow](https://github.com/StephenBarlow) in [#7175](https://github.com/apollographql/apollo-client/pull/7175)

- Revamp [local state tutorial chapter](https://www.apollographql.com/docs/tutorial/local-state/) for Apollo Client 3, including reactive variables. <br/>
  [@StephenBarlow](https://github.com/StephenBarlow) in [`apollographql@apollo#1050`](https://github.com/apollographql/apollo/pull/1050)

- Add examples of using `ApolloLink` to modify response data asynchronously. <br/>
  [@alichry](https://github.com/alichry) in [#7332](https://github.com/apollographql/apollo-client/pull/7332)

- Consolidate separate v2.4, v2.5, and v2.6 documentation versions into one v2 version. <br/>
  [@jgarrow](https://github.com/jgarrow) in [#7378](https://github.com/apollographql/apollo-client/pull/7378)

## Apollo Client 3.3.1

### Bug Fixes

- Revert back to `default`-importing `React` internally, rather than using a namespace import. <br/>
  [@benjamn](https://github.com/benjamn) in [113475b1](https://github.com/apollographql/apollo-client/commit/113475b163a19a40a67465c11e8e6f48a1de7e76)

## Apollo Client 3.3.0

### Bug Fixes

- Update `@wry/equality` to consider undefined properties equivalent to missing properties. <br/>
  [@benjamn](https://github.com/benjamn) in [#7108](https://github.com/apollographql/apollo-client/pull/7108)

- Prevent memory leaks involving unused `onBroadcast` function closure created in `ApolloClient` constructor. <br/>
  [@kamilkisiela](https://github.com/kamilkisiela) in [#7161](https://github.com/apollographql/apollo-client/pull/7161)

- Provide default empty cache object for root IDs like `ROOT_QUERY`, to avoid differences in behavior before/after `ROOT_QUERY` data has been written into `InMemoryCache`. <br/>
  [@benjamn](https://github.com/benjamn) in [#7100](https://github.com/apollographql/apollo-client/pull/7100)

- Cancel `queryInfo.notifyTimeout` in `QueryInfo#markResult` to prevent unnecessary network requests when using a `FetchPolicy` of `cache-and-network` or `network-only` in a React component with multiple `useQuery` calls. <br/>
  [@benjamn](https://github.com/benjamn) in [#7347](https://github.com/apollographql/apollo-client/pull/7347)

### Potentially breaking changes

- Ensure `cache.readQuery` and `cache.readFragment` always return `TData | null`, instead of throwing `MissingFieldError` exceptions when missing fields are encountered. <br/>
  [@benjamn](https://github.com/benjamn) in [#7098](https://github.com/apollographql/apollo-client/pull/7098)
  > Since this change converts prior exceptions to `null` returns, and since `null` was already a possible return value according to the `TData | null` return type, we are confident this change will be backwards compatible (as long as `null` was properly handled before).

- `HttpLink` will now automatically strip any unused `variables` before sending queries to the GraphQL server, since those queries are very likely to fail validation, according to the [All Variables Used](https://spec.graphql.org/draft/#sec-All-Variables-Used) rule in the GraphQL specification. If you depend on the preservation of unused variables, you can restore the previous behavior by passing `includeUnusedVariables: true` to the `HttpLink` constructor (which is typically passed as `options.link` to the `ApolloClient` constructor). <br/>
  [@benjamn](https://github.com/benjamn) in [#7127](https://github.com/apollographql/apollo-client/pull/7127)

- Ensure `MockLink` (used by `MockedProvider`) returns mock configuration errors (e.g. `No more mocked responses for the query ...`) through the Link's `Observable`, instead of throwing them. These errors are now available through the `error` property of a result. <br/>
  [@hwillson](https://github.com/hwillson) in [#7110](https://github.com/apollographql/apollo-client/pull/7110)
  > Returning mock configuration errors through the Link's `Observable` was the default behavior in Apollo Client 2.x. We changed it for 3, but the change has been problematic for those looking to migrate from 2.x to 3. We've decided to change this back with the understanding that not many people want or are relying on `MockLink`'s throwing exception approach. If you want to change this functionality, you can define custom error handling through `MockLink.setOnError`.

- Unsubscribing the last observer from an `ObservableQuery` will once again unsubscribe from the underlying network `Observable` in all cases, as in Apollo Client 2.x, allowing network requests to be cancelled by unsubscribing. <br/>
  [@javier-garcia-meteologica](https://github.com/javier-garcia-meteologica) in [#7165](https://github.com/apollographql/apollo-client/pull/7165) and [#7170](https://github.com/apollographql/apollo-client/pull/7170).

- The independent `QueryBaseOptions` and `ModifiableWatchQueryOptions` interface supertypes have been eliminated, and their fields are now defined by `QueryOptions`. <br/>
  [@DCtheTall](https://github.com/DCtheTall) in [#7136](https://github.com/apollographql/apollo-client/pull/7136)

- Internally, Apollo Client now avoids nested imports from the `graphql` package, importing everything from the top-level package instead. For example,
  ```ts
  import { visit } from "graphql/language/visitor"
  ```
  is now just
  ```ts
  import { visit } from "graphql"
  ```
  Since the `graphql` package uses `.mjs` modules, your bundler may need to be configured to recognize `.mjs` files as ECMAScript modules rather than CommonJS modules. <br/>
  [@benjamn](https://github.com/benjamn) in [#7185](https://github.com/apollographql/apollo-client/pull/7185)

### Improvements

- Support inheritance of type and field policies, according to `possibleTypes`. <br/>
  [@benjamn](https://github.com/benjamn) in [#7065](https://github.com/apollographql/apollo-client/pull/7065)

- Allow configuring custom `merge` functions, including the `merge: true` and `merge: false` shorthands, in type policies as well as field policies. <br/>
  [@benjamn](https://github.com/benjamn) in [#7070](https://github.com/apollographql/apollo-client/pull/7070)

- The verbosity of Apollo Client console messages can be globally adjusted using the `setLogVerbosity` function:
  ```ts
  import { setLogVerbosity } from "@apollo/client";
  setLogVerbosity("log"); // display all messages
  setLogVerbosity("warn"); // display only warnings and errors (default)
  setLogVerbosity("error"); // display only errors
  setLogVerbosity("silent"); // hide all console messages
  ```
  Remember that all logs, warnings, and errors are hidden in production. <br/>
  [@benjamn](https://github.com/benjamn) in [#7226](https://github.com/apollographql/apollo-client/pull/7226)

- Modifying `InMemoryCache` fields that have `keyArgs` configured will now invalidate only the field value with matching key arguments, rather than invalidating all field values that share the same field name. If `keyArgs` has not been configured, the cache must err on the side of invalidating by field name, as before. <br/>
  [@benjamn](https://github.com/benjamn) in [#7351](https://github.com/apollographql/apollo-client/pull/7351)

- Shallow-merge `options.variables` when combining existing or default options with newly-provided options, so new variables do not completely overwrite existing variables. <br/>
  [@amannn](https://github.com/amannn) in [#6927](https://github.com/apollographql/apollo-client/pull/6927)

- Avoid displaying `Cache data may be lost...` warnings for scalar field values that happen to be objects, such as JSON data. <br/>
  [@benjamn](https://github.com/benjamn) in [#7075](https://github.com/apollographql/apollo-client/pull/7075)

- In addition to the `result.data` property, `useQuery` and `useLazyQuery` will now provide a `result.previousData` property, which can be useful when a network request is pending and `result.data` is undefined, since `result.previousData` can be rendered instead of rendering an empty/loading state. <br/>
  [@hwillson](https://github.com/hwillson) in [#7082](https://github.com/apollographql/apollo-client/pull/7082)

- Passing `validate: true` to the `SchemaLink` constructor will enable validation of incoming queries against the local schema before execution, returning validation errors in `result.errors`, just like a non-local GraphQL endpoint typically would. <br/>
  [@amannn](https://github.com/amannn) in [#7094](https://github.com/apollographql/apollo-client/pull/7094)

- Allow optional arguments in `keyArgs: [...]` arrays for `InMemoryCache` field policies. <br/>
  [@benjamn](https://github.com/benjamn) in [#7109](https://github.com/apollographql/apollo-client/pull/7109)

- Avoid registering `QueryPromise` when `skip` is `true` during server-side rendering. <br/>
  [@izumin5210](https://github.com/izumin5210) in [#7310](https://github.com/apollographql/apollo-client/pull/7310)

- `ApolloCache` objects (including `InMemoryCache`) may now be associated with or disassociated from individual reactive variables by calling `reactiveVar.attachCache(cache)` and/or `reactiveVar.forgetCache(cache)`. <br/>
  [@benjamn](https://github.com/benjamn) in [#7350](https://github.com/apollographql/apollo-client/pull/7350)

## Apollo Client 3.2.9

### Bug Fixes

- Revert back to `default`-importing `React` internally, rather than using a namespace import. <br/>
  [@benjamn](https://github.com/benjamn) in [113475b1](https://github.com/apollographql/apollo-client/commit/113475b163a19a40a67465c11e8e6f48a1de7e76)

## Apollo Client 3.2.8

### Bug Fixes

- Ensure `sourcesContent` array is properly defined in `.js.map` files generated by `tsc`. <br/>
  [@benjamn](https://github.com/benjamn) in [#7371](https://github.com/apollographql/apollo-client/pull/7371)

- Avoid relying on global `Symbol` properties in `ApolloContext.ts`. <br/>
  [@benjamn](https://github.com/benjamn) in [#7371](https://github.com/apollographql/apollo-client/pull/7371)

## Apollo Client 3.2.7

### Bug Fixes

- Revert updating `symbol-observable` from version 2.x to version 3, which caused TypeScript errors with some `@types/node` versions, especially in Angular applications. <br/>
  [@benjamn](https://github.com/benjamn) in [#7340](https://github.com/apollographql/apollo-client/pull/7340)

## Apollo Client 3.2.6

### Bug Fixes

- Always consider singleton IDs like `ROOT_QUERY` and `ROOT_MUTATION` to be root IDs during `cache.gc` garbage collection, regardless of whether they have been retained or released. <br/>
  [@benjamn](https://github.com/benjamn) in [#7333](https://github.com/apollographql/apollo-client/pull/7333)

- Use optional chaining syntax (`this.currentObservable?.refetch`) in React `refetch` wrapper function to avoid crashing when an unmounted component is accidentally refetched. <br/>
  [@tm1000](https://github.com/tm1000) in [#6314](https://github.com/apollographql/apollo-client/pull/6314) and
  [@linmic](https://github.com/linmic) in [#7186](https://github.com/apollographql/apollo-client/pull/7186)

### Improvements

- Handle older `react-apollo` package in `codemods/ac2-to-ac3/imports.js` migration script. <br/>
  [@tm1000](https://github.com/tm1000) in [#7216](https://github.com/apollographql/apollo-client/pull/7216)

- Ensure `relayStylePagination` preserves `pageInfo.{start,end}Cursor` if `edges` is missing or empty. <br/>
  [@beaucollins](https://github.com/beaucollins) in [#7224](https://github.com/apollographql/apollo-client/pull/7224)

## Apollo Client 3.2.5

### Improvements

- Move `terser` dependency from `dependencies` to `devDependencies`. <br/>
  [@SimenB](https://github.com/SimenB) in [#7188](https://github.com/apollographql/apollo-client/pull/7188)

- Avoid all sub-package imports from the `graphql` npm package. <br/>
  [@stoically](https://github.com/stoically) in [#7185](https://github.com/apollographql/apollo-client/pull/7185)

## Apollo Client 3.2.4

### Improvements

- Update the `optimism` npm dependency to version 0.13.0 in order to use the new `optimistic.forget` method to fix a potential `cache.watch` memory leak. <br/>
  [@benjamn](https://github.com/benjamn) in [#7157](https://github.com/apollographql/apollo-client/pull/7157)

- Consider `cache.reset` a destructive method, like `cache.evict` and `cache.modify`. <br/>
  [@joshjg](https://github.com/joshjg) in [#7150](https://github.com/apollographql/apollo-client/pull/7150)

- Avoid refetching observerless queries with `reFetchObservableQueries`. <br/>
  [@joshjg](https://github.com/joshjg) in [#7146](https://github.com/apollographql/apollo-client/pull/7146)

## Apollo Client 3.2.3

### Improvements

- Default `args.offset` to zero in `offsetLimitPagination`. <br/>
  [@benjamn](https://github.com/benjamn) in [#7141](https://github.com/apollographql/apollo-client/pull/7141)

## Apollo Client 3.2.2

### Bug Fixes

- Undo `TEdgeWrapper` approach for `relayStylePagination`, introduced by [f41e9efc](https://github.com/apollographql/apollo-client/commit/f41e9efc9e061b80fe5019456c049a3c56661e87) in [#7023](https://github.com/apollographql/apollo-client/pull/7023), since it was an unintended breaking change for existing code that used `cache.modify` to interact with field data managed by `relayStylePagination`. <br/>
  [@benjamn](https://github.com/benjamn) in [#7103](https://github.com/apollographql/apollo-client/pull/7103)

## Apollo Client 3.2.1

### Bug Fixes

- Fix `relayStylePagination` to handle the possibility that edges might be normalized `Reference` objects (uncommon). <br/>
  [@anark](https://github.com/anark) and [@benjamn](https://github.com/benjamn) in [#7023](https://github.com/apollographql/apollo-client/pull/7023)

- Disable "Missing cache result fields" warnings when `returnPartialData` is `true`.  <br/>
  [@hwillson](https://github.com/hwillson) in [#7055](https://github.com/apollographql/apollo-client/pull/7055)

### Improvements

- Mark `subscriptions-transport-ws` `peerDependency` as optional. <br/>
  [@MasterOdin](https://github.com/MasterOdin) in [#7047](https://github.com/apollographql/apollo-client/pull/7047)

## Apollo Client 3.2.0

### Bug Fixes

- Use `options.nextFetchPolicy` internally to restore original `FetchPolicy` after polling with `fetchPolicy: "network-only"`, so that polling does not interfere with normal query watching. <br/>
  [@benjamn](https://github.com/benjamn) in [#6893](https://github.com/apollographql/apollo-client/pull/6893)

- Initialize `ObservableQuery` in `updateObservableQuery` even if `skip` is `true`. <br/>
  [@mu29](https://github.com/mu29) in [#6999](https://github.com/apollographql/apollo-client/pull/6999)

- Prevent full reobservation of queries affected by optimistic mutation updates, while still delivering results from the cache. <br/>
  [@benjamn](https://github.com/benjamn) in [#6854](https://github.com/apollographql/apollo-client/pull/6854)

### Improvements

- In TypeScript, all APIs that take `DocumentNode` parameters now may alternatively take `TypeDocumentNode<Data, Variables>`. This type has the same JavaScript representation but allows the APIs to infer the data and variable types instead of requiring you to specify types explicitly at the call site. <br/>
  [@dotansimha](https://github.com/dotansimha) in [#6720](https://github.com/apollographql/apollo-client/pull/6720)

- Bring back an improved form of heuristic fragment matching, by allowing `possibleTypes` to specify subtype regular expression strings, which count as matches if the written result object has all the fields expected for the fragment. <br/>
  [@benjamn](https://github.com/benjamn) in [#6901](https://github.com/apollographql/apollo-client/pull/6901)

- Allow `options.nextFetchPolicy` to be a function that takes the current `FetchPolicy` and returns a new (or the same) `FetchPolicy`, making `nextFetchPolicy` more suitable for global use in `defaultOptions.watchQuery`. <br/>
  [@benjamn](https://github.com/benjamn) in [#6893](https://github.com/apollographql/apollo-client/pull/6893)

- Implement `useReactiveVar` hook for consuming reactive variables in React components. <br/>
  [@benjamn](https://github.com/benjamn) in [#6867](https://github.com/apollographql/apollo-client/pull/6867)

- Move `apollo-link-persisted-queries` implementation to `@apollo/client/link/persisted-queries`. Try running our [automated imports transform](https://github.com/apollographql/apollo-client/tree/main/scripts/codemods/ac2-to-ac3) to handle this conversion, if you're using `apollo-link-persisted-queries`. <br/>
  [@hwillson](https://github.com/hwillson) in [#6837](https://github.com/apollographql/apollo-client/pull/6837)

- Disable feud-stopping logic after any `cache.evict` or `cache.modify` operation. <br/>
  [@benjamn](https://github.com/benjamn) in
  [#6817](https://github.com/apollographql/apollo-client/pull/6817) and
  [#6898](https://github.com/apollographql/apollo-client/pull/6898)

- Throw if `writeFragment` cannot identify `options.data` when no `options.id` provided. <br/>
  [@jcreighton](https://github.com/jcreighton) in [#6859](https://github.com/apollographql/apollo-client/pull/6859)

- Provide `options.storage` object to `cache.modify` functions, as provided to `read` and `merge` functions. <br/>
  [@benjamn](https://github.com/benjamn) in [#6991](https://github.com/apollographql/apollo-client/pull/6991)

- Allow `cache.modify` functions to return `details.INVALIDATE` (similar to `details.DELETE`) to invalidate the current field, causing affected queries to rerun, even if the field's value is unchanged. <br/>
  [@benjamn](https://github.com/benjamn) in [#6991](https://github.com/apollographql/apollo-client/pull/6991)

- Support non-default `ErrorPolicy` values (that is, `"ignore"` and `"all"`, in addition to the default value `"none"`) for mutations and subscriptions, like we do for queries. <br/>
  [@benjamn](https://github.com/benjamn) in [#7003](https://github.com/apollographql/apollo-client/pull/7003)

- Remove invariant forbidding a `FetchPolicy` of `cache-only` in `ObservableQuery#refetch`. <br/>
  [@benjamn](https://github.com/benjamn) in [ccb0a79a](https://github.com/apollographql/apollo-client/pull/6774/commits/ccb0a79a588721f08bf87a131c31bf37fa3238e5), fixing [#6702](https://github.com/apollographql/apollo-client/issues/6702)

## Apollo Client 3.1.5

### Bug Fixes

- Make `ApolloQueryResult.data` field non-optional again. <br/>
  [@benjamn](https://github.com/benjamn) in [#6997](https://github.com/apollographql/apollo-client/pull/6997)

### Improvements

- Allow querying `Connection` metadata without `args` in `relayStylePagination`. <br/>
  [@anark](https://github.com/anark) in [#6935](https://github.com/apollographql/apollo-client/pull/6935)

## Apollo Client 3.1.4

### Bug Fixes

- Restrict root object identification to `ROOT_QUERY` (the ID corresponding to the root `Query` object), allowing `Mutation` and `Subscription` as user-defined types. <br/>
  [@benjamn](https://github.com/benjamn) in [#6914](https://github.com/apollographql/apollo-client/pull/6914)

- Prevent crash when `pageInfo` and empty `edges` are received by `relayStylePagination`. <br/>
  [@fracmak](https://github.com/fracmak) in [#6918](https://github.com/apollographql/apollo-client/pull/6918)

## Apollo Client 3.1.3

### Bug Fixes

- Consider only `result.data` (rather than all properties of `result`) when settling cache feuds. <br/>
  [@danReynolds](https://github.com/danReynolds) in [#6777](https://github.com/apollographql/apollo-client/pull/6777)

### Improvements

- Provide [jscodeshift](https://www.npmjs.com/package/jscodeshift) transform for automatically converting Apollo Client 2.x `import` declarations to use Apollo Client 3.x packages. [Instructions](https://github.com/apollographql/apollo-client/tree/main/scripts/codemods/ac2-to-ac3). <br/>
  [@dminkovsky](https://github.com/dminkovsky) and [@jcreighton](https://github.com/jcreighton) in [#6486](https://github.com/apollographql/apollo-client/pull/6486)

## Apollo Client 3.1.2

### Bug Fixes

- Avoid making network requests when `skip` is `true`.  <br/>
  [@hwillson](https://github.com/hwillson) in [#6752](https://github.com/apollographql/apollo-client/pull/6752)

### Improvements

- Allow `SchemaLink.Options.context` function to be `async` (or return a `Promise`). <br/>
  [@benjamn](https://github.com/benjamn) in [#6735](https://github.com/apollographql/apollo-client/pull/6735)

## Apollo Client 3.1.1

### Bug Fixes

- Re-export cache types from `@apollo/client/core` (and thus also `@apollo/client`), again. <br/>
  [@benjamn](https://github.com/benjamn) in [#6725](https://github.com/apollographql/apollo-client/pull/6725)

## Apollo Client 3.1.0

### Bug Fixes

- Rework interdependencies between `@apollo/client/*` entry points, so that CommonJS and ESM modules are supported equally well, without any duplication of shared code. <br/>
  [@benjamn](https://github.com/benjamn) in [#6656](https://github.com/apollographql/apollo-client/pull/6656) and
  [#6657](https://github.com/apollographql/apollo-client/pull/6657)

- Tolerate `!==` callback functions (like `onCompleted` and `onError`) in `useQuery` options, since those functions are almost always freshly evaluated each time `useQuery` is called. <br/>
  [@hwillson](https://github.com/hwillson) and [@benjamn](https://github.com/benjamn) in [#6588](https://github.com/apollographql/apollo-client/pull/6588)

- Respect `context.queryDeduplication` if provided, and otherwise fall back to `client.deduplication` (as before). <br/>
  [@igaloly](https://github.com/igaloly) in [#6261](https://github.com/apollographql/apollo-client/pull/6261) and
  [@Kujawadl](https://github.com/Kujawadl) in [#6526](https://github.com/apollographql/apollo-client/pull/6526)

- Refactor `ObservableQuery#getCurrentResult` to reenable immediate delivery of warm cache results. As part of this refactoring, the `ApolloCurrentQueryResult` type was eliminated in favor of `ApolloQueryResult`. <br/>
  [@benjamn](https://github.com/benjamn) in [#6710](https://github.com/apollographql/apollo-client/pull/6710)

- Avoid clobbering `defaultOptions` with `undefined` values. <br/>
  [@benjamn](https://github.com/benjamn) in [#6715](https://github.com/apollographql/apollo-client/pull/6715)

### Improvements

- Apollo Client will no longer modify `options.fetchPolicy` unless you pass `options.nextFetchPolicy` to request an explicit change in `FetchPolicy` after the current request. Although this is technically a breaking change, `options.nextFieldPolicy` makes it easy to restore the old behavior (by passing `cache-first`). <br/>
  [@benjamn](https://github.com/benjamn) in [#6712](https://github.com/apollographql/apollo-client/pull/6712), reverting [#6353](https://github.com/apollographql/apollo-client/pull/6353)

- Errors of the form `Invariant Violation: 42` thrown in production can now be looked up much more easily, by consulting the auto-generated `@apollo/client/invariantErrorCodes.js` file specific to your `@apollo/client` version. <br/>
  [@benjamn](https://github.com/benjamn) in [#6665](https://github.com/apollographql/apollo-client/pull/6665)

- Make the `client` field of the `MutationResult` type non-optional, since it is always provided. <br/>
  [@glasser](https://github.com/glasser) in [#6617](https://github.com/apollographql/apollo-client/pull/6617)

- Allow passing an asynchronous `options.renderFunction` to `getMarkupFromTree`. <br/>
  [@richardscarrott](https://github.com/richardscarrott) in [#6576](https://github.com/apollographql/apollo-client/pull/6576)

- Ergonomic improvements for `merge` and `keyArgs` functions in cache field policies. <br/>
  [@benjamn](https://github.com/benjamn) in [#6714](https://github.com/apollographql/apollo-client/pull/6714)

## Apollo Client 3.0.2

### Bug Fixes

- Avoid duplicating `graphql/execution/execute` dependency in CommonJS bundle for `@apollo/client/link/schema`, fixing `instanceof` errors reported in [#6621](https://github.com/apollographql/apollo-client/issues/6621) and [#6614](https://github.com/apollographql/apollo-client/issues/6614). <br/>
  [@benjamn](https://github.com/benjamn) in [#6624](https://github.com/apollographql/apollo-client/pull/6624)

## Apollo Client 3.0.1

### Bug Fixes

- Make sure `useQuery` `onCompleted` is not fired when `skip` is `true`. <br/>
  [@hwillson](https://github.com/hwillson) in [#6589](https://github.com/apollographql/apollo-client/pull/6589)

- Revert changes to `peerDependencies` in `package.json` ([#6594](https://github.com/apollographql/apollo-client/pull/6594)), which would have allowed using incompatible future versions of `graphql` and/or `react` due to overly-permissive `>=` version constraints. <br/>
  [@hwillson](https://github.com/hwillson) in [#6605](https://github.com/apollographql/apollo-client/pull/6605)

# Apollo Client 3.0.0

## Improvements

> ⚠️ **Note:** As of 3.0.0, Apollo Client uses a new package name: [`@apollo/client`](https://www.npmjs.com/package/@apollo/client)

### `ApolloClient`

- **[BREAKING]** `ApolloClient` is now only available as a named export. The default `ApolloClient` export has been removed. <br/>
  [@hwillson](https://github.com/hwillson) in [#5425](https://github.com/apollographql/apollo-client/pull/5425)

- **[BREAKING]** The `queryManager` property of `ApolloClient` instances is now marked as `private`, paving the way for a more aggressive redesign of its API.

- **[BREAKING]** Apollo Client will no longer deliver "stale" results to `ObservableQuery` consumers, but will instead log more helpful errors about which cache fields were missing. <br/>
  [@benjamn](https://github.com/benjamn) in [#6058](https://github.com/apollographql/apollo-client/pull/6058)

- **[BREAKING]** `ApolloError`'s thrown by Apollo Client no longer prefix error messages with `GraphQL error:` or `Network error:`. To differentiate between GraphQL/network errors, refer to `ApolloError`'s public `graphQLErrors` and `networkError` properties. <br/>
  [@lorensr](https://github.com/lorensr) in [#3892](https://github.com/apollographql/apollo-client/pull/3892)

- **[BREAKING]** Support for the `@live` directive has been removed, but might be restored in the future if a more thorough implementation is proposed. <br/>
  [@benjamn](https://github.com/benjamn) in [#6221](https://github.com/apollographql/apollo-client/pull/6221)

- **[BREAKING]** Apollo Client 2.x allowed `@client` fields to be passed into the `link` chain if `resolvers` were not set in the constructor. This allowed `@client` fields to be passed into Links like `apollo-link-state`. Apollo Client 3 enforces that `@client` fields are local only, meaning they are no longer passed into the `link` chain, under any circumstances.  <br/>
  [@hwillson](https://github.com/hwillson) in [#5982](https://github.com/apollographql/apollo-client/pull/5982)

- **[BREAKING?]** Refactor `QueryManager` to make better use of observables and enforce `fetchPolicy` more reliably. <br/>
  [@benjamn](https://github.com/benjamn) in [#6221](https://github.com/apollographql/apollo-client/pull/6221)

- The `updateQuery` function previously required by `fetchMore` has been deprecated with a warning, and will be removed in the next major version of Apollo Client. Please consider using a `merge` function to handle incoming data instead of relying on `updateQuery`. <br/>
  [@benjamn](https://github.com/benjamn) in [#6464](https://github.com/apollographql/apollo-client/pull/6464)

  - Helper functions for generating common pagination-related field policies may be imported from `@apollo/client/utilities`. The most basic helper is `concatPagination`, which emulates the concatenation behavior of typical `updateQuery` functions. A more sophisticated helper is `offsetLimitPagination`, which implements offset/limit-based pagination. If you are consuming paginated data from a Relay-friendly API, use `relayStylePagination`. Feel free to use [these helper functions](https://github.com/apollographql/apollo-client/blob/main/src/utilities/policies/pagination.ts) as inspiration for your own field policies, and/or modify them to suit your needs. <br/>
    [@benjamn](https://github.com/benjamn) in [#6465](https://github.com/apollographql/apollo-client/pull/6465)

- Updated to work with `graphql@15`.  <br/>
  [@durchanek](https://github.com/durchanek) in [#6194](https://github.com/apollographql/apollo-client/pull/6194) and [#6279](https://github.com/apollographql/apollo-client/pull/6279) <br/>
  [@hagmic](https://github.com/hagmic) in [#6328](https://github.com/apollographql/apollo-client/pull/6328)

- Apollo Link core and HTTP related functionality has been merged into `@apollo/client`. Functionality that was previously available through the `apollo-link`, `apollo-link-http-common` and `apollo-link-http` packages is now directly available from `@apollo/client` (e.g. `import { HttpLink } from '@apollo/client'`). The `ApolloClient` constructor has also been updated to accept new `uri`, `headers` and `credentials` options. If `uri` is specified, Apollo Client will take care of creating the necessary `HttpLink` behind the scenes. <br/>
  [@hwillson](https://github.com/hwillson) in [#5412](https://github.com/apollographql/apollo-client/pull/5412)

- The `gql` template tag should now be imported from the `@apollo/client` package, rather than the `graphql-tag` package. Although the `graphql-tag` package still works for now, future versions of `@apollo/client` may change the implementation details of `gql` without a major version bump. <br/>
  [@hwillson](https://github.com/hwillson) in [#5451](https://github.com/apollographql/apollo-client/pull/5451)

- `@apollo/client/core` can be used to import the Apollo Client core, which includes everything the main `@apollo/client` package does, except for all React related functionality.  <br/>
  [@kamilkisiela](https://github.com/kamilkisiela) in [#5541](https://github.com/apollographql/apollo-client/pull/5541)

- Several deprecated methods have been fully removed:
  - `ApolloClient#initQueryManager`
  - `QueryManager#startQuery`
  - `ObservableQuery#currentResult`

- Apollo Client now supports setting a new `ApolloLink` (or link chain) after `new ApolloClient()` has been called, using the `ApolloClient#setLink` method.  <br/>
  [@hwillson](https://github.com/hwillson) in [#6193](https://github.com/apollographql/apollo-client/pull/6193)

- The final time a mutation `update` function is called, it can no longer accidentally read optimistic data from other concurrent mutations, which ensures the use of optimistic updates has no lasting impact on the state of the cache after mutations have finished. <br/>
  [@benjamn](https://github.com/benjamn) in [#6551](https://github.com/apollographql/apollo-client/pull/6551)

- Apollo links that were previously maintained in https://github.com/apollographql/apollo-link have been merged into the Apollo Client project. They should be accessed using the new entry points listed in the [migration guide](./docs/source/migrating/apollo-client-3-migration.md).  <br/>
  [@hwillson](https://github.com/hwillson) in [#](TODO)

### `InMemoryCache`

> ⚠️ **Note:** `InMemoryCache` has been significantly redesigned and rewritten in Apollo Client 3.0. Please consult the [migration guide](https://www.apollographql.com/docs/react/v3.0-beta/migrating/apollo-client-3-migration/#cache-improvements) and read the new [documentation](https://www.apollographql.com/docs/react/v3.0-beta/caching/cache-configuration/) to understand everything that has been improved.

- The `InMemoryCache` constructor should now be imported directly from `@apollo/client`, rather than from a separate package. The `apollo-cache-inmemory` package is no longer supported.

  > The `@apollo/client/cache` entry point can be used to import `InMemoryCache` without importing other parts of the Apollo Client codebase. <br/>
    [@hwillson](https://github.com/hwillson) in [#5577](https://github.com/apollographql/apollo-client/pull/5577)

- **[BREAKING]** `FragmentMatcher`, `HeuristicFragmentMatcher`, and `IntrospectionFragmentMatcher` have all been removed. We now recommend using `InMemoryCache`’s `possibleTypes` option instead. For more information see the [Defining `possibleTypes` manually](https://www.apollographql.com/docs/react/v3.0-beta/data/fragments/#defining-possibletypes-manually) section of the docs. <br/>
  [@benjamn](https://github.com/benjamn) in [#5073](https://github.com/apollographql/apollo-client/pull/5073)

- **[BREAKING]** As promised in the [Apollo Client 2.6 blog post](https://blog.apollographql.com/whats-new-in-apollo-client-2-6-b3acf28ecad1), all cache results are now frozen/immutable. <br/>
  [@benjamn](https://github.com/benjamn) in [#5153](https://github.com/apollographql/apollo-client/pull/5153)

- **[BREAKING]** Eliminate "generated" cache IDs to avoid normalizing objects with no meaningful ID, significantly reducing cache memory usage. This might be a backwards-incompatible change if your code depends on the precise internal representation of normalized data in the cache. <br/>
  [@benjamn](https://github.com/benjamn) in [#5146](https://github.com/apollographql/apollo-client/pull/5146)

- **[BREAKING]** `InMemoryCache` will no longer merge the fields of written objects unless the objects are known to have the same identity, and the values of fields with the same name will not be recursively merged unless a custom `merge` function is defined by a field policy for that field, within a type policy associated with the `__typename` of the parent object. <br/>
  [@benjamn](https://github.com/benjamn) in [#5603](https://github.com/apollographql/apollo-client/pull/5603)

- **[BREAKING]** `InMemoryCache` now _throws_ when data with missing or undefined query fields is written into the cache, rather than just warning in development. <br/>
  [@benjamn](https://github.com/benjamn) in [#6055](https://github.com/apollographql/apollo-client/pull/6055)

- **[BREAKING]** `client|cache.writeData` have been fully removed. `writeData` usage is one of the easiest ways to turn faulty assumptions about how the cache represents data internally, into cache inconsistency and corruption. `client|cache.writeQuery`, `client|cache.writeFragment`, and/or `cache.modify` can be used to update the cache.  <br/>
  [@benjamn](https://github.com/benjamn) in [#5923](https://github.com/apollographql/apollo-client/pull/5923)

- `InMemoryCache` now supports tracing garbage collection and eviction. Note that the signature of the `evict` method has been simplified in a potentially backwards-incompatible way. <br/>
  [@benjamn](https://github.com/benjamn) in [#5310](https://github.com/apollographql/apollo-client/pull/5310)

  - **[beta-BREAKING]** Please note that the `cache.evict` method now requires `Cache.EvictOptions`, though it previously supported positional arguments as well. <br/>
    [@danReynolds](https://github.com/danReynolds) in [#6141](https://github.com/apollographql/apollo-client/pull/6141)
    [@benjamn](https://github.com/benjamn) in [#6364](https://github.com/apollographql/apollo-client/pull/6364)

  - Removing an entity object using the `cache.evict` method does not automatically remove dangling references to that entity elsewhere in the cache, but dangling references will be automatically filtered from lists whenever those lists are read from the cache. You can define a custom field `read` function to customize this behavior. See [#6412](https://github.com/apollographql/apollo-client/pull/6412), [#6425](https://github.com/apollographql/apollo-client/pull/6425), and [#6454](https://github.com/apollographql/apollo-client/pull/6454) for further explanation.

- Cache methods that would normally trigger a broadcast, like `cache.evict`, `cache.writeQuery`, and `cache.writeFragment`, can now be called with a named options object, which supports a `broadcast: boolean` property that can be used to silence the broadcast, for situations where you want to update the cache multiple times without triggering a broadcast each time. <br/>
  [@benjamn](https://github.com/benjamn) in [#6288](https://github.com/apollographql/apollo-client/pull/6288)

- `InMemoryCache` now `console.warn`s in development whenever non-normalized data is dangerously overwritten, with helpful links to documentation about normalization and custom `merge` functions. <br/>
  [@benjamn](https://github.com/benjamn) in [#6372](https://github.com/apollographql/apollo-client/pull/6372)

- The result caching system (introduced in [#3394](https://github.com/apollographql/apollo-client/pull/3394)) now tracks dependencies at the field level, rather than at the level of whole entity objects, allowing the cache to return identical (`===`) results much more often than before. <br/>
  [@benjamn](https://github.com/benjamn) in [#5617](https://github.com/apollographql/apollo-client/pull/5617)

- `InMemoryCache` now has a method called `modify` which can be used to update the value of a specific field within a specific entity object:
  ```ts
  cache.modify({
    id: cache.identify(post),
    fields: {
      comments(comments: Reference[], { readField }) {
        return comments.filter(comment => idToRemove !== readField("id", comment));
      },
    },
  });
  ```
  This API gracefully handles cases where multiple field values are associated with a single field name, and also removes the need for updating the cache by reading a query or fragment, modifying the result, and writing the modified result back into the cache. Behind the scenes, the `cache.evict` method is now implemented in terms of `cache.modify`. <br/>
  [@benjamn](https://github.com/benjamn) in [#5909](https://github.com/apollographql/apollo-client/pull/5909)
  and [#6178](https://github.com/apollographql/apollo-client/pull/6178)

- `InMemoryCache` provides a new API for storing client state that can be updated from anywhere:
  ```ts
  import { makeVar } from "@apollo/client"
  const v = makeVar(123)
  console.log(v()) // 123
  console.log(v(v() + 1)) // 124
  console.log(v()) // 124
  v("asdf") // TS type error
  ```
  These variables are _reactive_ in the sense that updating their values invalidates any previously cached query results that depended on the old values. <br/>
  [@benjamn](https://github.com/benjamn) in
  [#5799](https://github.com/apollographql/apollo-client/pull/5799),
  [#5976](https://github.com/apollographql/apollo-client/pull/5976), and
  [#6512](https://github.com/apollographql/apollo-client/pull/6512)

- Various cache read and write performance optimizations, cutting read and write times by more than 50% in larger benchmarks. <br/>
  [@benjamn](https://github.com/benjamn) in [#5948](https://github.com/apollographql/apollo-client/pull/5948)

- The `cache.readQuery` and `cache.writeQuery` methods now accept an `options.id` string, which eliminates most use cases for `cache.readFragment` and `cache.writeFragment`, and skips the implicit conversion of fragment documents to query documents performed by `cache.{read,write}Fragment`. <br/>
  [@benjamn](https://github.com/benjamn) in [#5930](https://github.com/apollographql/apollo-client/pull/5930)

- Support `cache.identify(entity)` for easily computing entity ID strings. <br/>
  [@benjamn](https://github.com/benjamn) in [#5642](https://github.com/apollographql/apollo-client/pull/5642)

- Support eviction of specific entity fields using `cache.evict(id, fieldName)`. <br/>
  [@benjamn](https://github.com/benjamn) in [#5643](https://github.com/apollographql/apollo-client/pull/5643)

- Make `InMemoryCache#evict` remove data from all `EntityStore` layers. <br/>
  [@benjamn](https://github.com/benjamn) in [#5773](https://github.com/apollographql/apollo-client/pull/5773)

- Stop paying attention to `previousResult` in `InMemoryCache`. <br/>
  [@benjamn](https://github.com/benjamn) in [#5644](https://github.com/apollographql/apollo-client/pull/5644)

- Improve optimistic update performance by limiting cache key diversity. <br/>
  [@benjamn](https://github.com/benjamn) in [#5648](https://github.com/apollographql/apollo-client/pull/5648)

- Custom field `read` functions can read from neighboring fields using the `readField(fieldName)` helper, and may also read fields from other entities by calling `readField(fieldName, objectOrReference)`. <br/>
  [@benjamn](https://github.com/benjamn) in [#5651](https://github.com/apollographql/apollo-client/pull/5651)

- Expose cache `modify` and `identify` to the mutate `update` function.  <br/>
  [@hwillson](https://github.com/hwillson) in [#5956](https://github.com/apollographql/apollo-client/pull/5956)

- Add a default `gc` implementation to `ApolloCache`.  <br/>
  [@justinwaite](https://github.com/justinwaite) in [#5974](https://github.com/apollographql/apollo-client/pull/5974)

### React

- **[BREAKING]** The `QueryOptions`, `MutationOptions`, and `SubscriptionOptions` React Apollo interfaces have been renamed to `QueryDataOptions`, `MutationDataOptions`, and `SubscriptionDataOptions` (to avoid conflicting with similarly named and exported Apollo Client interfaces).

- **[BREAKING]** Results with `loading: true` will no longer redeliver previous data, though they may provide partial data from the cache, when available. <br/>
  [@benjamn](https://github.com/benjamn) in [#6566](https://github.com/apollographql/apollo-client/pull/6566)

- **[BREAKING?]** Remove `fixPolyfills.ts`, except when bundling for React Native. If you have trouble with `Map` or `Set` operations due to frozen key objects in React Native, either update React Native to version 0.59.0 (or 0.61.x, if possible) or investigate why `fixPolyfills.native.js` is not included in your bundle. <br/>
  [@benjamn](https://github.com/benjamn) in [#5962](https://github.com/apollographql/apollo-client/pull/5962)

- The contents of the `@apollo/react-hooks` package have been merged into `@apollo/client`, enabling the following all-in-one `import`:
  ```ts
  import { ApolloClient, ApolloProvider, useQuery } from '@apollo/client';
  ```
  [@hwillson](https://github.com/hwillson) in [#5357](https://github.com/apollographql/apollo-client/pull/5357)

- React SSR features (previously accessed via `@apollo/react-ssr`) can now be accessed from the separate Apollo Client entry point of `@apollo/client/react/ssr`. These features are not included in the default `@apollo/client` bundle.  <br/>
  [@hwillson](https://github.com/hwillson) in [#6499](https://github.com/apollographql/apollo-client/pull/6499)

### General

- **[BREAKING]** Removed `graphql-anywhere` since it's no longer used by Apollo Client.  <br/>
  [@hwillson](https://github.com/hwillson) in [#5159](https://github.com/apollographql/apollo-client/pull/5159)

- **[BREAKING]** Removed `apollo-boost` since Apollo Client 3.0 provides a boost like getting started experience out of the box.  <br/>
  [@hwillson](https://github.com/hwillson) in [#5217](https://github.com/apollographql/apollo-client/pull/5217)

- **[BREAKING]** We are no longer exporting certain (intended to be) internal utilities. If you are depending on some of the lesser known exports from `apollo-cache`, `apollo-cache-inmemory`, or `apollo-utilities`, they may no longer be available from `@apollo/client`. <br/>
  [@hwillson](https://github.com/hwillson) in [#5437](https://github.com/apollographql/apollo-client/pull/5437) and [#5514](https://github.com/apollographql/apollo-client/pull/5514)

  > Utilities that were previously externally available through the `apollo-utilities` package are now only available by importing from `@apollo/client/utilities`. <br/>
    [@hwillson](https://github.com/hwillson) in [#5683](https://github.com/apollographql/apollo-client/pull/5683)

- Make sure all `graphql-tag` public exports are re-exported.  <br/>
  [@hwillson](https://github.com/hwillson) in [#5861](https://github.com/apollographql/apollo-client/pull/5861)

- Fully removed `prettier`. The Apollo Client team has decided to no longer automatically enforce code formatting across the codebase. In most cases existing code styles should be followed as much as possible, but this is not a hard and fast rule.  <br/>
  [@hwillson](https://github.com/hwillson) in [#5227](https://github.com/apollographql/apollo-client/pull/5227)

- Make sure `ApolloContext` plays nicely with IE11 when storing the shared context.  <br/>
  [@ms](https://github.com/ms) in [#5840](https://github.com/apollographql/apollo-client/pull/5840)

- Migrated React Apollo HOC and Components functionality into Apollo Client, making it accessible from `@apollo/client/react/components` and `@apollo/client/react/hoc` entry points.  <br/>
  [@hwillson](https://github.com/hwillson) in [#6558](https://github.com/apollographql/apollo-client/pull/6558)

- Support passing a `context` object through the link execution chain when using subscriptions.  <br/>
  [@sgtpepper43](https://github.com/sgtpepper43) in [#4925](https://github.com/apollographql/apollo-client/pull/4925)

- `MockSubscriptionLink` now supports multiple subscriptions.  <br/>
  [@dfrankland](https://github.com/dfrankland) in [#6081](https://github.com/apollographql/apollo-client/pull/6081)

### Bug Fixes

- `useMutation` adjustments to help avoid an infinite loop / too many renders issue, caused by unintentionally modifying the `useState` based mutation result directly.  <br/>
  [@hwillson](https://github/com/hwillson) in [#5770](https://github.com/apollographql/apollo-client/pull/5770)

- Missing `__typename` fields no longer cause the `InMemoryCache#diff` result to be marked `complete: false`, if those fields were added by `InMemoryCache#transformDocument` (which calls `addTypenameToDocument`). <br/>
  [@benjamn](https://github.com/benjamn) in [#5787](https://github.com/apollographql/apollo-client/pull/5787)

- Fixed an issue that allowed `@client @export` based queries to lead to extra unnecessary network requests being fired.  <br/>
  [@hwillson](https://github.com/hwillson) in [#5946](https://github.com/apollographql/apollo-client/pull/5946)

- Refined `useLazyQuery` types to help prevent runtime errors.  <br/>
  [@benmosher](https://github.com/benmosher) in [#5935](https://github.com/apollographql/apollo-client/pull/5935)

- Make sure `@client @export` variables used in watched queries are updated each time the query receives new data that changes the value of the `@export` variable.  <br/>
  [@hwillson](https://github.com/hwillson) in [#5986](https://github.com/apollographql/apollo-client/pull/5986)

- Ensure `useMutation` passes a defined `errorPolicy` option into its underlying `ApolloClient.mutate()` call.  <br/>
  [@jamesreggio](https://github.com/jamesreggio) in [#5863](https://github.com/apollographql/apollo-client/pull/5863)

- `useQuery`: Prevent new data re-render attempts during an existing render. This helps avoid React 16.13.0's "Cannot update a component from inside the function body of a different component" warning (https://github.com/facebook/react/pull/17099). <br/>
  [@hwillson](https://github.com/hwillson) in [#6107](https://github.com/apollographql/apollo-client/pull/6107)

- Expand `ApolloError` typings to include `ServerError` and `ServerParseError`.  <br/>
  [@dmarkow](https://github.com/dmarkow) in [#6319](https://github.com/apollographql/apollo-client/pull/6319)

- Fast responses received over the link chain will no longer conflict with `skip` settings.  <br/>
  [@hwillson](https://github.com/hwillson) in [#6587](https://github.com/apollographql/apollo-client/pull/6587)

## Apollo Client 2.6.8

### Apollo Client (2.6.8)

- Update the `fetchMore` type signature to accept `context`.  <br/>
  [@koenpunt](https://github.com/koenpunt) in [#5147](https://github.com/apollographql/apollo-client/pull/5147)

- Fix type for `Resolver` and use it in the definition of `Resolvers`. <br />
  [@peoplenarthax](https://github.com/peoplenarthax) in [#4943](https://github.com/apollographql/apollo-client/pull/4943)

- Local state resolver functions now receive a `fragmentMap: FragmentMap`
  object, in addition to the `field: FieldNode` object, via the `info`
  parameter. <br/>
  [@mjlyons](https://github.com/mjlyons) in [#5388](https://github.com/apollographql/apollo-client/pull/5388)

- Documentation updates. <br/>
  [@tomquirk](https://github.com/tomquirk) in [#5645](https://github.com/apollographql/apollo-client/pull/5645) <br/>
  [@Sequoia](https://github.com/Sequoia) in [#5641](https://github.com/apollographql/apollo-client/pull/5641) <br/>
  [@phryneas](https://github.com/phryneas) in [#5628](https://github.com/apollographql/apollo-client/pull/5628) <br/>
  [@AryanJ-NYC](https://github.com/AryanJ-NYC) in [#5560](https://github.com/apollographql/apollo-client/pull/5560)

### GraphQL Anywhere (4.2.6)

- Fix `filter` edge case involving `null`.  <br/>
  [@lifeiscontent](https://github.com/lifeiscontent) in [#5110](https://github.com/apollographql/apollo-client/pull/5110)

### Apollo Boost (0.4.7)

- Replace `GlobalFetch` reference with `WindowOrWorkerGlobalScope`.  <br/>
  [@abdonrd](https://github.com/abdonrd) in [#5373](https://github.com/apollographql/apollo-client/pull/5373)

- Add `assumeImmutableResults` typing to apollo boost `PresetConfig` interface. <br/>
  [@bencoullie](https://github.com/bencoullie) in [#5571](https://github.com/apollographql/apollo-client/pull/5571)

## Apollo Client (2.6.4)

### Apollo Client (2.6.4)

- Modify `ObservableQuery` to allow queries with `notifyOnNetworkStatusChange`
  to be notified when loading after an error occurs. <br />
  [@jasonpaulos](https://github.com/jasonpaulos) in [#4992](https://github.com/apollographql/apollo-client/pull/4992)

- Add `graphql` as a `peerDependency` of `apollo-cache` and
  `graphql-anywhere`.  <br/>
  [@ssalbdivad](https://github.com/ssalbdivad) in [#5081](https://github.com/apollographql/apollo-client/pull/5081)

- Documentation updates.  </br>
  [@raibima](https://github.com/raibima) in [#5132](https://github.com/apollographql/apollo-client/pull/5132)  <br/>
  [@hwillson](https://github.com/hwillson) in [#5141](https://github.com/apollographql/apollo-client/pull/5141)

## Apollo Client (2.6.3)

### Apollo Client (2.6.3)

- A new `ObservableQuery.resetQueryStoreErrors()` method is now available that
  can be used to clear out `ObservableQuery` query store errors.  <br/>
  [@hwillson](https://github.com/hwillson) in [#4941](https://github.com/apollographql/apollo-client/pull/4941)
- Documentation updates.  <br/>
  [@michael-watson](https://github.com/michael-watson) in [#4940](https://github.com/apollographql/apollo-client/pull/4940)  <br/>
  [@hwillson](https://github.com/hwillson) in [#4969](https://github.com/apollographql/apollo-client/pull/4969)


## Apollo Client (2.6.1)

### Apollo Utilities 1.3.2

- Reimplement `isEqual` without pulling in massive `lodash.isequal`. <br/>
  [@benjamn](https://github.com/benjamn) in [#4924](https://github.com/apollographql/apollo-client/pull/4924)

## Apollo Client (2.6.1)

- In all Apollo Client packages, the compilation of `lib/bundle.esm.js` to `lib/bundle.cjs.js` and `lib/bundle.umd.js` now uses Babel instead of Rollup, since Babel correctly compiles some [edge cases](https://github.com/apollographql/apollo-client/issues/4843#issuecomment-495717720) that neither Rollup nor TypeScript compile correctly. <br/>
  [@benjamn](https://github.com/benjamn) in [#4911](https://github.com/apollographql/apollo-client/pull/4911)

### Apollo Cache In-Memory 1.6.1

- Pretend that `__typename` exists on the root Query when matching fragments. <br/>
  [@benjamn](https://github.com/benjamn) in [#4853](https://github.com/apollographql/apollo-client/pull/4853)

### Apollo Utilities 1.3.1

- The `isEqual` function has been reimplemented using the `lodash.isequal` npm package, to better support circular references. Since the `lodash.isequal` package is already used by `react-apollo`, this change is likely to decrease total bundle size. <br/>
  [@capaj](https://github.com/capaj) in [#4915](https://github.com/apollographql/apollo-client/pull/4915)

## Apollo Client (2.6.0)

- In production, `invariant(condition, message)` failures will now include
  a unique error code that can be used to trace the error back to the
  point of failure. <br/>
  [@benjamn](https://github.com/benjamn) in [#4521](https://github.com/apollographql/apollo-client/pull/4521)

### Apollo Client 2.6.0

- If you can be sure your application code does not modify cache result objects (see `freezeResults` note below), you can unlock substantial performance improvements by communicating this assumption via
  ```ts
  new ApolloClient({ assumeImmutableResults: true })
  ```
  which allows the client to avoid taking defensive snapshots of past results using `cloneDeep`, as explained by [@benjamn](https://github.com/benjamn) in [#4543](https://github.com/apollographql/apollo-client/pull/4543).

- Identical overlapping queries are now deduplicated internally by `apollo-client`, rather than using the `apollo-link-dedup` package. <br/>
  [@benjamn](https://github.com/benjamn) in commit [7cd8479f](https://github.com/apollographql/apollo-client/pull/4586/commits/7cd8479f27ce38930f122e4f703c4081a75a63a7)

- The `FetchPolicy` type has been split into two types, so that passing `cache-and-network` to `ApolloClient#query` is now forbidden at the type level, whereas previously it was forbidden by a runtime `invariant` assertion:
  ```ts
  export type FetchPolicy =
    | 'cache-first'
    | 'network-only'
    | 'cache-only'
    | 'no-cache'
    | 'standby';

  export type WatchQueryFetchPolicy =
    | FetchPolicy
    | 'cache-and-network';
  ```
  The exception thrown if you ignore the type error has also been improved to explain the motivation behind this restriction. <br/>
  [Issue #3130 (comment)](https://github.com/apollographql/apollo-client/issues/3130#issuecomment-478409066) and commit [cf069bc7](github.com/apollographql/apollo-client/commit/cf069bc7ee6577092234b0eb0ac32e05d50f5a1c)

- Avoid updating (and later invalidating) cache watches when `fetchPolicy` is `'no-cache'`. <br/>
  [@bradleyayers](https://github.com/bradleyayers) in [PR #4573](https://github.com/apollographql/apollo-client/pull/4573), part of [issue #3452](https://github.com/apollographql/apollo-client/issues/3452)

- Remove temporary `queryId` after `fetchMore` completes. <br/>
  [@doomsower](https://github.com/doomsower) in [#4440](https://github.com/apollographql/apollo-client/pull/4440)

- Call `clearStore` callbacks after clearing store. <br/>
  [@ds8k](https://github.com/ds8k) in [#4695](https://github.com/apollographql/apollo-client/pull/4695)

- Perform all `DocumentNode` transforms once, and cache the results. <br/>
  [@benjamn](https://github.com/benjamn) in [#4601](https://github.com/apollographql/apollo-client/pull/4601)

- Accommodate `@client @export` variable changes in `ObservableQuery`. <br/>
  [@hwillson](https://github.com/hwillson) in [#4604](https://github.com/apollographql/apollo-client/pull/4604)

- Support the `returnPartialData` option for watched queries again. <br/>
  [@benjamn](https://github.com/benjamn) in [#4743](https://github.com/apollographql/apollo-client/pull/4743)

- Preserve `networkStatus` for incomplete `cache-and-network` queries. <br/>
  [@benjamn](https://github.com/benjamn) in [#4765](https://github.com/apollographql/apollo-client/pull/4765)

- Preserve `cache-and-network` `fetchPolicy` when refetching. <br/>
  [@benjamn](https://github.com/benjamn) in [#4840](https://github.com/apollographql/apollo-client/pull/4840)

- Update the React Native docs to remove the request for external example apps that we can link to. We're no longer going to manage a list of external example apps. <br />
  [@hwillson](https://github.com/hwillson) in [#4531](https://github.com/apollographql/apollo-client/pull/4531)

- Polling queries are no longer batched together, so their scheduling should be more predictable. <br/>
  [@benjamn](https://github.com/benjamn) in [#4800](https://github.com/apollographql/apollo-client/pull/4800)

### Apollo Cache In-Memory 1.6.0

- Support `new InMemoryCache({ freezeResults: true })` to help enforce immutability. <br/>
  [@benjamn](https://github.com/benjamn) in [#4514](https://github.com/apollographql/apollo-client/pull/4514)

- Allow `IntrospectionFragmentMatcher` to match fragments against the root `Query`, as `HeuristicFragmentMatcher` does. <br/>
  [@rynobax](https://github.com/rynobax) in [#4620](https://github.com/apollographql/apollo-client/pull/4620)

- Rerential identity (`===`) of arrays in cache results will now be preserved for unchanged data. <br/>
  [@benjamn](https://github.com/benjamn) in commit [f3091d6a](https://github.com/apollographql/apollo-client/pull/4586/commits/f3091d6a7e91be98549baea58903282cc540f460)

- Avoid adding `__typename` field to `@client` selection sets that have been `@export`ed as input variables. <br/>
  [@benjamn](https://github.com/benjamn) in [#4784](https://github.com/apollographql/apollo-client/pull/4784)

### GraphQL Anywhere 4.2.2

- The `graphql` function can now be configured to ignore `@include` and
  `@skip` directives (useful when walking a fragment to generate prop types
  or filter result data).  <br/>
  [@GreenGremlin](https://github.com/GreenGremlin) in [#4373](https://github.com/apollographql/apollo-client/pull/4373)


## Apollo Client 2.5.1

### apollo-client 2.5.1

- Fixes `A tuple type element list cannot be empty` issue.  <br/>
  [@benjamn](https://github.com/benjamn) in [#4502](https://github.com/apollographql/apollo-client/pull/4502)

### graphql-anywhere 4.2.1

- Adds back the missing `graphql-anywhere/lib/async` entry point.  <br/>
  [@benjamn](https://github.com/benjamn) in [#4503](https://github.com/apollographql/apollo-client/pull/4503)


## Apollo Client (2.5.0)

### Apollo Client (2.5.0)

- Introduces new local state management features (client-side schema
  and local resolver / `@client` support) and many overall code improvements,
  to help reduce the Apollo Client bundle size.  <br/>
  [#4361](https://github.com/apollographql/apollo-client/pull/4361)
- Revamped CJS and ESM bundling approach with Rollup.  <br/>
  [@rosskevin](https://github.com/rosskevin) in [#4261](https://github.com/apollographql/apollo-client/pull/4261)
- Fixes an issue where the `QueryManager` was accidentally returning cached
  data for `network-only` queries.  <br/>
  [@danilobuerger](https://github.com/danilobuerger) in [#4352](https://github.com/apollographql/apollo-client/pull/4352)
- Fixed an issue in the repo `.gitattributes` that was causing binary files
  to have their line endings adjusted, and cleaned up corrupted documentation
  images (ref: https://github.com/apollographql/apollo-client/pull/4232).  <br/>
  [@rajington](https://github.com/rajington) in [#4438](https://github.com/apollographql/apollo-client/pull/4438)
- Improve (and shorten) query polling implementation.  <br/>
  [PR #4337](https://github.com/apollographql/apollo-client/pull/4337)


## Apollo Client (2.4.13)

### Apollo Client (2.4.13)

- Resolve "invalidate" -> "invalidated" typo in `QueryManager`.  <br/>
  [@quazzie](https://github.com/quazzie) in [#4041](https://github.com/apollographql/apollo-client/pull/4041)

- Properly type `setQuery` and fix now typed callers.  <br/>
  [@danilobuerger](https://github.com/danilobuerger) in [#4369](https://github.com/apollographql/apollo-client/pull/4369)

- Align with the React Apollo decision that result `data` should be
  `TData | undefined` instead of `TData | {}`.  <br/>
  [@danilobuerger](https://github.com/danilobuerger) in [#4356](https://github.com/apollographql/apollo-client/pull/4356)

- Documentation updates.  <br/>
  [@danilobuerger](https://github.com/danilobuerger) in [#4340](https://github.com/apollographql/apollo-client/pull/4340)  <br />
  [@justyn-clark](https://github.com/justyn-clark) in [#4383](https://github.com/apollographql/apollo-client/pull/4383)  <br />
  [@jtassin](https://github.com/jtassin) in [#4287](https://github.com/apollographql/apollo-client/pull/4287)  <br />
  [@Gongreg](https://github.com/Gongreg) in [#4386](https://github.com/apollographql/apollo-client/pull/4386)  <br />
  [@davecardwell](https://github.com/davecardwell) in [#4399](https://github.com/apollographql/apollo-client/pull/4399)  <br />
  [@michaelknoch](https://github.com/michaelknoch) in [#4384](https://github.com/apollographql/apollo-client/pull/4384)  <br />

## Apollo Client (2.4.12)

### Apollo Client (2.4.12)

- Support `ApolloClient#stop` method for safe client disposal. <br/>
  [PR #4336](https://github.com/apollographql/apollo-client/pull/4336)

## Apollo Client (2.4.11)

- Added explicit dependencies on the
  [`tslib`](https://www.npmjs.com/package/tslib) package to all client
  packages to fix
  [Issue #4332](https://github.com/apollographql/apollo-client/issues/4332).

### Apollo Client (2.4.11)

- Reverted some breaking changes accidentally released in a patch version
  (2.4.10). [PR #4334](https://github.com/apollographql/apollo-client/pull/4334)

## Apollo Client (2.4.10)

### Apollo Client (2.4.10)

- The `apollo-client` package no longer exports a `printAST` function from
  `graphql/language/printer`. If you need this functionality, import it
  directly: `import { print } from "graphql/language/printer"`

- Query polling now uses a simpler scheduling strategy based on a single
  `setTimeout` interval rather than multiple `setInterval` timers. The new
  timer fires at the rate of the fastest polling interval, and queries
  with longer polling intervals fire whenever the time elapsed since they
  last fired exceeds their desired interval. <br/>
  [PR #4243](https://github.com/apollographql/apollo-client/pull/4243)

### Apollo Cache In-Memory (1.4.1)

- The `optimism` npm package has been updated to a version (0.6.9) that
  provides its own TypeScript declarations, which should fix problems like
  [Issue #4327](https://github.com/apollographql/apollo-client/issues/4327). <br/>
  [PR #4331](https://github.com/apollographql/apollo-client/pull/4331)

- Error messages involving GraphQL queries now print the queries using
  `JSON.stringify` instead of the `print` function exported by the
  `graphql` package, to avoid pulling unnecessary printing logic into your
  JavaScript bundle. <br/>
  [PR #4234](https://github.com/apollographql/apollo-client/pull/4234)

- The `QueryKeyMaker` abstraction has been removed, meaning that cache
  results for non-identical queries (or sub-queries) with equivalent
  structure will no longer be cached together. This feature was a nice
  optimization in certain specific use cases, but it was not worth the
  additional complexity or bundle size. <br/>
  [PR #4245](https://github.com/apollographql/apollo-client/pull/4245)

### Apollo Utilities (1.1.1)

- The `flattenSelections` helper function is no longer exported from
  `apollo-utilities`, since `getDirectiveNames` has been reimplemented
  without using `flattenSelections`, and `flattenSelections` has no clear
  purpose now. If you need the old functionality, use a visitor:
  ```ts
  import { visit } from "graphql/language/visitor";

  function flattenSelections(selection: SelectionNode) {
    const selections: SelectionNode[] = [];
    visit(selection, {
      SelectionSet(ss) {
        selections.push(...ss.selections);
      }
    });
    return selections;
  }
  ```

## Apollo Client (2.4.9)

### Apollo Client (2.4.9)

- Apollo Client has been updated to use `graphql` 14.x as a dev dependency.  <br/>
  [@hwillson](https://github.com/hwillson) in [#4233](https://github.com/apollographql/apollo-client/pull/4233)

- The `onClearStore` function can now be used to register callbacks that should
  be triggered when calling `clearStore`.  <br/>
  [@joe-re](https://github.com/joe-re) in [#4082](https://github.com/apollographql/apollo-client/pull/4082)

- Make `isApolloError` available for external use.  <br/>
  [@FredyC](https://github.com/FredyC) in [#4223](https://github.com/apollographql/apollo-client/pull/4223)

- The `QueryManager` now calls `complete` on the observables used by
  Apollo Client's Subscription handling. This gives finite subscriptions a
  chance to handle cleanup.  <br/>
  [@sujeetsr](https://github.com/sujeetsr) in [#4290](https://github.com/apollographql/apollo-client/pull/4290)

- Documentation updates.  <br/>
  [@lifedup](https://github.com/lifedup) in [#3931](https://github.com/apollographql/apollo-client/pull/3931)  <br />
  [@Dem0n3D](https://github.com/Dem0n3D) in [#4008](https://github.com/apollographql/apollo-client/pull/4008)  <br />
  [@anand-sundaram-zocdoc](https://github.com/anand-sundaram-zocdoc) in [#4009](https://github.com/apollographql/apollo-client/pull/4009)  <br />
  [@mattphoto](https://github.com/mattphoto) in [#4026](https://github.com/apollographql/apollo-client/pull/4026)  <br />
  [@birge](https://github.com/birge) in [#4029](https://github.com/apollographql/apollo-client/pull/4029)  <br />
  [@mxstbr](https://github.com/mxstbr) in [#4127](https://github.com/apollographql/apollo-client/pull/4127)  <br/>
  [@Caerbannog](https://github.com/Caerbannog) in [#4140](https://github.com/apollographql/apollo-client/pull/4140)  <br/>
  [@jedwards1211](https://github.com/jedwards1211) in [#4179](https://github.com/apollographql/apollo-client/pull/4179)  <br/>
  [@nutboltu](https://github.com/nutboltu) in [#4182](https://github.com/apollographql/apollo-client/pull/4182)  <br/>
  [@CarloPalinckx](https://github.com/CarloPalinckx) in [#4189](https://github.com/apollographql/apollo-client/pull/4189)  <br/>
  [@joebernard](https://github.com/joebernard) in [#4206](https://github.com/apollographql/apollo-client/pull/4206)  <br/>
  [@evans](https://github.com/evans) in [#4213](https://github.com/apollographql/apollo-client/pull/4213)  <br/>
  [@danilobuerger](https://github.com/danilobuerger) in [#4214](https://github.com/apollographql/apollo-client/pull/4214)  <br/>
  [@stubailo](https://github.com/stubailo) in [#4220](https://github.com/apollographql/apollo-client/pull/4220)  <br/>
  [@haysclark](https://github.com/haysclark) in [#4255](https://github.com/apollographql/apollo-client/pull/4255)  <br/>
  [@shelmire](https://github.com/shelmire) in [#4266](https://github.com/apollographql/apollo-client/pull/4266)  <br/>
  [@peggyrayzis](https://github.com/peggyrayzis) in [#4280](https://github.com/apollographql/apollo-client/pull/4280)  <br/>
  [@caydie-tran](https://github.com/caydie-tran) in [#4300](https://github.com/apollographql/apollo-client/pull/4300)

### Apollo Utilities (1.1.0)

- Transformation utilities have been refactored to work with `graphql` 14.x.
  GraphQL AST's are no longer being directly modified.  <br/>
  [@hwillson](https://github.com/hwillson) in [#4233](https://github.com/apollographql/apollo-client/pull/4233)

### Apollo Cache In-Memory (1.4.0)

- The speed and memory usage of optimistic reads and writes has been
  improved dramatically using a new layering technique that does not
  require copying the non-optimistic contents of the cache.  <br/>
  [PR #4319](https://github.com/apollographql/apollo-client/pull/4319/)

- The `RecordingCache` abstraction has been removed, and thus is no longer
  exported from `apollo-cache-inmemory`.  <br/>
  [PR #4319](https://github.com/apollographql/apollo-client/pull/4319/)

- Export the optimism `wrap` function using ES2015 export syntax, instead of
  CommonJS.  <br/>
  [@ardatan](https://github.com/ardatan) in [#4158](https://github.com/apollographql/apollo-client/pull/4158)

## Apollo Client (2.4.8)

### Apollo Client (2.4.8)

- Documentation and config updates.  <br/>
  [@justinanastos](https://github.com/justinanastos) in [#4187](https://github.com/apollographql/apollo-client/pull/4187)  <br/>
  [@PowerKiKi](https://github.com/PowerKiKi) in [#3693](https://github.com/apollographql/apollo-client/pull/3693)  <br/>
  [@nandito](https://github.com/nandito) in [#3865](https://github.com/apollographql/apollo-client/pull/3865)

- Schema/AST tranformation utilities have been updated to work properly with
  `@client` directives.  <br/>
  [@justinmakaila](https://github.com/justinmakaila) in [#3482](https://github.com/apollographql/apollo-client/pull/3482)

### Apollo Cache In-Memory (1.3.12)

- Avoid using `DepTrackingCache` for optimistic reads.
  [PR #4521](https://github.com/apollographql/apollo-client/pull/4251)

- When creating an `InMemoryCache` object, it's now possible to disable the
  result caching behavior introduced in [#3394](https://github.com/apollographql/apollo-client/pull/3394),
  either for diagnostic purposes or because the benefit of caching repeated
  reads is not worth the extra memory usage in your application:
  ```ts
  new InMemoryCache({
    resultCaching: false
  })
  ```
  Part of [PR #4521](https://github.com/apollographql/apollo-client/pull/4251).

## Apollo Client (2.4.7)

### Apollo Client (2.4.7)

- The `ApolloClient` constructor has been updated to accept `name` and
  `version` params, that can be used to support Apollo Server [Client Awareness](https://www.apollographql.com/docs/apollo-server/v2/features/metrics.html#Client-Awareness)
  functionality. These client awareness properties are passed into the
  defined Apollo Link chain, and are then ultimately sent out as custom
  headers with outgoing requests.  <br/>
  [@hwillson](https://github.com/hwillson) in [#4154](https://github.com/apollographql/apollo-client/pull/4154)

### Apollo Boost (0.1.22)

- No changes.

### Apollo Cache (1.1.21)

- No changes.

### Apollo Cache In-Memory (1.3.11)

- No changes.

### Apollo Utilities (1.0.26)

- No changes.

### Graphql Anywhere (4.1.23)

- No changes.


## Apollo Client (2.4.6)

### Apollo Cache In-Memory (1.3.10)

- Added some `return`s to prevent errors with `noImplicitReturns`
  TypeScript rule.
  [PR #4137](https://github.com/apollographql/apollo-client/pull/4137)

- Exclude the `src/` directory when publishing `apollo-cache-inmemory`.
  [Issue #4083](https://github.com/apollographql/apollo-client/issues/4083)

## Apollo Client (2.4.5)

- Optimistic tests cleanup.
  [PR #3834](https://github.com/apollographql/apollo-client/pull/3834) by
  [@joshribakoff](https://github.com/joshribakoff)

- Documentation updates.
  [PR #3840](https://github.com/apollographql/apollo-client/pull/3840) by
  [@chentsulin](https://github.com/chentsulin) and
  [PR #3844](https://github.com/apollographql/apollo-client/pull/3844) by
  [@lorensr](https://github.com/lorensr)

- Implement `ObservableQuery#isDifferentFromLastResult` to fix
  [Issue #4054](https://github.com/apollographql/apollo-client/issues/4054) and
  [Issue #4031](https://github.com/apollographql/apollo-client/issues/4031).
  [PR #4069](https://github.com/apollographql/apollo-client/pull/4069)

### Apollo Cache (1.1.20)

- Add `readQuery` test to make sure options aren't mutated.
  [@CarloPalinckx](https://github.com/CarloPalinckx) in
  [#3838](https://github.com/apollographql/apollo-client/pull/3838)

### Apollo Cache In-Memory (1.3.9)

- Avoid modifying source objects when merging cache results.
  [Issue #4081](https://github.com/apollographql/apollo-client/issues/4081)
  [PR #4089](https://github.com/apollographql/apollo-client/pull/4089)

### Apollo Utilities (1.0.25)

- Fix `apollo-utilities` `isEqual` bug due to missing `hasOwnProperty`
  check. [PR #4072](https://github.com/apollographql/apollo-client/pull/4072)
  by [@samkline](https://github.com/samkline)

## Apollo Client (2.4.4)

### Apollo Utilities (1.0.24)

- Discard property accessor functions in `cloneDeep` helper, to fix
  [issue #4034](https://github.com/apollographql/apollo-client/issues/4034).

- Unconditionally remove `cloneDeep` property accessors.
  [PR #4039](https://github.com/apollographql/apollo-client/pull/4039)

- Avoid copying non-enumerable and/or `Symbol` keys in `cloneDeep`.
  [PR #4052](https://github.com/apollographql/apollo-client/pull/4052)

### Apollo Cache In-Memory (1.3.7)

- Throw when querying non-scalar objects without a selection set.
  [Issue #4025](https://github.com/apollographql/apollo-client/issues/4025)
  [PR #4038](https://github.com/apollographql/apollo-client/pull/4038)

- Work around spec non-compliance of `Map#set` and `Set#add` in IE11.
  [Issue #4024](https://github.com/apollographql/apollo-client/issues/4024)
  [PR #4012](https://github.com/apollographql/apollo-client/pull/4012)

## Apollo Client (2.4.3)

- Add additional checks to make sure we don't try to set the network status
  of queries in the store, when the store doesn't exist.  <br/>
  [@i6mi6](https://github.com/i6mi6) in [#3914](https://github.com/apollographql/apollo-client/pull/3914)
- Documentation updates.  <br/>
  [@shanonvl](https://github.com/shanonvl) in [#3925](https://github.com/apollographql/apollo-client/pull/3925)  <br/>
  [@ojh102](https://github.com/ojh102) in [#3920](https://github.com/apollographql/apollo-client/pull/3920)  <br/>
  [@Bkucera](https://github.com/Bkucera) in [#3919](https://github.com/apollographql/apollo-client/pull/3919)  <br/>
  [@j4chou](https://github.com/j4chou) in [#3915](https://github.com/apollographql/apollo-client/pull/3915)  <br/>
  [@billfienberg](https://github.com/billfienberg) in [#3886](https://github.com/apollographql/apollo-client/pull/3886)  <br/>
  [@TLadd](https://github.com/TLadd) in [#3884](https://github.com/apollographql/apollo-client/pull/3884)

- The `ObservableQuery` class now makes a deep clone of `lastResult` when
  first received, so that the `isDifferentResult` logic will not be
  confused if the result object is modified later.
  [Issue #3992](https://github.com/apollographql/apollo-client/issues/3992)
  [PR #4032](https://github.com/apollographql/apollo-client/pull/4032/commits/e66027c5341dc7aaf71ee7ffcba1305b9a553525)

### Apollo Cache In-Memory (1.3.6)

- Optimize repeated `apollo-cache-inmemory` reads by caching partial query
  results, for substantial performance improvements. As a consequence, watched
  queries will not be rebroadcast unless the data have changed.
  [PR #3394](https://github.com/apollographql/apollo-client/pull/3394)

- Include root ID and fragment matcher function in cache keys computed by
  `StoreReader#executeStoreQuery` and `executeSelectionSet`, and work
  around bugs in the React Native `Map` and `Set` polyfills.
  [PR #3964](https://github.com/apollographql/apollo-client/pull/3964)
  [React Native PR #21492 (pending)](https://github.com/facebook/react-native/pull/21492)

- The `apollo-cache-inmemory` package now allows `graphql@^14.0.0` as a
  peer dependency.
  [Issue #3978](https://github.com/apollographql/apollo-client/issues/3978)

- The `apollo-cache-inmemory` package now correctly broadcasts changes
  even when the new data is `===` to the old data, since the contents of
  the data object may have changed.
  [Issue #3992](https://github.com/apollographql/apollo-client/issues/3992)
  [PR #4032](https://github.com/apollographql/apollo-client/pull/4032/commits/d6a673fbc1444e115e90cc9e4c7fa3fc67bb7e56)

### Apollo GraphQL Anywhere (4.1.20)

- Make `graphql-anywhere` `filter` function generic (typescript).  <br/>
  [@minznerjosh](https://github.com/minznerjosh) in [#3929](https://github.com/apollographql/apollo-client/pull/3929)

### Apollo Utilities (1.0.22)

- The `fclone` package has been replaced with a custom `cloneDeep`
  implementation that is tolerant of cycles, symbol properties, and
  non-enumerable properties.
  [PR #4032](https://github.com/apollographql/apollo-client/pull/4032/commits/78e2ad89f950da2829f49c7876f968adb2bc1302)

### Apollo Boost (0.1.17)

- Remove duplicate InMemoryCache export for Babel 6 compatibility.
  [Issue #3910](https://github.com/apollographql/apollo-client/issues/3910)
  [PR #3932](https://github.com/apollographql/apollo-client/pull/3932)

### Apollo Cache (1.1.18)

- No changes.

## Apollo Client (2.4.2)

### Apollo Client (2.4.2)

- Apollo Client no longer deep freezes query results.
  [@hwillson](https://github.com/hwillson) in [#3883](https://github.com/apollographql/apollo-client/pull/3883)
- A new `clearStore` method has been added, that will remove all data from
  the store. Unlike `resetStore`, it will not refetch active queries after
  removing store data.
  [@hwillson](https://github.com/hwillson) in [#3885](https://github.com/apollographql/apollo-client/pull/3885)

### Apollo Utilities (1.0.21)

- Replace the custom `cloneDeep` implementation with
  [`fclone`](https://www.npmjs.com/package/fclone), to avoid crashing when
  encountering circular references.  <br/>
  [@hwillson](https://github.com/hwillson) in [#3881](https://github.com/apollographql/apollo-client/pull/3881)

### Apollo Boost (0.1.16)

- No changes.

### Apollo Cache (1.1.17)

- No changes.

### Apollo Cache In-Memory (1.2.10)

- No changes.

### Apollo GraphQL Anywhere (4.1.19)

- No changes.


## 2.4.1 (August 26, 2018)

### Apollo Client (2.4.1)

- `mutate`'s `refetchQueries` option now allows queries to include a custom
  `context` option. This `context` will be used when refetching the query.
  For example:

  ```js
  context = {
    headers: {
      token: 'some auth token',
    },
  };
  client.mutate({
    mutation: UPDATE_CUSTOMER_MUTATION,
    variables: {
      userId: user.id,
      firstName,
      ...
    },
    refetchQueries: [{
      query: CUSTOMER_MESSAGES_QUERY,
      variables: { userId: user.id },
      context,
    }],
    context,
  });
  ```

  The `CUSTOMER_MESSAGES_QUERY` above will be refetched using `context`.
  Normally queries are refetched using the original context they were first
  started with, but this provides a way to override the context, if needed.  <br/>
  [@hwillson](https://github.com/hwillson) in [#3852](https://github.com/apollographql/apollo-client/pull/3852)

- Documentation updates.  <br/>
  [@hwillson](https://github.com/hwillson) in [#3841](https://github.com/apollographql/apollo-client/pull/3841)

### Apollo Boost (0.1.15)

- Various internal infrastructure changes related to building, bundling,
  testing, etc.
  [@hwillson](https://github.com/hwillson) in [#3817](https://github.com/apollographql/apollo-client/pull/3817)

### Apollo Cache (1.1.16)

- Various internal infrastructure changes related to building, bundling,
  testing, etc.
  [@hwillson](https://github.com/hwillson) in [#3817](https://github.com/apollographql/apollo-client/pull/3817)

### Apollo Cache In-Memory (1.2.9)

- Various internal infrastructure changes related to building, bundling,
  testing, etc.
  [@hwillson](https://github.com/hwillson) in [#3817](https://github.com/apollographql/apollo-client/pull/3817)

### Apollo Utilities (1.0.20)

- Various internal infrastructure changes related to building, bundling,
  testing, etc.
  [@hwillson](https://github.com/hwillson) in [#3817](https://github.com/apollographql/apollo-client/pull/3817)

### Apollo GraphQL Anywhere (4.1.18)

- Various internal infrastructure changes related to building, bundling,
  testing, etc.
  [@hwillson](https://github.com/hwillson) in [#3817](https://github.com/apollographql/apollo-client/pull/3817)


## 2.4.0 (August 17, 2018)

### Apollo Client (2.4.0)

- Add proper error handling for subscriptions. If you have defined an `error`
  handler on your subscription observer, it will now be called when an error
  comes back in a result, and the `next` handler will be skipped (similar to
  how we're handling errors with mutations). Previously, the error was
  just passed in the result to the `next` handler. If you don't have an
  `error` handler defined, the previous functionality is maintained, meaning
  the error is passed in the result, giving the next handler a chance to deal
  with it. This should help address backwards compatibility (and is the reason
  for the minor version bumo in this release).  <br/>
  [@clayne11](https://github.com/clayne11) in [#3800](https://github.com/apollographql/apollo-client/pull/3800)
- Allow an `optimistic` param to be passed into `ApolloClient.readQuery` and
  `ApolloClient.readFragment`, that when set to `true`, will allow
  optimistic results to be returned. Is `false` by default.  <br/>
  [@jay1337](https://github.com/jay1337) in [#2429](https://github.com/apollographql/apollo-client/pull/2429)
- Optimistic tests cleanup.  <br/>
  [@joshribakoff](https://github.com/joshribakoff) in [#3713](https://github.com/apollographql/apollo-client/pull/3713)
- Make sure each package has its own `.npmignore`, so they're taken into
  consideration when publishing via lerna.  <br/>
  [@hwillson](https://github.com/hwillson) in [#3828](https://github.com/apollographql/apollo-client/pull/3828)
- Documentation updates.  <br/>
  [@toolness](https://github.com/toolness) in [#3804](https://github.com/apollographql/apollo-client/pull/3804)  <br/>
  [@pungggi](https://github.com/pungggi) in [#3798](https://github.com/apollographql/apollo-client/pull/3798)  <br/>
  [@lorensr](https://github.com/lorensr) in [#3748](https://github.com/apollographql/apollo-client/pull/3748)  <br/>
  [@joshribakoff](https://github.com/joshribakoff) in [#3730](https://github.com/apollographql/apollo-client/pull/3730)  <br/>
  [@yalamber](https://github.com/yalamber) in [#3819](https://github.com/apollographql/apollo-client/pull/3819)  <br/>
  [@pschreibs85](https://github.com/pschreibs85) in [#3812](https://github.com/apollographql/apollo-client/pull/3812)  <br/>
  [@msreekm](https://github.com/msreekm) in [#3808](https://github.com/apollographql/apollo-client/pull/3808)  <br/>
  [@kamaltmo](https://github.com/kamaltmo) in [#3806](https://github.com/apollographql/apollo-client/pull/3806)  <br/>
  [@lorensr](https://github.com/lorensr) in [#3739](https://github.com/apollographql/apollo-client/pull/3739)  <br/>
  [@brainkim](https://github.com/brainkim) in [#3680](https://github.com/apollographql/apollo-client/pull/3680)

### Apollo Cache In-Memory (1.2.8)

- Fix typo in `console.warn` regarding fragment matching error message.  <br/>
  [@combizs](https://github.com/combizs) in [#3701](https://github.com/apollographql/apollo-client/pull/3701)

### Apollo Boost (0.1.14)

- No changes.

### Apollo Cache (1.1.15)

- No changes.

### Apollo Utilities (1.0.19)

- No changes.

### Apollo GraphQL Anywhere (4.1.17)

- No changes.


## 2.3.8 (August 9, 2018)

### Apollo Client (2.3.8)

- Adjusted the `graphql` peer dependency to cover explicit minor ranges.
  Since the ^ operator only covers any minor version if the major version
  is not 0 (since a major version of 0 is technically considered development by
  semver 2), the current ^0.11.0 || ^14.0.0 graphql range doesn't cover
  0.12.* or 0.13.*. This fixes the `apollo-client@X has incorrect peer
  dependency "graphql@^0.11.0 || ^14.0.0"` errors that people might have
  seen using `graphql` 0.12.x or 0.13.x.  <br/>
  [@hwillson](https://github.com/hwillson) in [#3746](https://github.com/apollographql/apollo-client/pull/3746)
- Document `setVariables` internal API status.  <br/>
  [@PowerKiKi](https://github.com/PowerKiKi) in [#3692](https://github.com/apollographql/apollo-client/pull/3692)
- Corrected `ApolloClient.queryManager` typing as it may be `undefined`.  <br/>
  [@danilobuerger](https://github.com/danilobuerger) in [#3661](https://github.com/apollographql/apollo-client/pull/3661)
- Make sure using a `no-cache` fetch policy with subscriptions prevents data
  from being cached.  <br/>
  [@hwillson](https://github.com/hwillson) in [#3773](https://github.com/apollographql/apollo-client/pull/3773)
- Fixed an issue that sometimes caused empty query results, when using the
  `no-cache` fetch policy.  <br/>
  [@hwillson](https://github.com/hwillson) in [#3777](https://github.com/apollographql/apollo-client/pull/3777)
- Documentation updates.  <br/>
  [@hwillson](https://github.com/hwillson) in [#3750](https://github.com/apollographql/apollo-client/pull/3750)  <br/>
  [@hwillson](https://github.com/hwillson) in [#3754](https://github.com/apollographql/apollo-client/pull/3754)  <br/>
  [@TheMightyPenguin](https://github.com/TheMightyPenguin) in [#3725](https://github.com/apollographql/apollo-client/pull/3725)  <br/>
  [@bennypowers](https://github.com/bennypowers) in [#3668](https://github.com/apollographql/apollo-client/pull/3668)  <br/>
  [@hwillson](https://github.com/hwillson) in [#3762](https://github.com/apollographql/apollo-client/pull/3762)  <br/>
  [@chentsulin](https://github.com/chentsulin) in [#3688](https://github.com/apollographql/apollo-client/pull/3688)  <br/>
  [@chentsulin](https://github.com/chentsulin) in [#3687](https://github.com/apollographql/apollo-client/pull/3687)  <br/>
  [@ardouglass](https://github.com/ardouglass) in [#3645](https://github.com/apollographql/apollo-client/pull/3645)  <br/>
  [@hwillson](https://github.com/hwillson) in [#3764](https://github.com/apollographql/apollo-client/pull/3764)  <br/>
  [@hwillson](https://github.com/hwillson) in [#3767](https://github.com/apollographql/apollo-client/pull/3767)  <br/>
  [@hwillson](https://github.com/hwillson) in [#3774](https://github.com/apollographql/apollo-client/pull/3774)  <br/>
  [@hwillson](https://github.com/hwillson) in [#3779](https://github.com/apollographql/apollo-client/pull/3779)

### Apollo Boost (0.1.13)

- No changes.

### Apollo Cache In-Memory (1.2.7)

- No changes.

### Apollo Cache (1.1.14)

- No changes.

### Apollo Utilities (1.0.18)

- No changes.

### Apollo GraphQL Anywhere (4.1.16)

- No changes.


## 2.3.7 (July 24, 2018)

### Apollo Client (2.3.7)

- Release 2.3.6 broke Typescript compilation. `QueryManager`'s
  `getQueryWithPreviousResult` method included an invalid `variables` return
  type in the auto-generated `core/QueryManager.d.ts` declaration file. The
  type definition had a locally referenced path, that appears to have been
  caused by the typescript compiler getting confused at compile/publish time.
  `getQueryWithPreviousResult` return types are now excplicity identified,
  which helps Typescript avoid the local type reference. For more details,
  see https://github.com/apollographql/apollo-client/issues/3729.  <br/>
  [@hwillson](https://github.com/hwillson) in [#3731](https://github.com/apollographql/apollo-client/pull/3731)

### Apollo Boost (0.1.12)

- No changes.


## 2.3.6 (July 24, 2018)

### Apollo Client (2.3.6)

- Documentation updates. <br/>
  [@ananth99](https://github.com/ananth99) in [#3599](https://github.com/apollographql/apollo-client/pull/3599) <br/>
  [@hwillson](https://github.com/hwillson) in [#3635](https://github.com/apollographql/apollo-client/pull/3635) <br/>
  [@JakeDawkins](https://github.com/JakeDawkins) in [#3642](https://github.com/apollographql/apollo-client/pull/3642) <br/>
  [@hwillson](https://github.com/hwillson) in [#3644](https://github.com/apollographql/apollo-client/pull/3644) <br/>
  [@gbau](https://github.com/gbau) in [#3644](https://github.com/apollographql/apollo-client/pull/3600) <br/>
  [@chentsulin](https://github.com/chentsulin) in [#3608](https://github.com/apollographql/apollo-client/pull/3608) <br/>
  [@MikaelCarpenter](https://github.com/MikaelCarpenter) in [#3609](https://github.com/apollographql/apollo-client/pull/3609) <br/>
  [@Gamezpedia](https://github.com/Gamezpedia) in [#3612](https://github.com/apollographql/apollo-client/pull/3612) <br/>
  [@jinxac](https://github.com/jinxac) in [#3647](https://github.com/apollographql/apollo-client/pull/3647) <br/>
  [@abernix](https://github.com/abernix) in [#3705](https://github.com/apollographql/apollo-client/pull/3705) <br/>
  [@dandv](https://github.com/dandv) in [#3703](https://github.com/apollographql/apollo-client/pull/3703) <br/>
  [@hwillson](https://github.com/hwillson) in [#3580](https://github.com/apollographql/apollo-client/pull/3580) <br/>
- Updated `graphql` `peerDependencies` to handle 14.x versions. <br/>
  [@ivank](https://github.com/ivank) in [#3598](https://github.com/apollographql/apollo-client/pull/3598)
- Add optional generic type params for variables on low level methods. <br/>
  [@mvestergaard](https://github.com/mvestergaard) in [#3588](https://github.com/apollographql/apollo-client/pull/3588)
- Add a new `awaitRefetchQueries` config option to the Apollo Client
  `mutate` function, that when set to `true` will wait for all
  `refetchQueries` to be fully refetched, before resolving the mutation
  call. `awaitRefetchQueries` is `false` by default. <br/>
  [@jzimmek](https://github.com/jzimmek) in [#3169](https://github.com/apollographql/apollo-client/pull/3169)

### Apollo Boost (0.1.11)

- Allow `fetch` to be given as a configuration option to `ApolloBoost`. <br/>
  [@mbaranovski](https://github.com/mbaranovski) in [#3590](https://github.com/apollographql/apollo-client/pull/3590)
- The `apollo-boost` `ApolloClient` constructor now warns about unsupported
  options. <br/>
  [@quentin-](https://github.com/quentin-) in [#3551](https://github.com/apollographql/apollo-client/pull/3551)

### Apollo Cache (1.1.13)

- No changes.

### Apollo Cache In-Memory (1.2.6)

- Add `__typename` and `id` properties to `dataIdFromObject` parameter
  (typescript) <br/>
  [@jfurler](https://github.com/jfurler) in [#3641](https://github.com/apollographql/apollo-client/pull/3641)
- Fixed an issue caused by `dataIdFromObject` considering returned 0 values to
  be falsy, instead of being a valid ID, which lead to the store not being
  updated properly in some cases. <br/>
  [@hwillson](https://github.com/hwillson) in [#3711](https://github.com/apollographql/apollo-client/pull/3711)

### Apollo Utilities (1.0.17)

- No changes.

### Apollo GraphQL Anywhere (4.1.15)

- Add support for arrays to `graphql-anywhere`'s filter utility. <br/>
  [@jsweet314](https://github.com/jsweet314) in [#3591](https://github.com/apollographql/apollo-client/pull/3591)
- Fix `Cannot convert object to primitive value` error that was showing up
  when attempting to report a missing property on an object. <br/>
  [@benjie](https://github.com/benjie) in [#3618](https://github.com/apollographql/apollo-client/pull/3618)


## 2.3.5 (June 19, 2018)

### Apollo Client (2.3.5)

- Internal code formatting updates.
  - [@chentsulin](https://github.com/chentsulin) in [#3574](https://github.com/apollographql/apollo-client/pull/3574)
- Documentation updates.
  - [@andtos90](https://github.com/andtos90) in [#3596](https://github.com/apollographql/apollo-client/pull/3596)
  - [@serranoarevalo](https://github.com/serranoarevalo) in [#3554](https://github.com/apollographql/apollo-client/pull/3554)
  - [@cooperka](https://github.com/cooperka) in [#3594](https://github.com/apollographql/apollo-client/pull/3594)
  - [@pravdomil](https://github.com/pravdomil) in [#3587](https://github.com/apollographql/apollo-client/pull/3587)
  - [@excitement-engineer](https://github.com/excitement-engineer) in [#3309](https://github.com/apollographql/apollo-client/pull/3309)

### Apollo Boost (0.1.10)

- No changes.

### Apollo Cache (1.1.12)

- No changes.

### Apollo Cache In-Memory (1.2.5)

- No changes.

### Apollo Utilities (1.0.16)

- Removed unnecessary whitespace from error message.
  - [@mbaranovski](https://github.com/mbaranovski) in [#3593](https://github.com/apollographql/apollo-client/pull/3593)

### Apollo GraphQL Anywhere (4.1.14)

- No changes.


## 2.3.4 (June 13, 2018)

### Apollo Client (2.3.4)

- Export the `QueryOptions` interface, to make sure it can be used by other
  projects (like `apollo-angular`).
- Fixed an issue caused by typescript changes to the constructor
  `defaultOptions` param, that prevented `query` defaults from passing type
  checks.
  ([@hwillson](https://github.com/hwillson) in [#3585](https://github.com/apollographql/apollo-client/pull/3585))

### Apollo Boost (0.1.9)

- No changes

### Apollo Cache (1.1.11)

- No changes

### Apollo Cache In-Memory (1.2.4)

- No changes

### Apollo Utilities (1.0.15)

- No changes

### Apollo GraphQL Anywhere (4.1.13)

- No changes


## 2.3.3 (June 13, 2018)

### Apollo Client (2.3.3)

- Typescript improvements. Made observable query parameterized on data and
  variables: `ObservableQuery<TData, TVariables>`
  ([@excitement-engineer](https://github.com/excitement-engineer) in [#3140](https://github.com/apollographql/apollo-client/pull/3140))
- Added optional generics to cache manipulation methods (typescript).
  ([@mvestergaard](https://github.com/mvestergaard) in [#3541](https://github.com/apollographql/apollo-client/pull/3541))
- Typescript improvements. Created a new `QueryOptions` interface that
  is now used by `ApolloClient.query` options, instead of the previous
  `WatchQueryOptions` interface. This helps reduce confusion (especially
  in the docs) that made it look like `ApolloClient.query` accepted
  `ApolloClient.watchQuery` only options, like `pollingInterval`.
  ([@hwillson](https://github.com/hwillson) in [#3569](https://github.com/apollographql/apollo-client/pull/3569))

### Apollo Boost (0.1.8)

- Allow `cache` to be given as a configuration option to `ApolloBoost`.
  ([@dandean](https://github.com/dandean) in [#3561](https://github.com/apollographql/apollo-client/pull/3561))
- Allow `headers` and `credentials` to be passed in as configuration
  parameters to the `apollo-boost` `ApolloClient` constructor.
  ([@rzane](https://github.com/rzane) in [#3098](https://github.com/apollographql/apollo-client/pull/3098))

### Apollo Cache (1.1.10)

- Added optional generics to cache manipulation methods (typescript).
  ([@mvestergaard](https://github.com/mvestergaard) in [#3541](https://github.com/apollographql/apollo-client/pull/3541))

### Apollo Cache In-Memory (1.2.3)

- Added optional generics to cache manipulation methods (typescript).
  ([@mvestergaard](https://github.com/mvestergaard) in [#3541](https://github.com/apollographql/apollo-client/pull/3541))
- Restore non-enumerability of `resultFields[ID_KEY]`.
  ([@benjamn](https://github.com/benjamn) in [#3544](https://github.com/apollographql/apollo-client/pull/3544))
- Cache query documents transformed by InMemoryCache.
  ([@benjamn](https://github.com/benjamn) in [#3553](https://github.com/apollographql/apollo-client/pull/3553))

### Apollo Utilities (1.0.14)

- Store key names generated by `getStoreKeyName` now leverage a more
  deterministic approach to handling JSON based strings. This prevents store
  key names from differing when using `args` like
  `{ prop1: 'value1', prop2: 'value2' }` and
  `{ prop2: 'value2', prop1: 'value1' }`.
  ([@gdi2290](https://github.com/gdi2290) in [#2869](https://github.com/apollographql/apollo-client/pull/2869))
- Avoid needless `hasOwnProperty` check in `deepFreeze`.
  ([@benjamn](https://github.com/benjamn) in [#3545](https://github.com/apollographql/apollo-client/pull/3545))

### Apollo GraphQL Anywhere (4.1.12)

- No new changes.


## 2.3.2 (May 29, 2018)

### Apollo Client (2.3.2)

- Fix SSR and `cache-and-network` fetch policy
  ([@dastoori](https://github.com/dastoori) in [#3372](https://github.com/apollographql/apollo-client/pull/3372))
- Fixed an issue where the `updateQuery` method passed to
  `ObservableQuery.fetchMore` was receiving the original query variables,
  instead of the new variables that it used to fetch more data.
  ([@abhiaiyer91](https://github.com/abhiaiyer91) in [#3500](https://github.com/apollographql/apollo-client/pull/3500))
- Fixed an issue involving `Object.setPrototypeOf()` not working on JSC
  (Android), by instead setting the `prototype` of `this` manually.
  ([@seklyza](https://github.com/seklyza) in [#3306](https://github.com/apollographql/apollo-client/pull/3306))
- Added safeguards to make sure `QueryStore.initQuery` and
  `QueryStore.markQueryResult` don't try to set the network status of a
  `fetchMoreForQueryId` query, if it does not exist in the store. This was
  happening when a query component was unmounted while a `fetchMore` was still
  in flight.
  ([@conrad-vanl](https://github.com/conrad-vanl) in [#3367](https://github.com/apollographql/apollo-client/pull/3367), [@doomsower](https://github.com/doomsower) in [#3469](https://github.com/apollographql/apollo-client/pull/3469))

### Apollo Boost (0.1.7)

- Various internal code cleanup, tooling and dependency changes.

### Apollo Cache (1.1.9)

- Various internal code cleanup, tooling and dependency changes.

### Apollo Cache In-Memory (1.2.2)

- Fixed an issue that caused fragment only queries to sometimes fail.
  ([@abhiaiyer91](https://github.com/abhiaiyer91) in [#3507](https://github.com/apollographql/apollo-client/pull/3507))
- Fixed cache invalidation for inlined mixed types in union fields within
  arrays.
  ([@dferber90](https://github.com/dferber90) in [#3422](https://github.com/apollographql/apollo-client/pull/3422))

### Apollo Utilities (1.0.13)

- Make `maybeDeepFreeze` a little more defensive, by always using
  `Object.prototype.hasOwnProperty` (to avoid cases where the object being
  frozen doesn't have its own `hasOwnProperty`).
  ([@jorisroling](https://github.com/jorisroling) in [#3418](https://github.com/apollographql/apollo-client/pull/3418))
- Remove certain small internal caches to prevent memory leaks when using SSR.
  ([@brunorzn](https://github.com/brunorzn) in [#3444](https://github.com/apollographql/apollo-client/pull/3444))

### Apollo GraphQL Anywhere (4.1.11)

- Source files are now excluded when publishing to npm.
  ([@hwillson](https://github.com/hwillson) in [#3454](https://github.com/apollographql/apollo-client/pull/3454))<|MERGE_RESOLUTION|>--- conflicted
+++ resolved
@@ -1,4 +1,3 @@
-<<<<<<< HEAD
 ## Apollo Client 3.5.0 (release candidate)
 
 ### Improvements
@@ -65,14 +64,13 @@
 
 - Update `zen-observable-ts` to eliminate transitive dependency on `@types/zen-observable`. <br/>
   [@benjamn](https://github.com/benjamn) in [#8695](https://github.com/apollographql/apollo-client/pull/8695)
-=======
+
 ## Apollo Client 3.4.17 (not yet released)
 
 ### Improvements
 
 - Allow `TOptions extends FieldFunctionOptions` to be passed as final (optional) type parameter of `FieldPolicy` type. <br/>
   [@VictorGaiva](https://github.com/VictorGaiva) in [#9000](https://github.com/apollographql/apollo-client/pull/9000)
->>>>>>> 015c4031
 
 ## Apollo Client 3.4.16
 
