--- conflicted
+++ resolved
@@ -1,6 +1,5 @@
 # @apollo/client
 
-<<<<<<< HEAD
 ## 3.12.0-alpha.0
 
 ### Minor Changes
@@ -37,13 +36,12 @@
     }
   }
   ```
-=======
+
 ## 3.11.9
 
 ### Patch Changes
 
 - [#12110](https://github.com/apollographql/apollo-client/pull/12110) [`a3f95c6`](https://github.com/apollographql/apollo-client/commit/a3f95c6f7623060bbf68b418b0ab268fabc0c9b6) Thanks [@jerelmiller](https://github.com/jerelmiller)! - Fix an issue where errors returned from a `fetchMore` call from a Suspense hook would cause a Suspense boundary to be shown indefinitely.
->>>>>>> 014b6aa6
 
 ## 3.11.8
 
