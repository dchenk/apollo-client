# @apollo/client

<<<<<<< HEAD
## 3.8.0-alpha.12

### Minor Changes

- [#10722](https://github.com/apollographql/apollo-client/pull/10722) [`c7e60f83d`](https://github.com/apollographql/apollo-client/commit/c7e60f83dd1dfe07a1b6ce60d9675d3616a2ce66) Thanks [@benjamn](https://github.com/benjamn)! - Implement a `@nonreactive` directive for selectively skipping reactive comparisons of query result subtrees

### Patch Changes

- [#10700](https://github.com/apollographql/apollo-client/pull/10700) [`12e37f46f`](https://github.com/apollographql/apollo-client/commit/12e37f46f17f0d5a6d408b89ebafbf7413f309ab) Thanks [@jerelmiller](https://github.com/jerelmiller)! - Add a `queryKey` option to `useSuspenseQuery` that allows the hook to create a unique subscription instance.

- [#10724](https://github.com/apollographql/apollo-client/pull/10724) [`e285dfd00`](https://github.com/apollographql/apollo-client/commit/e285dfd003c7074383732ee23e539d7a0316af10) Thanks [@jerelmiller](https://github.com/jerelmiller)! - Automatically strips `__typename` fields from `variables` sent to the server when using [`HttpLink`](https://www.apollographql.com/docs/react/api/link/apollo-link-http), [`BatchHttpLink`](https://www.apollographql.com/docs/react/api/link/apollo-link-batch-http), or [`GraphQLWsLink`](https://www.apollographql.com/docs/react/api/link/apollo-link-subscriptions). This allows GraphQL data returned from a query to be used as an argument to a subsequent GraphQL operation without the need to strip the `__typename` in user-space.

- [#10754](https://github.com/apollographql/apollo-client/pull/10754) [`64b304862`](https://github.com/apollographql/apollo-client/commit/64b3048621de35bbfe9bdf47785a2d5583232830) Thanks [@sincraianul](https://github.com/sincraianul)! - Fix `includeUnusedVariables` option not working with `BatchHttpLink`

- [#10758](https://github.com/apollographql/apollo-client/pull/10758) [`9def7421f`](https://github.com/apollographql/apollo-client/commit/9def7421f3d028c91fcaa7971878b3da8281424d) Thanks [@phryneas](https://github.com/phryneas)! - use `React.use` where available

## 3.8.0-alpha.11

### Minor Changes

- [#10567](https://github.com/apollographql/apollo-client/pull/10567) [`c2ce6496c`](https://github.com/apollographql/apollo-client/commit/c2ce6496c10e7ae7e29d25161c2d3cef3e2c6144) Thanks [@benjamn](https://github.com/benjamn)! - Allow `ApolloCache` implementations to specify default value for `assumeImmutableResults` client option, improving performance for applications currently using `InMemoryCache` without configuring `new ApolloClient({ assumeImmutableResults: true })`

### Patch Changes

- [#10672](https://github.com/apollographql/apollo-client/pull/10672) [`932252b0c`](https://github.com/apollographql/apollo-client/commit/932252b0c54792ec8c5095de1b42c005a91ffe6d) Thanks [@jerelmiller](https://github.com/jerelmiller)! - Fix the compatibility between `useSuspenseQuery` and React's `useDeferredValue` and `startTransition` APIs to allow React to show stale UI while the changes to the variable cause the component to suspend.

  # Breaking change

  `nextFetchPolicy` support has been removed from `useSuspenseQuery`. If you are using this option, remove it, otherwise it will be ignored.

## 3.8.0-alpha.10

### Patch Changes

- [#10657](https://github.com/apollographql/apollo-client/pull/10657) [`db305a800`](https://github.com/apollographql/apollo-client/commit/db305a8005664e9b6ec64046da230f41d293104d) Thanks [@jerelmiller](https://github.com/jerelmiller)! - Return `networkStatus` in the `useSuspenseQuery` result.

- [#10651](https://github.com/apollographql/apollo-client/pull/10651) [`8355d0e1e`](https://github.com/apollographql/apollo-client/commit/8355d0e1e9c1cee58cabd7df68d3ba09a3afaf6c) Thanks [@jerelmiller](https://github.com/jerelmiller)! - Fixes an issue where `useSuspenseQuery` would not respond to cache updates when using a cache-first `fetchPolicy` after the hook was mounted with data already in the cache.

- [#10656](https://github.com/apollographql/apollo-client/pull/10656) [`54c4d2f3c`](https://github.com/apollographql/apollo-client/commit/54c4d2f3c719654e38e537ec38f1cb415c7c3f58) Thanks [@jerelmiller](https://github.com/jerelmiller)! - Ensure `refetch`, `fetchMore`, and `subscribeToMore` functions returned by `useSuspenseQuery` are referentially stable between renders, even as `data` is updated.

## 3.8.0-alpha.9

### Patch Changes

- [#10635](https://github.com/apollographql/apollo-client/pull/10635) [`7df51ee19`](https://github.com/apollographql/apollo-client/commit/7df51ee19a49a92f48c0f58f91894d32091cb294) Thanks [@jerelmiller](https://github.com/jerelmiller)! - Fix an issue where cache updates would not propagate to `useSuspenseQuery` while in strict mode.

- [#10633](https://github.com/apollographql/apollo-client/pull/10633) [`90a06eeeb`](https://github.com/apollographql/apollo-client/commit/90a06eeeb5a50eb172f5c6211693ea051897d8f3) Thanks [@benjamn](https://github.com/benjamn)! - Fix type policy inheritance involving fuzzy `possibleTypes`

- [#10629](https://github.com/apollographql/apollo-client/pull/10629) [`02605bb3c`](https://github.com/apollographql/apollo-client/commit/02605bb3c9e148bf87a6e52b4a9ecc7d523ef9f6) Thanks [@phryneas](https://github.com/phryneas)! - `useQuery`: delay unsubscribe to fix race conditions

## 3.8.0-alpha.8

### Patch Changes

- [#10594](https://github.com/apollographql/apollo-client/pull/10594) [`f221b5e8f`](https://github.com/apollographql/apollo-client/commit/f221b5e8fafef3970af2037218c2396ae7db505e) Thanks [@phryneas](https://github.com/phryneas)! - Add a `suspenseCache` option to `useSuspenseQuery`

## 3.8.0-alpha.7

### Minor Changes

- [#10527](https://github.com/apollographql/apollo-client/pull/10527) [`0cc7e2e19`](https://github.com/apollographql/apollo-client/commit/0cc7e2e194f84e137a502395f26acdaef392ecae) Thanks [@phryneas](https://github.com/phryneas)! - Remove the `query`/`mutation`/`subscription` option from hooks that already take that value as their first argument.

- [#10506](https://github.com/apollographql/apollo-client/pull/10506) [`2dc2e1d4f`](https://github.com/apollographql/apollo-client/commit/2dc2e1d4f77318d8a4c29445344b4f8c5b08b7e3) Thanks [@phryneas](https://github.com/phryneas)! - prevent accidental widening of inferred TData and TVariables generics for query hook option arguments

## 3.8.0-alpha.6

### Minor Changes

- [#10521](https://github.com/apollographql/apollo-client/pull/10521) [`fbf729414`](https://github.com/apollographql/apollo-client/commit/fbf729414b6322a84158d9864bdfb5b17b2c7d77) Thanks [@benjamn](https://github.com/benjamn)! - Simplify `__DEV__` polyfill to use imports instead of global scope

### Patch Changes

- [#7555](https://github.com/apollographql/apollo-client/pull/7555) [`45562d6fa`](https://github.com/apollographql/apollo-client/commit/45562d6fa20eab658bd86d79d092862ace4e1225) Thanks [@TheCeloReis](https://github.com/TheCeloReis)! - Adds `TVariables` generic to `GraphQLRequest` and `MockedResponse` interfaces.

## 3.8.0-alpha.5

### Patch Changes

- [#10450](https://github.com/apollographql/apollo-client/pull/10450) [`f8bc33387`](https://github.com/apollographql/apollo-client/commit/f8bc33387f66e28456aede53bae75694c9a7a45f) Thanks [@jerelmiller](https://github.com/jerelmiller)! - Add support for the `subscribeToMore` and `client` fields returned in the `useSuspenseQuery` result.

## 3.8.0-alpha.4

### Patch Changes

- [#10383](https://github.com/apollographql/apollo-client/pull/10383) [`5c5ca9b01`](https://github.com/apollographql/apollo-client/commit/5c5ca9b01a2b9905f94de85e5b80ffc29522e2e3) Thanks [@jerelmiller](https://github.com/jerelmiller)! - Ensure the `onError` callback is called when the `errorPolicy` is set to "all" and partial data is returned.

- [#10401](https://github.com/apollographql/apollo-client/pull/10401) [`3e5b41a75`](https://github.com/apollographql/apollo-client/commit/3e5b41a751673bb2120c0b624e22afd3b7b860e5) Thanks [@jerelmiller](https://github.com/jerelmiller)! - Always throw network errors in `useSuspenseQuery` regardless of the set `errorPolicy`.

## 3.8.0-alpha.3

### Patch Changes

- [#10399](https://github.com/apollographql/apollo-client/pull/10399) [`652a1ae08`](https://github.com/apollographql/apollo-client/commit/652a1ae0868e4a5b75b9ff656d26f57eeca1081a) Thanks [@alessbell](https://github.com/alessbell)! - Silence useLayoutEffect warning when useSuspenseQuery runs on server

## 3.8.0-alpha.2

### Minor Changes

- [#10346](https://github.com/apollographql/apollo-client/pull/10346) [`3bcfc42d3`](https://github.com/apollographql/apollo-client/commit/3bcfc42d394b6a97900495eacdaf58c31ae96d9f) Thanks [@jerelmiller](https://github.com/jerelmiller)! - Add the ability to allow `@client` fields to be sent to the link chain.

## 3.8.0-alpha.1

### Patch Changes

- [#10324](https://github.com/apollographql/apollo-client/pull/10324) [`95eb228be`](https://github.com/apollographql/apollo-client/commit/95eb228bedc193a520604e351d1c455bfbedef06) Thanks [@jerelmiller](https://github.com/jerelmiller)! - Add `@defer` support to `useSuspenseQuery`.

## 3.8.0-alpha.0

### Minor Changes

- [#10323](https://github.com/apollographql/apollo-client/pull/10323) [`64cb88a4b`](https://github.com/apollographql/apollo-client/commit/64cb88a4b6be8640c4e0d753dd06ddf4c25a2bc3) Thanks [@jerelmiller](https://github.com/jerelmiller)! - Add support for React suspense with a new `useSuspenseQuery` hook.

### Patch Changes

- [#10340](https://github.com/apollographql/apollo-client/pull/10340) [`4f73c5ca1`](https://github.com/apollographql/apollo-client/commit/4f73c5ca15d367aa23f02018d062f221c4506a4d) Thanks [@alessbell](https://github.com/alessbell)! - Avoid calling `useQuery` `onCompleted` for cache writes
=======
## 3.7.14

### Patch Changes

- [#10764](https://github.com/apollographql/apollo-client/pull/10764) [`1b0a61fe5`](https://github.com/apollographql/apollo-client/commit/1b0a61fe5a6593f319da26fec8692359232ccf9b) Thanks [@phryneas](https://github.com/phryneas)! - Deprecate `useFragment` `returnPartialData` option

- [#10810](https://github.com/apollographql/apollo-client/pull/10810) [`a6252774f`](https://github.com/apollographql/apollo-client/commit/a6252774f43fd9a4be9c50b48b7a6d5a1c8e64ec) Thanks [@dleavitt](https://github.com/dleavitt)! - Fix type signature of `ServerError`.

  In <3.7 `HttpLink` and `BatchHttpLink` would return a `ServerError.message` of e.g. `"Unexpected token 'E', \"Error! Foo bar\" is not valid JSON"` and a `ServerError.result` of `undefined` in the case where a server returned a >= 300 response code with a response body containing a string that could not be parsed as JSON.

  In >=3.7, `message` became e.g. `Response not successful: Received status code 302` and `result` became the string from the response body, however the type in `ServerError.result` was not updated to include the `string` type, which is now properly reflected.
>>>>>>> f216df69

## 3.7.13

### Patch Changes

- [#10805](https://github.com/apollographql/apollo-client/pull/10805) [`a5503666c`](https://github.com/apollographql/apollo-client/commit/a5503666c2cc8220ac1d877e3296556e54e58ff6) Thanks [@phryneas](https://github.com/phryneas)! - Fix a potential memory leak in SSR scenarios when many `persistedQuery` instances were created over time.

- [#10718](https://github.com/apollographql/apollo-client/pull/10718) [`577c68bdd`](https://github.com/apollographql/apollo-client/commit/577c68bdd26519f8341fd1188ea4b8aabe357856) Thanks [@Hsifnus](https://github.com/Hsifnus)! - Delay Concast subscription teardown slightly in `useSubscription` to prevent unexpected Concast teardown when one `useSubscription` hook tears down its in-flight Concast subscription immediately followed by another `useSubscription` hook reusing and subscribing to that same Concast

## 3.7.12

### Patch Changes

- [#10735](https://github.com/apollographql/apollo-client/pull/10735) [`895bcdcff`](https://github.com/apollographql/apollo-client/commit/895bcdcff146bc4575c8f3423c30fa9e885be16b) Thanks [@alessbell](https://github.com/alessbell)! - If a multipart chunk contains only `hasNext: false`, immediately complete the observable.

## 3.7.11

### Patch Changes

- [#10586](https://github.com/apollographql/apollo-client/pull/10586) [`4175af594`](https://github.com/apollographql/apollo-client/commit/4175af59419dbb698c32c074f44229f3a5b3b83d) Thanks [@alessbell](https://github.com/alessbell)! - Improve WebSocket error handling for generic `Event` received on error. For more information see [https://developer.mozilla.org/en-US/docs/Web/API/WebSocket/error_event](https://developer.mozilla.org/en-US/docs/Web/API/WebSocket/error_event).

- [#10411](https://github.com/apollographql/apollo-client/pull/10411) [`152baac34`](https://github.com/apollographql/apollo-client/commit/152baac343b8b68c7a2d4691d5dc60d9e43e62bb) Thanks [@lovasoa](https://github.com/lovasoa)! - Simplify error message generation and make 'undefined' an impossible message string.

- [#10592](https://github.com/apollographql/apollo-client/pull/10592) [`cdb98ae08`](https://github.com/apollographql/apollo-client/commit/cdb98ae082ae4c7da6cd6a0fd5ad8457810fceda) Thanks [@alessbell](https://github.com/alessbell)! - Adds support for multipart subscriptions in `HttpLink`.

- [#10698](https://github.com/apollographql/apollo-client/pull/10698) [`38508a251`](https://github.com/apollographql/apollo-client/commit/38508a251423057fd8a0df50230f50e0a5dde5fd) Thanks [@jerelmiller](https://github.com/jerelmiller)! - Changes the behavior of `useLazyQuery` introduced in [#10427](https://github.com/apollographql/apollo-client/pull/10427) where unmounting a component before a query was resolved would reject the promise with an abort error. Instead, the promise will now resolve naturally with the result from the request.

  Other notable fixes:

  - Kicking off multiple requests in parallel with the execution function will now ensure each returned promise is resolved with the data from its request. Previously, each promise was resolved with data from the last execution.
  - Re-rendering `useLazyQuery` with a different query document will now ensure the execution function uses the updated query document. Previously, only the query document rendered the first time would be used for the request.

- [#10660](https://github.com/apollographql/apollo-client/pull/10660) [`364bee98f`](https://github.com/apollographql/apollo-client/commit/364bee98fe193a7915664c1a5b206fd52793f85a) Thanks [@alessbell](https://github.com/alessbell)! - Upgrades TypeScript to v5. This change is fully backward-compatible and transparent to users.

- [#10597](https://github.com/apollographql/apollo-client/pull/10597) [`8fb9d190d`](https://github.com/apollographql/apollo-client/commit/8fb9d190dbf48147412517643e3e425a7d48c49c) Thanks [@phryneas](https://github.com/phryneas)! - Fix a bug where an incoming cache update could prevent future updates from the active link.

- [#10629](https://github.com/apollographql/apollo-client/pull/10629) [`02605bb3c`](https://github.com/apollographql/apollo-client/commit/02605bb3c9e148bf87a6e52b4a9ecc7d523ef9f6) Thanks [@phryneas](https://github.com/phryneas)! - `useQuery`: delay unsubscribe to fix race conditions

## 3.7.10

### Patch Changes

- [#9438](https://github.com/apollographql/apollo-client/pull/9438) [`52a9c8ea1`](https://github.com/apollographql/apollo-client/commit/52a9c8ea1ac08ee53fe1ddbd4ded899ea00a1f9f) Thanks [@dciesielkiewicz](https://github.com/dciesielkiewicz)! - Ensure the `client` option passed to `useMutation`'s execute function is used when provided. Previously this option was ignored.

- [#9124](https://github.com/apollographql/apollo-client/pull/9124) [`975b923c0`](https://github.com/apollographql/apollo-client/commit/975b923c0c0e7ddc8553917a91981e9f41713bc1) Thanks [@andrebrantom](https://github.com/andrebrantom)! - Make `ApolloClient.writeQuery` and `ApolloClient.writeFragment` behave more like `cache.writeQuery` and `cache.writeFragment` by returning the reference returned by the cache.

## 3.7.9

### Patch Changes

- [#10560](https://github.com/apollographql/apollo-client/pull/10560) [`a561ecf43`](https://github.com/apollographql/apollo-client/commit/a561ecf4306c56770ba0713f0136174275887f1a) Thanks [@benjamn](https://github.com/benjamn)! - Keep `__typename` fragment when it does not contain `@client` directive and strip out inline fragments which use a `@client` directive. Thanks @Gazler and @mtsmfm!

- [#10560](https://github.com/apollographql/apollo-client/pull/10560) [`251a12806`](https://github.com/apollographql/apollo-client/commit/251a12806d1fa38bc8723540fb2d696c39db1097) Thanks [@benjamn](https://github.com/benjamn)! - Refactor `removeDirectivesFromDocument` to fix AST ordering sensitivities and avoid 1/3 AST traversals, potentially improving performance for large queries

## 3.7.8

### Patch Changes

- [#7555](https://github.com/apollographql/apollo-client/pull/7555) [`45562d6fa`](https://github.com/apollographql/apollo-client/commit/45562d6fa20eab658bd86d79d092862ace4e1225) Thanks [@TheCeloReis](https://github.com/TheCeloReis)! - Adds `TVariables` generic to `GraphQLRequest` and `MockedResponse` interfaces.

- [#10526](https://github.com/apollographql/apollo-client/pull/10526) [`1d13de4f1`](https://github.com/apollographql/apollo-client/commit/1d13de4f190150e96d61a9e987274ee6c249dbef) Thanks [@benjamn](https://github.com/benjamn)! - Tolerate undefined `concast.sources` if `complete` called earlier than `concast.start`

- [#10497](https://github.com/apollographql/apollo-client/pull/10497) [`8a883d8a1`](https://github.com/apollographql/apollo-client/commit/8a883d8a1c8899f94a3e2ae09cb2069bde2b2150) Thanks [@nevir](https://github.com/nevir)! - Update `SingleExecutionResult` and `IncrementalPayload`'s `data` types such that they no longer include `undefined`, which was not a valid runtime value, to fix errors when TypeScript's `exactOptionalPropertyTypes` is enabled.

## 3.7.7

### Patch Changes

- [#10502](https://github.com/apollographql/apollo-client/pull/10502) [`315faf9ca`](https://github.com/apollographql/apollo-client/commit/315faf9ca5b326852919ab7fc2082d6ba92bcb59) Thanks [@jerelmiller](https://github.com/jerelmiller)! - Log a warning to the console when a mock passed to `MockedProvider` or `MockLink` cannot be matched to a query during a test. This makes it easier to debug user errors in the mock setup, such as typos, especially if the query under test is using an `errorPolicy` set to `ignore`, which makes it difficult to know that a match did not occur.

- [#10499](https://github.com/apollographql/apollo-client/pull/10499) [`9e54f5dfa`](https://github.com/apollographql/apollo-client/commit/9e54f5dfa05fd363e534c432ba8c569bb96a6e35) Thanks [@phryneas](https://github.com/phryneas)! - Allow the execution function returned by `useLazyQuery` to change the query.

- [#10362](https://github.com/apollographql/apollo-client/pull/10362) [`14a56b105`](https://github.com/apollographql/apollo-client/commit/14a56b105fefcbb2ce5daa9fd6924e5decafcc16) Thanks [@mccraveiro](https://github.com/mccraveiro)! - Fix error when server returns an error and we are also querying for a local field

## 3.7.6

### Patch Changes

- [#10470](https://github.com/apollographql/apollo-client/pull/10470) [`47435e879`](https://github.com/apollographql/apollo-client/commit/47435e879ebc867d9fc3de5b6fd5785204b4dbd4) Thanks [@alessbell](https://github.com/alessbell)! - Bumps TypeScript to `4.9.4` (previously `4.7.4`) and updates types to account for changes in TypeScript 4.8 by [propagating contstraints on generic types](https://devblogs.microsoft.com/typescript/announcing-typescript-4-8/#unconstrained-generics-no-longer-assignable-to). Technically this makes some types stricter as attempting to pass `null|undefined` into certain functions is now disallowed by TypeScript, but these were never expected runtime values in the first place.
  This should only affect you if you are wrapping functions provided by Apollo Client with your own abstractions that pass in their generics as type arguments, in which case you might get an error like `error TS2344: Type 'YourGenericType' does not satisfy the constraint 'OperationVariables'`. In that case, make sure that `YourGenericType` is restricted to a type that only accepts objects via `extends`, like `Record<string, any>` or `@apollo/client`'s `OperationVariables`:

  ```diff
  import {
    QueryHookOptions,
    QueryResult,
    useQuery,
  + OperationVariables,
  } from '@apollo/client';
  - export function useWrappedQuery<T, TVariables>(
  + export function useWrappedQuery<T, TVariables extends OperationVariables>(
      query: DocumentNode,
      queryOptions: QueryHookOptions<T, TVariables>
    ): QueryResult<T, TVariables> {
      const [execute, result] = useQuery<T, TVariables>(query);
    }
  ```

- [#10408](https://github.com/apollographql/apollo-client/pull/10408) [`55ffafc58`](https://github.com/apollographql/apollo-client/commit/55ffafc585e9eb66314755b4f40804b8b8affb13) Thanks [@zlrlo](https://github.com/zlrlo)! - fix: modify BatchHttpLink to have a separate timer for each different batch key

- [#9573](https://github.com/apollographql/apollo-client/pull/9573) [`4a4f48dda`](https://github.com/apollographql/apollo-client/commit/4a4f48dda8dd290ef110aed9e4e73d0c1c977c31) Thanks [@vladar](https://github.com/vladar)! - Improve performance of local resolvers by only executing selection sets that contain an `@client` directive. Previously, local resolvers were executed even when the field did not contain `@client`. While the result was properly discarded, the unncessary work could negatively affect query performance, sometimes signficantly.

## 3.7.5

### Patch Changes

- [#10458](https://github.com/apollographql/apollo-client/pull/10458) [`b5ccef229`](https://github.com/apollographql/apollo-client/commit/b5ccef229046d230e82a68a4834ac09ae1ef2009) Thanks [@lennyburdette](https://github.com/lennyburdette)! - Passes `getServerSnapshot` to `useSyncExternalStore` so that it doesn't trigger a `Missing getServerSnapshot` error when using `useFragment_experimental` on the server.

- [#10471](https://github.com/apollographql/apollo-client/pull/10471) [`895ddcb54`](https://github.com/apollographql/apollo-client/commit/895ddcb546b5692cd53caae1b604412728641374) Thanks [@alessbell](https://github.com/alessbell)! - More robust type definition for `headers` property passed to `createHttpLink`

- [#10321](https://github.com/apollographql/apollo-client/pull/10321) [`bbaa3ef2d`](https://github.com/apollographql/apollo-client/commit/bbaa3ef2d95a03e2453ef86a25096c314fbd8998) Thanks [@alessbell](https://github.com/alessbell)! - Refetch should not return partial data with `errorPolicy: none` and `notifyOnNetworkStatusChange: true`.

- [#10402](https://github.com/apollographql/apollo-client/pull/10402) [`0b07aa955`](https://github.com/apollographql/apollo-client/commit/0b07aa955bab2e929f21590b565507a66f930539) Thanks [@Hugodby](https://github.com/Hugodby)! - Improve context types

- [#10469](https://github.com/apollographql/apollo-client/pull/10469) [`328c58f90`](https://github.com/apollographql/apollo-client/commit/328c58f90d3fd985a58a68d8ba07f7c03f9808f6) Thanks [@jerelmiller](https://github.com/jerelmiller)! - Add generic type defaults when using `useFragment` to allow passing `TData` directly to the function without needing to specify `TVars`.

## 3.7.4

### Patch Changes

- [#10427](https://github.com/apollographql/apollo-client/pull/10427) [`28d909cff`](https://github.com/apollographql/apollo-client/commit/28d909cff086f8352e2ea75421a1cac590917573) Thanks [@jerelmiller](https://github.com/jerelmiller)! - Ensure in-flight promises executed by `useLazyQuery` are rejected when `useLazyQuery` unmounts.

- [#10383](https://github.com/apollographql/apollo-client/pull/10383) [`5c5ca9b01`](https://github.com/apollographql/apollo-client/commit/5c5ca9b01a2b9905f94de85e5b80ffc29522e2e3) Thanks [@jerelmiller](https://github.com/jerelmiller)! - Ensure the `onError` callback is called when the `errorPolicy` is set to "all" and partial data is returned.

- [#10425](https://github.com/apollographql/apollo-client/pull/10425) [`86e35a6d2`](https://github.com/apollographql/apollo-client/commit/86e35a6d25e9838f39a9de652e52a358b9c08488) Thanks [@jerelmiller](https://github.com/jerelmiller)! - Prefer the `onError` and `onCompleted` callback functions passed to the execute function returned from `useMutation` instead of calling both callback handlers.

## 3.7.3

### Patch Changes

- [#10334](https://github.com/apollographql/apollo-client/pull/10334) [`7d923939d`](https://github.com/apollographql/apollo-client/commit/7d923939dd7e6db7d69f04f598c666104b076e78) Thanks [@jerelmiller](https://github.com/jerelmiller)! - Better handle deferred queries that have cached or partial cached data for them

- [#10368](https://github.com/apollographql/apollo-client/pull/10368) [`46b58e976`](https://github.com/apollographql/apollo-client/commit/46b58e9762abbffaee5c9abda8e309bea6d7a785) Thanks [@alessbell](https://github.com/alessbell)! - Fix: unblocks support for defer in mutations

  If the `@defer` directive is present in the document passed to `mutate`, the Promise will resolve with the final merged data after the last multipart chunk has arrived in the response.

## 3.7.2

### Patch Changes

- Only show dev tools suggestion in the console when `connectToDevTools` is `true`. <br/>
  [@chris110408](https://github.com/chris110408) in [#10258](https://github.com/apollographql/apollo-client/pull/10258)

- Pass `TCache` generic to `MutationHookOptions` for better type support in `useMutation`. <br />
  [@igrlk](https://github.com/igrlk) in [#10223](https://github.com/apollographql/apollo-client/pull/10223)

- Add `name` property to `ApolloError` to ensure better type safety and help error reporting tools better identify the error. <br />
  [@aaronadamsCA](https://github.com/aaronadamsCA) in [#9323](https://github.com/apollographql/apollo-client/pull/9323)

- Export a `ModifierDetails` type for the `details` parameter of a `Modifier` function. <br />
  [@KeithGillette](https://github.com/KeithGillette) in [#7133](https://github.com/apollographql/apollo-client/pull/7133)

- Revert use of `cloneDeep` to clone options when fetching queries. <br />
  [@MrDoomBringer](https://github.com/MrDoomBringer) in [#10215](https://github.com/apollographql/apollo-client/pull/10215)

## 3.7.1

### Patch Changes

- Fix issue where `loading` remains `true` after `observer.refetch` is called repeatedly with different variables when the same data are returned. <br/>
  [@alessbell](https://github.com/alessbell) in [#10143](https://github.com/apollographql/apollo-client/pull/10143)

- Fix race condition where `useFragment_experimental` could receive cache updates before initially calling `cache.watch` in `useEffect`. <br/>
  [@benjamn](https://github.com/benjamn) in [#10212](https://github.com/apollographql/apollo-client/pull/10212)

## 3.7.0

### Minor Changes

- Implement preview support for the [`@defer` directive](https://github.com/graphql/graphql-spec/pull/742). <br/>
  [@alessbell](https://github.com/alessbell) and [@benjamn](https://github.com/benjamn) in [#10018](https://github.com/apollographql/apollo-client/pull/10018)

- Implement `useFragment_experimental` hook, which represents a lightweight live binding into the `ApolloCache`, and never triggers network requests of its own. <br/>
  [@benjamn](https://github.com/benjamn) in [#8782](https://github.com/apollographql/apollo-client/pull/8782)

- Allow registering named fragments with `InMemoryCache` to support using `...NamedFragment` in queries without redeclaring `NamedFragment` repeatedly in every query that uses it. <br/>
  [@benjamn](https://github.com/benjamn) in [#9764](https://github.com/apollographql/apollo-client/pull/9764)

- Support `onError` callback for `useSubscription` hook. <br/>
  [@jeroenvisser101](https://github.com/jeroenvisser101) in [#9495](https://github.com/apollographql/apollo-client/pull/9495)

- Implement `preserveHeaderCase` option for `http` context object, enabling preserved header capitalization for non-http-spec-compliant servers. <br/>
  [@mrdoombringer](https://github.com/mrdoombringer) in [#9891](https://github.com/apollographql/apollo-client/pull/9891)

### Patch Changes

- Delay calling `onCompleted` and `onError` callbacks passed to `useQuery` using `Promise.resolve().then(() => ...)` to fix issue [#9794](https://github.com/apollographql/apollo-client/pull/9794). <br/>
  [@dylanwulf](https://github.com/dylanwulf) in [#9823](https://github.com/apollographql/apollo-client/pull/9823)

- Replace `concast.cleanup` method with simpler `concast.beforeNext` API, which promises to call the given callback function just before the next result/error is delivered. In addition, `concast.removeObserver` no longer takes a `quietly?: boolean` parameter, since that parameter was partly responsible for cleanup callbacks sometimes not getting called. <br/>
  [@benjamn](https://github.com/benjamn) in [#9718](https://github.com/apollographql/apollo-client/pull/9718)

- Allow preserving header name capitalization when creating an `HttpLink` with `createHttpLink({ uri, preserveHeaderCase: true })`. Otherwise, header names are converted to lowercase to prevent case-sensitivity bugs. <br/>
  [@MrDoomBringer](https://github.com/MrDoomBringer) in [#9891](https://github.com/apollographql/apollo-client/pull/9891)

- Make queries with a `pollInterval` respect the `no-cache` fetch policy, instead of writing polled results into the cache. <br/>
  [@MrDoomBringer](https://github.com/MrDoomBringer) in [#10020](https://github.com/apollographql/apollo-client/pull/10020)

- Deprecate the `onSubscriptionData` callback in favor of a new `onData` callback for the `useSubscription` hook. Deprecate the `onSubscriptionComplete` callback in favor of a new `onComplete` callback for the `useSubscription` hook.<br/>
  [@jerelmiller](https://github.com/jerelmiller) in [#10134](https://github.com/apollographql/apollo-client/pull/10134)

### Potentially disruptive

- The optional `subscribeAndCount` testing utility exported from `@apollo/client/testing/core` now takes a single generic `TResult` type parameter, instead of `TData`. This type will typically be inferred from the `observable` argument type, but if you have any explicit calls to `subscribeAndCount<TData>(...)` in your own codebase, you may need to adjust those calls accordingly. <br/>
  [@benjamn](https://github.com/benjamn) in [#9718](https://github.com/apollographql/apollo-client/pull/9718)

## Apollo Client 3.6.10 (2022-09-29)

### Improvements

- The client options (`variables`, `context`, etc.) used for `mutation` calls are now available as the second argument to the `onCompleted` and `onError` callback functions. <br/>
  [@MrDoomBringer](https://github.com/MrDoomBringer) in [#10052](https://github.com/apollographql/apollo-client/pull/10052)

## Apollo Client 3.6.9 (2022-06-21)

### Bug Fixes

- Leave `fetchPolicy` unchanged when `skip: true` (or in standby) and `nextFetchPolicy` is available, even if `variables` change. <br/>
  [@benjamn](https://github.com/benjamn) in [#9823](https://github.com/apollographql/apollo-client/pull/9823)

## Apollo Client 3.6.8 (2022-06-10)

### Bug Fixes

- Fix incorrect `variables` passed in `FieldFunctionOptions` for nested `readField` calls in `read` and `merge` functions. <br/>
  [@stardustxx](https://github.com/stardustxx) in [#9808](https://github.com/apollographql/apollo-client/pull/9808)

- Improve repository build scripts to work better on Windows. <br/>
  [@dylanwulf](https://github.com/dylanwulf) in [#9805](https://github.com/apollographql/apollo-client/pull/9805)

- Ensure `useQuery(query, { skip: true }).called === false` rather than always returning `called` as `true`. <br/>
  [@KucharskiPiotr](https://github.com/KucharskiPiotr) in [#9798](https://github.com/apollographql/apollo-client/pull/9798)

- Allow abandoned `reobserve` requests to unsubscribe from their underlying `Observable`. <br/>
  [@javier-garcia-meteologica](https://github.com/javier-garcia-meteologica) in [#9791](https://github.com/apollographql/apollo-client/pull/9791)

## Apollo Client 3.6.7 (2022-06-10)

### Bug Fixes

- Fix regression (introduced in v3.6.0) that caused `BatchHttpLink` to discard pending batched queries on early completion of the underlying `Observable`. <br/>
  [@benjamn](https://github.com/benjamn) in [#9793](https://github.com/apollographql/apollo-client/pull/9793)

## Apollo Client 3.6.6 (2022-05-26)

### Bug Fixes

- Allow `useLazyQuery(query, { defaultOptions })` to benefit from `defaultOptions.variables` and `client.defaultOptions.watchQuery.variables` merging. <br/>
  [@benjamn](https://github.com/benjamn) in [#9762](https://github.com/apollographql/apollo-client/pull/9762)

## Apollo Client 3.6.5 (2022-05-23)

### Bug Fixes

- Restore pre-v3.6 `variables` replacement behavior of `ObservableQuery#reobserve` method, fixing a regression that prevented removal of variables. <br/>
  [@benjamn](https://github.com/benjamn) in [#9741](https://github.com/apollographql/apollo-client/pull/9741)

- Preserve `previousData` even when different query or client provided to `useQuery`, instead of resetting `previousData` to undefined in those cases, matching behavior prior to v3.6.0. <br/>
  [@benjamn](https://github.com/benjamn) in [#9734](https://github.com/apollographql/apollo-client/pull/9734)

- Fix bug where `onCompleted()` and `onError()` are stale for `useMutation()`. <br/>
  [@charle692](https://github.com/charle692) in [#9740](https://github.com/apollographql/apollo-client/pull/9740)

- Limit scope of `DeepMerger` object reuse, and avoid using `Object.isFrozen`, which can introduce differences between development and production if objects that were frozen using `Object.freeze` in development are left unfrozen in production. <br/>
  [@benjamn](https://github.com/benjamn) in [#9742](https://github.com/apollographql/apollo-client/pull/9742)

- Properly merge `variables` from original `useLazyQuery(query, { variables })` with `variables` passed to execution function. <br/>
  [@benjamn](https://github.com/benjamn) in [#9758](https://github.com/apollographql/apollo-client/pull/9758)

## Apollo Client 3.6.4 (2022-05-16)

### Bug Fixes

- Guarantee `Concast` cleanup without `Observable cancelled prematurely` rejection, potentially solving long-standing issues involving that error. <br/>
  [@benjamn](https://github.com/benjamn) in [#9701](https://github.com/apollographql/apollo-client/pull/9701)

- Ensure `useSubscription` subscriptions are properly restarted after unmounting/remounting by React 18 in `<StrictMode>`. <br/>
  [@kazekyo](https://github.com/kazekyo) in [#9707](https://github.com/apollographql/apollo-client/pull/9707)

### Improvements

- Internalize `useSyncExternalStore` shim, for more control than `use-sync-external-store` provides, fixing some React Native issues. <br/>
  [@benjamn](https://github.com/benjamn) in [#9675](https://github.com/apollographql/apollo-client/pull/9675) and [#9709](https://github.com/apollographql/apollo-client/pull/9709)

- Provide `@apollo/client/**/*.cjs.native.js` versions of every `@apollo/client/**/*.cjs` bundle (including dependencies `ts-invariant` and `zen-observable-ts`) to help React Native's Metro bundler automatically resolve CommonJS entry point modules. **These changes should render unnecessary [the advice we gave in the v3.5.4 section below about `metro.config.js`](#apollo-client-354-2021-11-19).** <br/>
  [@benjamn](https://github.com/benjamn) in [#9716](https://github.com/apollographql/apollo-client/pull/9716)

- Handle falsy `incoming` data more gracefully in `offetLimitPagination().merge` function. <br/>
  [@shobhitsharma](https://github.com/shobhitsharma) in [#9705](https://github.com/apollographql/apollo-client/pull/9705)

## Apollo Client 3.6.3 (2022-05-05, only tagged `next` on npm)

### Bug Fixes

- Simplify `useQuery(query, { defaultOptions })` default options processing in order to fix bug where `skip: true` queries failed to execute upon switching to `skip: false`. <br/>
  [@benjamn](https://github.com/benjamn) in [#9665](https://github.com/apollographql/apollo-client/pull/9665)

- Add tests of skipping/unskipping and `useLazyQuery` with `defaultOptions`, and fix a bug causing duplicate requests. <br/>
  [@benjamn](https://github.com/benjamn) in [#9666](https://github.com/apollographql/apollo-client/pull/9666)

- Update `ts-invariant` to version 0.10.2 to fix source map warnings. <br/>
  [@benjamn](https://github.com/benjamn) in [#9672](https://github.com/apollographql/apollo-client/pull/9672)

- Test that `useQuery` queries with `skip: true` do not stall server-side rendering. <br/>
  [@nathanmarks](https://github.com/nathanmarks) and [@benjamn](https://github.com/benjamn) in [#9677](https://github.com/apollographql/apollo-client/pull/9677)

- Prevent `useLazyQuery` from making duplicate requests when its execution function is first called, and stop rejecting the `Promise` it returns when `result.error` is defined. <br/>
  [@benjamn](https://github.com/benjamn) in [#9684](https://github.com/apollographql/apollo-client/pull/9684)

- Fix issue with `useQuery` returning `loading: true` state during server-side rendering with `skip: true`. <br/>
  [@nathanmarks](https://github.com/nathanmarks) in [#9679](https://github.com/apollographql/apollo-client/pull/9679)

## Apollo Client 3.6.2 (2022-05-02)

### Bug Fixes

- Pass `getServerSnapshot` function to `useSyncExternalStore` in addition to `getSnapshot`, though the two functions behave identically. This change should fix/unbreak React 18 server rendering. <br/>
  [@hungphongbk](https://github.com/hungphongbk) in [#9652](https://github.com/apollographql/apollo-client/pull/9652)

### Improvements

- Consider `networkError.result.errors` in addition to `result.errors` in `PersistedQueryLink`. <br/>
  [@redaid113](https://github.com/redaid113) and [@benjamn](https://github.com/benjamn) in [#9410](https://github.com/apollographql/apollo-client/pull/9410)

## Apollo Client 3.6.1 (2022-04-28)

### Bug Fixes

- Remove recently-added, internal `fetchBlockingPromise` option from the `WatchQueryOptions` interface, due to regressions. <br/>
  [@benjamn](https://github.com/benjamn) in [#9504](https://github.com/apollographql/apollo-client/pull/9504)

## Apollo Client 3.6.0 (2022-04-26)

### Potentially disruptive changes

- Calling `fetchMore` for queries using the `cache-and-network` or `network-only` fetch policies will no longer trigger additional network requests when cache results are complete. Instead, those complete cache results will be delivered as if using the `cache-first` fetch policy. <br/>
  [@benjamn](https://github.com/benjamn) in [#9504](https://github.com/apollographql/apollo-client/pull/9504)

- Reimplement `useQuery` and `useLazyQuery` to use the [proposed `useSyncExternalStore` API](https://github.com/reactwg/react-18/discussions/86) from React 18. <br/>
  [@brainkim](https://github.com/brainkim) and [@benjamn](https://github.com/benjamn) in [#8785](https://github.com/apollographql/apollo-client/pull/8785) and [#9596](https://github.com/apollographql/apollo-client/pull/9596)

- Fixed bug where the `useLazyQuery` execution function would always use the `refetch` method of `ObservableQuery`, instead of properly reapplying the current `fetchPolicy` using the `reobserve` method. <br/>
  [@benjamn](https://github.com/benjamn) in [#9564](https://github.com/apollographql/apollo-client/pull/9564)

  > Since this `reobserve` method is useful and used internally, we have now exposed it as `use[Lazy]Query(...).reobserve` (which optionally takes a `Partial<WatchQueryOptions>` of new options), to supplement the existing `refetch` method. Note that `reobserve` permanently updates the `variables` and other options of the `ObservableQuery`, unlike `refetch({ ...variables })`, which does not save those `variables`.

- The internal use of `options.fetchBlockingPromise` by `useQuery` and `useLazyQuery` may slightly delay the delivery of network results, compared to previous versions of Apollo Client. Since network results are already delivered asynchronously, these timing differences should not be disruptive in most cases. Nevertheless, please open an issue if the timing differences are a problem for you (and you have no easy workaround). <br/>
  [@benjamn](https://github.com/benjamn) in [#9599](https://github.com/apollographql/apollo-client/pull/9599)

### React 18

In both its `peerDependencies` and its internal implementation, Apollo Client v3.6 should no longer prevent you from updating to React 18 in your applications.

Internally, we have refactored `useQuery` and `useLazyQuery` to be implemented in terms of React's new (shimmable) `useSyncExternalStore` hook, demonstrating Apollo Client can serve as an external store with a referentially stable, synchronous API, as needed by React.

As part of this refactoring, we also improved the behavior of `useQuery` and `useLazyQuery` when used in `<React.StrictMode>`, which [double-renders components in development](https://github.com/reactwg/react-18/discussions/96). While this double-rendering always results in calling `useQuery` twice, forcing Apollo Client to create and then discard an unnecessary `ObservableQuery` object, we now have multiple defenses in place against executing any network queries for the unused `ObservableQuery` objects.

In upcoming v3.6.x and v3.7 (beta) releases, we will be completely overhauling our server-side rendering utilities (`getDataFromTree` et al.), and introducing suspenseful versions of our hooks, to take full advantage of the new patterns React 18+ enables for data management libraries like Apollo Client.

### Improvements

- Allow `BatchLink` to cancel queued and in-flight operations. <br/>
  [@PowerKiKi](https://github.com/PowerKiKi) and [@benjamn](https://github.com/benjamn) in [#9248](https://github.com/apollographql/apollo-client/pull/9248)

- Add `GraphQLWsLink` in `@apollo/client/link/subscriptions`. This link is similar to the existing `WebSocketLink` in `@apollo/client/link/ws`, but uses the newer [`graphql-ws`](https://www.npmjs.com/package/graphql-ws) package and protocol instead of the older `subscriptions-transport-ws` implementation. This functionality was technically first released in `@apollo/client@3.5.10`, but semantically belongs in the 3.6.0 minor version.
  [@glasser](https://github.com/glasser) in [#9369](https://github.com/apollographql/apollo-client/pull/9369)

- Allow passing `defaultOptions` to `useQuery` to avoid clobbering/resetting existing options when `useQuery` is called repeatedly. <br/>
  [@benjamn](https://github.com/benjamn) in [#9563](https://github.com/apollographql/apollo-client/pull/9563), superseding [#9223](https://github.com/apollographql/apollo-client/pull/9223)

- Provide additional context to `nextFetchPolicy` functions to assist with `fetchPolicy` transitions. More details can be found in the [`nextFetchPolicy` documentation](https://www.apollographql.com/docs/react/data/queries/#nextfetchpolicy). <br/>
  [@benjamn](https://github.com/benjamn) in [#9222](https://github.com/apollographql/apollo-client/pull/9222)

- Remove nagging deprecation warning about passing an `options.updateQuery` function to `fetchMore`. <br/>
  [@benjamn](https://github.com/benjamn) in [#9504](https://github.com/apollographql/apollo-client/pull/9504)

- Let `addTypenameToDocument` take any `ASTNode` (including `DocumentNode`, as before). <br/>
  [@benjamn](https://github.com/benjamn) in [#9595](https://github.com/apollographql/apollo-client/pull/9595)

- Set `useMutation` internal `isMounted` variable to `true` again when component remounted. <br/>
  [@devpeerapong](https://github.com/devpeerapong) in [#9561](https://github.com/apollographql/apollo-client/pull/9561)

## Apollo Client 3.5.10 (2022-02-24)

### Improvements

- Add `GraphQLWsLink` in `@apollo/client/link/subscriptions`. This link is similar to the existing `WebSocketLink` in `@apollo/client/link/ws`, but uses the newer [`graphql-ws`](https://www.npmjs.com/package/graphql-ws) package and protocol instead of the older `subscriptions-transport-ws` implementation. <br/>
  [@glasser](https://github.com/glasser) in [#9369](https://github.com/apollographql/apollo-client/pull/9369)

  > Note from [@benjamn](https://github.com/benjamn): since `GraphQLWsLink` is new functionality, we would normally wait for the next minor version (v3.6), but we were asked to expedite this release. These changes are strictly additive/opt-in/backwards-compatible, so shipping them in a patch release (3.5.10) seems safe, if unusual.

## Apollo Client 3.5.9 (2022-02-15)

### Improvements

- Interpret `keyFields: [...]` and `keyArgs: [...]` configurations in `InMemoryCache` type/field policies as `ReadonlyArray`s, since they are never mutated internally. <br/>
  [@julienfouilhe](https://github.com/julienfouilhe) in [#9339](https://github.com/apollographql/apollo-client/pull/9339)

- Avoid declaring a global type for the `__DEV__` constant, to avoid conflict with other such global declarations. <br/>
  [@benjamn](https://github.com/benjamn) in [#9386](https://github.com/apollographql/apollo-client/pull/9386)

### Bug Fixes

- Fix `useSubscription` executing `skip`ped subscription when input changes. <br/>
  [@levrik](https://github.com/levrik) in [#9299](https://github.com/apollographql/apollo-client/pull/9299)

- Fix partial data appearing in `useQuery().data` when `notifyOnNetworkStatusChange: true`. <br/>
  [@brainkim](https://github.com/brainkim) in [#9367](https://github.com/apollographql/apollo-client/pull/9367)

- Prevent `Promise`s returned by `useLazyQuery` execute functions from causing unhandled `Promise` rejection errors if uncaught. <br/>
  [@brainkim](https://github.com/brainkim) in [#9380](https://github.com/apollographql/apollo-client/pull/9380)

## Apollo Client 3.5.8 (2022-01-24)

### Bug Fixes

- Fix the type of the `called` property returned by `useQuery()` and `useLazyQuery()`. <br/>
  [@sztadii](https://github.com/sztadii) in [#9304](https://github.com/apollographql/apollo-client/pull/9304)

### Bug Fixes (by [@brainkim](https://github.com/brainkim) in [#9328](https://github.com/apollographql/apollo-client/pull/9328))

- Fix `refetch()` not being called when `skip` is true.
- Fix the promise returned from the `useLazyQuery()` execution function having stale variables.
- Fix the promise returned from the `useLazyQuery()` execution function not rejecting when a query errors.

## Apollo Client 3.5.7 (2022-01-10)

### Bug Fixes

- Fix regression that prevented calling `onError` or `onCompleted` in some cases when using `useQuery`. <br/>
  [@mmahalwy](https://github.com/mmahalwy) in [#9226](https://github.com/apollographql/apollo-client/pull/9226)

- Make `useQuery` respect `defaultOptions.watchQuery.fetchPolicy`. <br/>
  [@yasharzolmajdi](https://github.com/yasharzolmajdi) in [#9210](https://github.com/apollographql/apollo-client/pull/9210)

## Apollo Client 3.5.6 (2021-12-07)

### Bug Fixes (by [@brainkim](https://github.com/brainkim) in [#9144](https://github.com/apollographql/apollo-client/pull/9144))

- Restores old behavior where the callback passed to `useMutation()` is constant.
- Fix `useMutation()` callbacks having stale closures.
- Fix `useQuery()` variables being out of date.

## Apollo Client 3.5.5 (2021-11-23)

### Bug Fixes

- Remove `printer: Printer` positional parameter from publicly-exported `selectHttpOptionsAndBody` function, whose addition in [#8699](https://github.com/apollographql/apollo-client/pull/8699) was a breaking change (starting in Apollo Client 3.5.0) for direct consumers of `selectHttpOptionsAndBody`. <br/>
  [@benjamn](https://github.com/benjamn) in [#9103](https://github.com/apollographql/apollo-client/pull/9103)

## Apollo Client 3.5.4 (2021-11-19)

### Notices

> ⚠️ The following advice about `metro.config.js` should no longer be necessary, as of Apollo Client v3.6.4.

- [Relevant if you use Apollo Client with React Native] Since Apollo Client v3.5.0, CommonJS bundles provided by `@apollo/client` use a `.cjs` file extension rather than `.cjs.js`, so Node.js won't interpret them as ECMAScript modules. While this change should be an implementation detail, it may cause problems for the [Metro bundler](https://facebook.github.io/metro/) used by React Native, whose [`resolver.sourceExts`](https://facebook.github.io/metro/docs/configuration#sourceexts) configuration does not include the `cjs` extension by default.

  As a workaround until [this issue](https://github.com/facebook/metro/issues/535) is resolved, you can configure Metro to understand the `.cjs` file extension by creating a `metro.config.js` file in the root of your React Native project:

  ```js
  // NOTE: No longer necessary in @apollo/client@3.6.4!
  const { getDefaultConfig } = require('metro-config');
  const { resolver: defaultResolver } = getDefaultConfig.getDefaultValues();
  exports.resolver = {
    ...defaultResolver,
    sourceExts: [...defaultResolver.sourceExts, 'cjs'],
  };
  ```

### Improvements

- Restore the ability to pass `onError()` and `onCompleted()` to the mutation execution function. <br/> [@brainkim](https://github.com/brainkim) in [#9076](https://github.com/apollographql/apollo-client/pull/9076)

- Work around webpack 5 errors of the form
  ```
  The request 'ts-invariant/process' failed to resolve only because it was resolved as fully specified
  ```
  by ensuring `import ... from 'ts-invariant/process'` is internally written to `import ... from 'ts-invariant/process/index.js'`. <br/>
  [@benjamn](https://github.com/benjamn) in [#9083](https://github.com/apollographql/apollo-client/pull/9083)

## Apollo Client 3.5.3 (2021-11-17)

- Avoid rewriting non-relative imported module specifiers in `config/rewriteModuleIds.ts` script, thereby allowing bundlers to resolve those imports as they see fit. <br/>
  [@benjamn](https://github.com/benjamn) in [#9073](https://github.com/apollographql/apollo-client/pull/9073)

- Ensure only current file is matched when running VSCode debugger. <br/>
  [@eps1lon](https://github.com/eps1lon) in [#9050](https://github.com/apollographql/apollo-client/pull/9050)

## Apollo Client 3.5.2 (2021-11-10)

- Fix `useMutation` execute function returning non-identical execution functions when passing similar options. <br/>
  [@brainkim](https://github.com/brainkim) in [#9037](https://github.com/apollographql/apollo-client/pull/9037)

## Apollo Client 3.5.1 (2021-11-09)

- Remove npm from dependencies, and avoid referencing graphql-js enum value. <br/>
  [@brainkim](https://github.com/brainkim) in [#9030](https://github.com/apollographql/apollo-client/pull/9030)

## Apollo Client 3.5.0 (2021-11-08)

### Improvements

- Add `updateQuery` and `updateFragment` methods to `ApolloCache`, simplifying common `readQuery`/`writeQuery` cache update patterns. <br/>
  [@wassim-k](https://github.com/wassim-k) in [#8382](https://github.com/apollographql/apollo-client/pull/8382)

- Field directives and their arguments can now be included along with field argument names when using [field policy `keyArgs: [...]` notation](https://www.apollographql.com/docs/react/pagination/key-args/). For example, if you have a `Query.feed` field that takes an argument called `type` and uses a `@connection(key:...)` directive to keep `feed` data from different queries separate within the cache, you might configure both using the following `InMemoryCache` field policy:

  ```ts
  new InMemoryCache({
    typePolicies: {
      Query: {
        fields: {
          feed: {
            keyArgs: ['type', '@connection', ['key']],
          },
        },
      },
    },
  });
  ```

  [@benjamn](https://github.com/benjamn) in [#8678](https://github.com/apollographql/apollo-client/pull/8678)

- Report single `MissingFieldError` instead of a potentially very large `MissingFieldError[]` array for incomplete cache reads, improving performance and memory usage. <br/>
  [@benjamn](https://github.com/benjamn) in [#8734](https://github.com/apollographql/apollo-client/pull/8734)

- When writing results into `InMemoryCache`, each written object is now identified using `policies.identify` _after_ traversing the fields of the object (rather than before), simplifying identification and reducing duplicate work. If you have custom `keyFields` functions, they still receive the raw result object as their first parameter, but the `KeyFieldsContext` parameter now provides `context.storeObject` (the `StoreObject` just processed by `processSelectionSet`) and `context.readField` (a helper function for reading fields from `context.storeObject` and any `Reference`s it might contain, similar to `readField` for `read`, `merge`, and `cache.modify` functions). <br/>
  [@benjamn](https://github.com/benjamn) in [#8996](https://github.com/apollographql/apollo-client/pull/8996)

- Ensure `cache.identify` never throws when primary key fields are missing, and include the source object in the error message when `keyFields` processing fails. <br/>
  [@benjamn](https://github.com/benjamn) in [#8679](https://github.com/apollographql/apollo-client/pull/8679)

- The `HttpLink` constructor now accepts an optional `print` function that can be used to customize how GraphQL `DocumentNode` objects are transformed back into strings before they are sent over the network. <br/>
  [@sarahgp](https://github.com/sarahgp) in [#8699](https://github.com/apollographql/apollo-client/pull/8699)

- Make `@apollo/client/testing` a fully-fledged, independent entry point, instead of re-exporting `@apollo/client/utilities/testing` (which was never an entry point and no longer exists). <br/>
  [@benjamn](https://github.com/benjamn) in [#8769](https://github.com/apollographql/apollo-client/pull/8769)

- A new nested entry point called `@apollo/client/testing/core` has been created. Importing from this entry point instead of `@apollo/client/testing` excludes any React-related dependencies. <br/>
  [@wassim-k](https://github.com/wassim-k) in [#8687](https://github.com/apollographql/apollo-client/pull/8687)

- Make `cache.batch` return the result of calling the `options.update` function. <br/>
  [@benjamn](https://github.com/benjamn) in [#8696](https://github.com/apollographql/apollo-client/pull/8696)

- The `NetworkError` and `ErrorResponse` types have been changed to align more closely. <br/>
  [@korywka](https://github.com/korywka) in [#8424](https://github.com/apollographql/apollo-client/pull/8424)

- Include `graphql@16` in peer deps. <br/>
  [@brainkim](https://github.com/brainkim) in [#8997](https://github.com/apollographql/apollo-client/pull/8997)

- Update `zen-observable-ts` to eliminate transitive dependency on `@types/zen-observable`. <br/>
  [@benjamn](https://github.com/benjamn) in [#8695](https://github.com/apollographql/apollo-client/pull/8695)

### React Refactoring

#### Improvements (due to [@brainkim](https://github.com/brainkim) in [#8875](https://github.com/apollographql/apollo-client/pull/8875)):

- The `useLazyQuery` function now returns a promise with the result.
- The `useMutation` result now exposes a method which can be reset.

#### Bug Fixes (due to [@brainkim](https://github.com/brainkim) in [#8596](https://github.com/apollographql/apollo-client/pull/8596)):

- The `useQuery` and `useLazyQuery` hooks will now have `ObservableQuery` methods defined consistently.
- Calling `useLazyQuery` methods like `startPolling` will start the query.
- Calling the `useLazyQuery` execution function will now behave more like `refetch`. `previousData` will be preserved.
- `standby` fetchPolicies will now act like `skip: true` more consistently.
- Calling `refetch` on a skipped query will have no effect (issue [#8270](https://github.com/apollographql/apollo-client/issues/8270)).
- Prevent `onError` and `onCompleted` functions from firing continuously, and improving their polling behavior.

## Apollo Client 3.4.17 (2021-11-08)

### Improvements

- Allow `TOptions extends FieldFunctionOptions` to be passed as final (optional) type parameter of `FieldPolicy` type. <br/>
  [@VictorGaiva](https://github.com/VictorGaiva) in [#9000](https://github.com/apollographql/apollo-client/pull/9000)

## Apollo Client 3.4.16

### Improvements

- Prevent webpack from misresolving the `graphql` package as the local `@apollo/client/utilities/globals/graphql.js` module when `module.exports.resolve.preferRelative` is enabled in `webpack.config.js`.

  > Note: if you encounter strange module resolution errors like `export 'isType' (imported as 'isType') was not found in 'graphql' (possible exports: removeTemporaryGlobals)` please try removing `preferRelative: true` from your `webpack.config.js` file, or find a way to disable that resolution behavior for packages within `node_modules`.

  [@benjamn](https://github.com/benjamn) in [#8862](https://github.com/apollographql/apollo-client/pull/8862)

- Avoid importing `isType` from the `graphql` package internally, to prevent bundlers from including as much as 3.4kB of unnecessary code. <br/>
  [@benjamn](https://github.com/benjamn) in [#8891](https://github.com/apollographql/apollo-client/pull/8891)

- Make `client.resetStore` and `client.clearStore` pass appropriate `discardWatches` option to `cache.reset`. <br/>
  [@benjamn](https://github.com/benjamn) in [#8873](https://github.com/apollographql/apollo-client/pull/8873)

## Apollo Client 3.4.15

### Bug Fixes

- Require calling `cache.reset({ discardWatches: true })` to make `cache.reset` discard `cache.watches`, restoring behavior broken in v3.4.14 by [#8826](https://github.com/apollographql/apollo-client/pull/8826). <br/>
  [@benjamn](https://github.com/benjamn) in [#8852](https://github.com/apollographql/apollo-client/pull/8852)

## Apollo Client 3.4.14

### Bug Fixes

- Disable `InMemoryCache` [result object canonization](https://github.com/apollographql/apollo-client/pull/7439) by default, to prevent unexpected memory growth and/or reuse of object references, with multiple ways to reenable it (per-cache, per-query, or a mixture of both). <br/>
  [@benjamn](https://github.com/benjamn) in [#8822](https://github.com/apollographql/apollo-client/pull/8822)

- Clear `InMemoryCache` `watches` set when `cache.reset()` called. <br/>
  [@benjamn](https://github.com/benjamn) in [#8826](https://github.com/apollographql/apollo-client/pull/8826)

- Stop excluding observerless queries from `refetchQueries: [...]` selection. <br/>
  [@benjamn](https://github.com/benjamn) in [#8825](https://github.com/apollographql/apollo-client/pull/8825)

- Prevent optimistic cache evictions from evicting non-optimistic data. <br/>
  [@benjamn](https://github.com/benjamn) in [#8829](https://github.com/apollographql/apollo-client/pull/8829)

- Ensure `cache.broadcastWatch` passes all relevant `WatchOptions` to `cache.diff` as `DiffOptions`. <br/>
  [@benjamn](https://github.com/benjamn) in [#8832](https://github.com/apollographql/apollo-client/pull/8832)

## Apollo Client 3.4.13

### Bug Fixes

- Fix `componentDidUpate` typo in `withSubscription` higher-order component. <br/>
  [@YarBez](https://github.com/YarBez) in [#7506](https://github.com/apollographql/apollo-client/pull/7506)

- Fix internal `canUseSymbol` import within `@apollo/client/utilities` to avoid breaking bundlers/builds. <br/>
  [@benjamn](https://github.com/benjamn) in [#8817](https://github.com/apollographql/apollo-client/pull/8817)

- Tolerate unfreezable objects like `Uint8Array` and `Buffer` in `maybeDeepFreeze`. <br/>
  [@geekuillaume](https://github.com/geekuillaume) and [@benjamn](https://github.com/benjamn) in [#8813](https://github.com/apollographql/apollo-client/pull/8813)

## Apollo Client 3.4.12

### Bug Fixes

- Improve handling of falsy `existing` and/or `incoming` parameters in `relayStylePagination` field policy helper function. <br/>
  [@bubba](https://github.com/bubba) and [@benjamn](https://github.com/benjamn) in [#8733](https://github.com/apollographql/apollo-client/pull/8733)

- Associate Apollo context with `React.createContext` (instead of using a local `WeakMap`) again, so multiple copies of `@apollo/client` (uncommon) can share the same context. <br/>
  [@benjamn](https://github.com/benjamn) in [#8798](https://github.com/apollographql/apollo-client/pull/8798)

## Apollo Client 3.4.11

### Bug Fixes

- Fix [Vite](https://vitejs.dev) tree-shaking by calling the `checkDEV()` function (at least once) in the module that exports it, `@apollo/client/utilities/globals/index.ts`. <br/>
  [@benjamn](https://github.com/benjamn) in [#8767](https://github.com/apollographql/apollo-client/pull/8767)

### Improvements

- Export `PersistedQueryLink` namespace from `@apollo/client/link/persisted-queries`. <br/>
  [@vedrani](https://github.com/vedrani) in [#8761](https://github.com/apollographql/apollo-client/pull/8761)

### Documentation

- Upgrade docs theme for new Algolia-powered search experience. <br/>
  [@trevorblades](https://github.com/trevorblades) in [#8768](https://github.com/apollographql/apollo-client/pull/8768)

## Apollo Client 3.4.10

### Improvements

- Warn when calling `refetch({ variables })` instead of `refetch(variables)`, except for queries that declare a variable named `$variables` (uncommon). <br/>
  [@benjamn](https://github.com/benjamn) in [#8702](https://github.com/apollographql/apollo-client/pull/8702)

### Bug Fixes

- Fix `ObservableQuery.getCurrentResult()` returning cached `data` with certain fetch policies. <br/>
  [@brainkim](https://github.com/brainkim) in [#8718](https://github.com/apollographql/apollo-client/pull/8718)

- Prevent `ssrMode`/`ssrForceFetchDelay` from causing queries to hang. <br/>
  [@brainkim](https://github.com/brainkim) in [#8709](https://github.com/apollographql/apollo-client/pull/8709)

- Import `@apollo/client/utilities/globals` internally wherever `__DEV__` is used, not just in `@apollo/client/**/index.js` entry points. <br/>
  [@benjamn](https://github.com/benjamn) in [#8720](https://github.com/apollographql/apollo-client/pull/8720)

## Apollo Client 3.4.9

### Bug Fixes

- Fix unhandled `Promise` rejection warnings/errors whose message is `Observable cancelled prematurely`. <br/>
  [@benjamn](https://github.com/benjamn) in [#8676](https://github.com/apollographql/apollo-client/pull/8676)

- Enforce that `__DEV__` is polyfilled by every `@apollo/client/*` entry point that uses it. This build step considers not only explicit `__DEV__` usage but also `__DEV__` references injected near `invariant(...)` and `new InvariantError(...)` expressions. <br/>
  [@benjamn](https://github.com/benjamn) in [#8689](https://github.com/apollographql/apollo-client/pull/8689)

## Apollo Client 3.4.8

### Bug Fixes

- Fix error thrown by nested `keyFields: ["a", ["b", "c"], "d"]` type policies when writing results into the cache where any of the key fields (`.a`, `.a.b`, `.a.c`, or `.d`) have been renamed by query field alias syntax. <br/>
  [@benjamn](https://github.com/benjamn) in [#8643](https://github.com/apollographql/apollo-client/pull/8643)

- Fix regression from PR [#8422](https://github.com/apollographql/apollo-client/pull/8422) (first released in `@apollo/client@3.4.0-rc.15`) that caused `result.data` to be set to undefined in some cases after `ObservableQuery#getCurrentResult` reads an incomplete result from the cache. <br/>
  [@benjamn](https://github.com/benjamn) in [#8642](https://github.com/apollographql/apollo-client/pull/8642)

## Apollo Client 3.4.7

### Bug Fixes

- Fix accidental reuse of recycled `MergeTree` objects in `StoreWriter` class used by `InMemoryCache`. <br/>
  [@benjamn](https://github.com/benjamn) in [#8618](https://github.com/apollographql/apollo-client/pull/8618)

## Apollo Client 3.4.6

### Improvements

- Reevaluate `window.fetch` each time `HttpLink` uses it, if not configured using `options.fetch`. This change enables a variety of strategies for instrumenting `window.fetch`, without requiring those strategies to run before `@apollo/client/link/http` is first imported. <br/>
  [@benjamn](https://github.com/benjamn) in [#8603](https://github.com/apollographql/apollo-client/pull/8603)

- Clarify mutation `fetchPolicy` options (`"network-only"` or `"no-cache"`) using [`MutationFetchPolicy`](https://github.com/apollographql/apollo-client/blob/fa52875341ab33f3e8192ded90af5e2c208e0f75/src/core/watchQueryOptions.ts#L33-L37) union type. <br/>
  [@benjamn](https://github.com/benjamn) in [#8602](https://github.com/apollographql/apollo-client/pull/8602)

### Bug Fixes

- Restore full `@apollo/client/apollo-client.cjs.js` CommonJS bundle for older bundlers.

  > Note that Node.js and CommonJS bundlers typically use the bundles specified by `"main"` fields in our generated `package.json` files, which are all independent and non-overlapping CommonJS modules. However, `apollo-client.cjs.js` is just one big bundle, so mixing imports of `apollo-client.cjs.js` with the other CommonJS bundles is discouraged, as it could trigger the [dual package hazard](https://nodejs.org/api/packages.html#packages_dual_commonjs_es_module_packages). In other words, please don't start using `apollo-client.cjs.js` if you're not already. <br/>

  [@benjamn](https://github.com/benjamn) in [#8592](https://github.com/apollographql/apollo-client/pull/8592)

- Log `MissingFieldError`s in `ObservableQuery#getCurrentResult` using `invariant.debug`, rather than reporting them via `result.error`. <br/>
  [@benjamn](https://github.com/benjamn) in [#8604](https://github.com/apollographql/apollo-client/pull/8604)

## Apollo Client 3.4.5

### Bug Fixes

- Fix double registration bug for mutation `refetchQueries` specified using legacy one-time `refetchQueries: [{ query, variables }]` style. Though the bug is fixed, we recommend using `refetchQueries: [query]` instead (when possible) to refetch an existing query using its `DocumentNode`, rather than creating, executing, and then deleting a new query, as the legacy `{ query, variables }` style unfortunately does. <br/>
  [@benjamn](https://github.com/benjamn) in [#8586](https://github.com/apollographql/apollo-client/pull/8586)

- Fix `useQuery`/`useLazyQuery` stalling when clients or queries change. <br/>
  [@brainkim](https://github.com/brainkim) in [#8589](https://github.com/apollographql/apollo-client/pull/8589)

## Apollo Client 3.4.4

### Bug Fixes

- Revert accidental addition of `engines.npm` section to published version of `@apollo/client/package.json`. <br/>
  [@benjamn](https://github.com/benjamn) in [#8578](https://github.com/apollographql/apollo-client/pull/8578)

## Apollo Client 3.4.3

### Bug Fixes

- Fix `{ ssr: false }` causing queries to hang on the client. <br/>
  [@brainkim](https://github.com/brainkim) in [#8574](https://github.com/apollographql/apollo-client/pull/8574)

## Apollo Client 3.4.2

### Bug Fixes

- Use more default type parameters for mutation-related types in `react/types/types.ts`, to provide smoother backwards compatibility for code using those types explicitly. <br/>
  [@benjamn](https://github.com/benjamn) in [#8573](https://github.com/apollographql/apollo-client/pull/8573)

## Apollo Client 3.4.1

### Bug Fixes

- Initialize `stringifyCanon` lazily, when `canonicalStringify` is first called, fixing `Uncaught ReferenceError: __DEV__ is not defined` errors due to usage of `__DEV__` before declaration. <br/>
  [@benjamn](https://github.com/benjamn) in [#8557](https://github.com/apollographql/apollo-client/pull/8557)

## Apollo Client 3.4.0

### New documentation

- [**Refetching queries**](https://www.apollographql.com/docs/react/data/refetching/) with `client.refetchQueries`. <br/>
  [@StephenBarlow](https://github.com/StephenBarlow) and [@benjamn](https://github.com/benjamn) in [#8265](https://github.com/apollographql/apollo-client/pull/8265)

### Improvements

- `InMemoryCache` now _guarantees_ that any two result objects returned by the cache (from `readQuery`, `readFragment`, etc.) will be referentially equal (`===`) if they are deeply equal. Previously, `===` equality was often achievable for results for the same query, on a best-effort basis. Now, equivalent result objects will be automatically shared among the result trees of completely different queries. This guarantee is important for taking full advantage of optimistic updates that correctly guess the final data, and for "pure" UI components that can skip re-rendering when their input data are unchanged. <br/>
  [@benjamn](https://github.com/benjamn) in [#7439](https://github.com/apollographql/apollo-client/pull/7439)

- Mutations now accept an optional callback function called `onQueryUpdated`, which will be passed the `ObservableQuery` and `Cache.DiffResult` objects for any queries invalidated by cache writes performed by the mutation's final `update` function. Using `onQueryUpdated`, you can override the default `FetchPolicy` of the query, by (for example) calling `ObservableQuery` methods like `refetch` to force a network request. This automatic detection of invalidated queries provides an alternative to manually enumerating queries using the `refetchQueries` mutation option. Also, if you return a `Promise` from `onQueryUpdated`, the mutation will automatically await that `Promise`, rendering the `awaitRefetchQueries` option unnecessary. <br/>
  [@benjamn](https://github.com/benjamn) in [#7827](https://github.com/apollographql/apollo-client/pull/7827)

- Support `client.refetchQueries` as an imperative way to refetch queries, without having to pass `options.refetchQueries` to `client.mutate`. <br/>
  [@dannycochran](https://github.com/dannycochran) in [#7431](https://github.com/apollographql/apollo-client/pull/7431)

- Improve standalone `client.refetchQueries` method to support automatic detection of queries needing to be refetched. <br/>
  [@benjamn](https://github.com/benjamn) in [#8000](https://github.com/apollographql/apollo-client/pull/8000)

- Fix remaining barriers to loading [`@apollo/client/core`](https://cdn.jsdelivr.net/npm/@apollo/client@3.4.0/core/+esm) as native ECMAScript modules from a CDN like [esm.run](https://www.jsdelivr.com/esm). Importing `@apollo/client` from a CDN will become possible once we move all React-related dependencies into `@apollo/client/react` in Apollo Client 4. <br/>
  [@benjamn](https://github.com/benjamn) in [#8266](https://github.com/apollographql/apollo-client/issues/8266)

- `InMemoryCache` supports a new method called `batch`, which is similar to `performTransaction` but takes named options rather than positional parameters. One of these named options is an `onDirty(watch, diff)` callback, which can be used to determine which watched queries were invalidated by the `batch` operation. <br/>
  [@benjamn](https://github.com/benjamn) in [#7819](https://github.com/apollographql/apollo-client/pull/7819)

- Allow `merge: true` field policy to merge `Reference` objects with non-normalized objects, and vice-versa. <br/>
  [@benjamn](https://github.com/benjamn) in [#7778](https://github.com/apollographql/apollo-client/pull/7778)

- Allow identical subscriptions to be deduplicated by default, like queries. <br/>
  [@jkossis](https://github.com/jkossis) in [#6910](https://github.com/apollographql/apollo-client/pull/6910)

- Always use `POST` request when falling back to sending full query with `@apollo/client/link/persisted-queries`. <br/>
  [@rieset](https://github.com/rieset) in [#7456](https://github.com/apollographql/apollo-client/pull/7456)

- The `FetchMoreQueryOptions` type now takes two instead of three type parameters (`<TVariables, TData>`), thanks to using `Partial<TVariables>` instead of `K extends typeof TVariables` and `Pick<TVariables, K>`. <br/>
  [@ArnaudBarre](https://github.com/ArnaudBarre) in [#7476](https://github.com/apollographql/apollo-client/pull/7476)

- Pass `variables` and `context` to a mutation's `update` function. **Note:** The type of the `update` function is now named `MutationUpdaterFunction` rather than `MutationUpdaterFn`, since the older type was [broken beyond repair](https://github.com/apollographql/apollo-client/issues/8506#issuecomment-881706613). If you are using `MutationUpdaterFn` in your own code, please use `MutationUpdaterFunction` instead. <br/>
  [@jcreighton](https://github.com/jcreighton) in [#7902](https://github.com/apollographql/apollo-client/pull/7902)

- A `resultCacheMaxSize` option may be passed to the `InMemoryCache` constructor to limit the number of result objects that will be retained in memory (to speed up repeated reads), and calling `cache.reset()` now releases all such memory. <br/>
  [@SofianHn](https://github.com/SofianHn) in [#8107](https://github.com/apollographql/apollo-client/pull/8107)

- Fully remove result cache entries from LRU dependency system when the corresponding entities are removed from `InMemoryCache` by eviction, or by any other means. <br/>
  [@sofianhn](https://github.com/sofianhn) and [@benjamn](https://github.com/benjamn) in [#8147](https://github.com/apollographql/apollo-client/pull/8147)

- Expose missing field errors in results. <br/>
  [@brainkim](github.com/brainkim) in [#8262](https://github.com/apollographql/apollo-client/pull/8262)

- Add expected/received `variables` to `No more mocked responses...` error messages generated by `MockLink`. <br/>
  [@markneub](github.com/markneub) in [#8340](https://github.com/apollographql/apollo-client/pull/8340)

- The `InMemoryCache` version of the `cache.gc` method now supports additional options for removing non-essential (recomputable) result caching data. <br/>
  [@benjamn](https://github.com/benjamn) in [#8421](https://github.com/apollographql/apollo-client/pull/8421)

- Suppress noisy `Missing cache result fields...` warnings by default unless `setLogVerbosity("debug")` called. <br/>
  [@benjamn](https://github.com/benjamn) in [#8489](https://github.com/apollographql/apollo-client/pull/8489)

- Improve interaction between React hooks and React Fast Refresh in development. <br/>
  [@andreialecu](https://github.com/andreialecu) in [#7952](https://github.com/apollographql/apollo-client/pull/7952)

### Potentially disruptive changes

- To avoid retaining sensitive information from mutation root field arguments, Apollo Client v3.4 automatically clears any `ROOT_MUTATION` fields from the cache after each mutation finishes. If you need this information to remain in the cache, you can prevent the removal by passing the `keepRootFields: true` option to `client.mutate`. `ROOT_MUTATION` result data are also passed to the mutation `update` function, so we recommend obtaining the results that way, rather than using `keepRootFields: true`, if possible. <br/>
  [@benjamn](https://github.com/benjamn) in [#8280](https://github.com/apollographql/apollo-client/pull/8280)

- Internally, Apollo Client now controls the execution of development-only code using the `__DEV__` global variable, rather than `process.env.NODE_ENV`. While this change should not cause any visible differences in behavior, it will increase your minified+gzip bundle size by more than 3.5kB, unless you configure your minifier to replace `__DEV__` with a `true` or `false` constant, the same way you already replace `process.env.NODE_ENV` with a string literal like `"development"` or `"production"`. For an example of configuring a Create React App project without ejecting, see this pull request for our [React Apollo reproduction template](https://github.com/apollographql/react-apollo-error-template/pull/51). <br/>
  [@benjamn](https://github.com/benjamn) in [#8347](https://github.com/apollographql/apollo-client/pull/8347)

- Internally, Apollo Client now uses namespace syntax (e.g. `import * as React from "react"`) for imports whose types are re-exported (and thus may appear in `.d.ts` files). This change should remove any need to configure `esModuleInterop` or `allowSyntheticDefaultImports` in `tsconfig.json`, but might require updating bundler configurations that specify named exports of the `react` and `prop-types` packages, to include exports like `createContext` and `createElement` ([example](https://github.com/apollographql/apollo-client/commit/16b08e1af9ba9934041298496e167aafb128c15d)). <br/>
  [@devrelm](https://github.com/devrelm) in [#7742](https://github.com/apollographql/apollo-client/pull/7742)

- Respect `no-cache` fetch policy (by not reading any `data` from the cache) for `loading: true` results triggered by `notifyOnNetworkStatusChange: true`. <br />
  [@jcreighton](https://github.com/jcreighton) in [#7761](https://github.com/apollographql/apollo-client/pull/7761)

- The TypeScript return types of the `getLastResult` and `getLastError` methods of `ObservableQuery` now correctly include the possibility of returning `undefined`. If you happen to be calling either of these methods directly, you may need to adjust how the calling code handles the methods' possibly-`undefined` results. <br/>
  [@benjamn](https://github.com/benjamn) in [#8394](https://github.com/apollographql/apollo-client/pull/8394)

- Log non-fatal `invariant.error` message when fields are missing from result objects written into `InMemoryCache`, rather than throwing an exception. While this change relaxes an exception to be merely an error message, which is usually a backwards-compatible change, the error messages are logged in more cases now than the exception was previously thrown, and those new error messages may be worth investigating to discover potential problems in your application. The errors are not displayed for `@client`-only fields, so adding `@client` is one way to handle/hide the errors for local-only fields. Another general strategy is to use a more precise query to write specific subsets of data into the cache, rather than reusing a larger query that contains fields not present in the written `data`. <br/>
  [@benjamn](https://github.com/benjamn) in [#8416](https://github.com/apollographql/apollo-client/pull/8416)

- The [`nextFetchPolicy`](https://github.com/apollographql/apollo-client/pull/6893) option for `client.watchQuery` and `useQuery` will no longer be removed from the `options` object after it has been applied, and instead will continue to be applied any time `options.fetchPolicy` is reset to another value, until/unless the `options.nextFetchPolicy` property is removed from `options`. <br/>
  [@benjamn](https://github.com/benjamn) in [#8465](https://github.com/apollographql/apollo-client/pull/8465)

- The `fetchMore`, `subscribeToMore`, and `updateQuery` functions returned from the `useQuery` hook may now return undefined in edge cases where the functions are called when the component is unmounted <br/> [@noghartt](https://github.com/noghartt) in [#7980](https://github.com/apollographql/apollo-client/pull/7980).

### Bug fixes

- In Apollo Client 2.x, a `refetch` operation would always replace existing data in the cache. With the introduction of field policy `merge` functions in Apollo Client 3, existing field values could be inappropriately combined with incoming field values by a custom `merge` function that does not realize a `refetch` has happened.

  To give you more control over this behavior, we have introduced an `overwrite?: boolean = false` option for `cache.writeQuery` and `cache.writeFragment`, and an option called `refetchWritePolicy?: "merge" | "overwrite"` for `client.watchQuery`, `useQuery`, and other functions that accept `WatchQueryOptions`. You can use these options to make sure any `merge` functions involved in cache writes for `refetch` operations get invoked with `undefined` as their first argument, which simulates the absence of any existing data, while still giving the `merge` function a chance to determine the internal representation of the incoming data.

  The default behaviors are `overwrite: true` and `refetchWritePolicy: "overwrite"`, which restores the Apollo Client 2.x behavior, but (if this change causes any problems for your application) you can easily recover the previous merging behavior by setting a default value for `refetchWritePolicy` in `defaultOptions.watchQuery`:

  ```ts
  new ApolloClient({
    defaultOptions: {
      watchQuery: {
        refetchWritePolicy: 'merge',
      },
    },
  });
  ```

  [@benjamn](https://github.com/benjamn) in [#7810](https://github.com/apollographql/apollo-client/pull/7810)

- Make sure the `MockedResponse` `ResultFunction` type is re-exported. <br/>
  [@hwillson](https://github.com/hwillson) in [#8315](https://github.com/apollographql/apollo-client/pull/8315)

- Fix polling when used with `skip`. <br/>
  [@brainkim](https://github.com/brainkim) in [#8346](https://github.com/apollographql/apollo-client/pull/8346)

- `InMemoryCache` now coalesces `EntityStore` updates to guarantee only one `store.merge(id, fields)` call per `id` per cache write. <br/>
  [@benjamn](https://github.com/benjamn) in [#8372](https://github.com/apollographql/apollo-client/pull/8372)

- Fix polling when used with `<React.StrictMode>`. <br/>
  [@brainkim](https://github.com/brainkim) in [#8414](https://github.com/apollographql/apollo-client/pull/8414)

- Fix the React integration logging `Warning: Can't perform a React state update on an unmounted component`. <br/>
  [@wuarmin](https://github.com/wuarmin) in [#7745](https://github.com/apollographql/apollo-client/pull/7745)

- Make `ObservableQuery#getCurrentResult` always call `queryInfo.getDiff()`. <br/>
  [@benjamn](https://github.com/benjamn) in [#8422](https://github.com/apollographql/apollo-client/pull/8422)

- Make `readField` default to reading from current object only when the `from` option/argument is actually omitted, not when `from` is passed to `readField` with an undefined value. A warning will be printed when this situation occurs. <br/>
  [@benjamn](https://github.com/benjamn) in [#8508](https://github.com/apollographql/apollo-client/pull/8508)

- The `fetchMore`, `subscribeToMore`, and `updateQuery` functions no longer throw `undefined` errors <br/> [@noghartt](https://github.com/noghartt) in [#7980](https://github.com/apollographql/apollo-client/pull/7980).

## Apollo Client 3.3.21

### Bug fixes

- Fix race condition in `@apollo/client/link/context` that could leak subscriptions if the subscription is cancelled before `operation.setContext` is called. <br/>
  [@sofianhn](https://github.com/sofianhn) in [#8399](https://github.com/apollographql/apollo-client/pull/8399)

- Prefer `existing.pageInfo.startCursor` and `endCursor` (if defined) in `read` function of `relayStylePagination` policies. <br/>
  [@benjamn](https://github.com/benjamn) in [#8438](https://github.com/apollographql/apollo-client/pull/8438)

### Improvements

- Normalize user-provided `HttpLink` headers by lower-casing their names. <br/>
  [@benjamn](https://github.com/benjamn) in [#8449](https://github.com/apollographql/apollo-client/pull/8449)

## Apollo Client 3.3.20

### Bug fixes

- Fix policy merging bug when calling `cache.policies.addTypePolicies` multiple times for the same type policy. <br/>
  [@Banou26](https://github.com/Banou26) in [#8361](https://github.com/apollographql/apollo-client/pull/8361)

## Apollo Client 3.3.19

### Bug fixes

- Use `export ... from` syntax to re-export `graphql-tag` named exports, making tree-shaking easier for some bundlers. <br/>
  [@benjamn](https://github.com/benjamn) in [#8221](https://github.com/apollographql/apollo-client/pull/8221)

### Documentation

- Replace Spectrum references with [community.apollographql.com](https://community.apollographql.com). <br/>
  [@hwillson](https://github.com/hwillson) in [#8238](https://github.com/apollographql/apollo-client/pull/8238)

## Apollo Client 3.3.18

### Bug fixes

- Add `"sideEffects": false` to all generated/published `package.json` files, to improve dead code elimination for nested entry points like `@apollo/client/cache`. <br/>
  [@benjamn](https://github.com/benjamn) in [#8213](https://github.com/apollographql/apollo-client/pull/8213)

## Apollo Client 3.3.17

### Bug fixes

- Make `useReactiveVar(rv)` recheck the latest `rv()` value in its `useEffect` callback, and immediately update state if the value has already changed, rather than calling `rv.onNextChange(setValue)` to listen for future changes. <br/>
  [@benjamn](https://github.com/benjamn) in [#8135](https://github.com/apollographql/apollo-client/pull/8135)

## Apollo Client 3.3.16

### Bug fixes

- Prevent `undefined` mutation result in `useMutation`. <br/>
  [@jcreighton](https://github.com/jcreighton) in [#8018](https://github.com/apollographql/apollo-client/pull/8018)

- Fix `useReactiveVar` not rerendering for successive synchronous calls. <br/>
  [@brainkim](https://github.com/brainkim) in [#8022](https://github.com/apollographql/apollo-client/pull/8022)

- Support `batchDebounce` option for `BatchLink` and `BatchHttpLink`. <br/>
  [@dannycochran](https://github.com/dannycochran) in [#8024](https://github.com/apollographql/apollo-client/pull/8024)

## Apollo Client 3.3.15

- Increment `queryInfo.lastRequestId` only when making a network request through the `ApolloLink` chain, rather than every time `fetchQueryByPolicy` is called. <br/>
  [@dannycochran](https://github.com/dannycochran) in [#7956](https://github.com/apollographql/apollo-client/pull/7956)

- During server-side rendering, allow initial `useQuery` calls to return final `{ loading: false, data }` results when the cache already contains the necessary data. <br/>
  [@benjamn](https://github.com/benjamn) in [#7983](https://github.com/apollographql/apollo-client/pull/7983)

## Apollo Client 3.3.14

### Improvements

- Adjust TypeScript types to allow `keyFields` and `keyArgs` functions to return `false`. <br/>
  [@CarsonF](https://github.com/CarsonF) and [@benjamn](https://github.com/benjamn) in [#7900](https://github.com/apollographql/apollo-client/pull/7900)

### Bug fixes

- Prevent `RenderPromises` memory leak by calling `renderPromises.clear()` after `getMarkupFromTree` finishes. <br/>
  [@benjamn](https://github.com/benjamn) in [#7943](https://github.com/apollographql/apollo-client/pull/7943)

- Cancel pending notify timeout when stopping a `QueryInfo` object. <br/>
  [@hollandThomas](https://github.com/hollandThomas) in [#7935](https://github.com/apollographql/apollo-client/pull/7935)

- Fix infinite rendering bug related to `useSubscription`. <br/>
  [@brainkim](https://github.com/brainkim) in [#7917](https://github.com/apollographql/apollo-client/pull/7917)

## Apollo Client 3.3.13

### Improvements

- Add missing `context` option to `useSubscription`. <br />
  [@jcreighton](https://github.com/jcreighton) in [#7860](https://github.com/apollographql/apollo-client/pull/7860)

- Remove unnecessary TypeScript global `Observable<T>["@@observable"]` method declaration. <br/>
  [@benjamn](https://github.com/benjamn) in [#7888](https://github.com/apollographql/apollo-client/pull/7888)

- Prevent skipped/observerless `ObservableQuery`s from being refetched by `refetchQueries`. <br/>
  [@dannycochran](https://github.com/dannycochran) in [#7877](https://github.com/apollographql/apollo-client/pull/7877)

## Apollo Client 3.3.12

### Bug fixes

- Maintain serial ordering of `asyncMap` mapping function calls, and prevent potential unhandled `Promise` rejection errors. <br/>
  [@benjamn](https://github.com/benjamn) in [#7818](https://github.com/apollographql/apollo-client/pull/7818)

- Relax incompatible `children?: React.ReactElement` field type in `MockedProviderProps` interface. <br/>
  [@kevinperaza](https://github.com/kevinperaza) in [#7833](https://github.com/apollographql/apollo-client/pull/7833)

## Apollo Client 3.3.11

### Bug fixes

- Fix `useLazyQuery` `forceUpdate` loop regression introduced by [#7655](https://github.com/apollographql/apollo-client/pull/7655) in version 3.3.10. <br/>
  [@benjamn](https://github.com/benjamn) in [#7715](https://github.com/apollographql/apollo-client/pull/7715)

## Apollo Client 3.3.10

### Bug fixes

- Revert PR [#7276](https://github.com/apollographql/apollo-client/pull/7276), but test that garbage collection reclaims torn-down `ObservableQuery` objects. <br/>
  [@benjamn](https://github.com/benjamn) in [#7695](https://github.com/apollographql/apollo-client/pull/7695)

- Reset `QueryInfo.diff` and `QueryInfo.dirty` after canceling notify timeout in `QueryInfo.markResult` and `QueryInfo.markError`. <br/>
  [@jcreighton](https://github.com/jcreighton) in [#7696](https://github.com/apollographql/apollo-client/pull/7696)

### Improvements

- Avoid calling `forceUpdate` when component is unmounted. <br/>
  [@DylanVann](https://github.com/DylanVann) in [#7655](https://github.com/apollographql/apollo-client/pull/7655)

- The `codemods/` top-level directory has been moved into the `scripts/` directory. <br/>
  [@benjamn](https://github.com/benjamn) in [#7675](https://github.com/apollographql/apollo-client/pull/7675)

## Apollo Client 3.3.9

### Bug Fixes

- Prevent reactive variables from retaining otherwise unreachable `InMemoryCache` objects. <br/>
  [@benjamn](https://github.com/benjamn) in [#7661](https://github.com/apollographql/apollo-client/pull/7661)

### Improvements

- The [`graphql-tag`](https://www.npmjs.com/package/graphql-tag) dependency has been updated to version 2.12.0, after converting its repository to use TypeScript and ECMAScript module syntax. There should be no visible changes in behavior, though the internal changes seemed significant enough to mention here. <br/>
  [@abdonrd](https://github.com/abdonrd) in [graphql-tag#273](https://github.com/apollographql/graphql-tag/pull/273) and
  [@PowerKiKi](https://github.com/PowerKiKi) in [graphql-tag#325](https://github.com/apollographql/graphql-tag/pull/325)

## Apollo Client 3.3.8

### Bug Fixes

- Catch updates in `useReactiveVar` with an additional check. <br/>
  [@jcreighton](https://github.com/jcreighton) in [#7652](https://github.com/apollographql/apollo-client/pull/7652)

- Reactivate forgotten reactive variables whenever `InMemoryCache` acquires its first watcher. <br/>
  [@benjamn](https://github.com/benjamn) in [#7657](https://github.com/apollographql/apollo-client/pull/7657)

- Backport `Symbol.species` fix for `Concast` and `ObservableQuery` from [`release-3.4`](https://github.com/apollographql/apollo-client/pull/7399), fixing subscriptions in React Native Android when the Hermes JavaScript engine is enabled (among other benefits). <br/>
  [@benjamn](https://github.com/benjamn) in [#7403](https://github.com/apollographql/apollo-client/pull/7403) and [#7660](https://github.com/apollographql/apollo-client/pull/7660)

## Apollo Client 3.3.7

### Bug Fixes

- Fix a regression due to [#7310](https://github.com/apollographql/apollo-client/pull/7310) that caused `loading` always to be `true` for `skip: true` results during server-side rendering. <br/>
  [@rgrove](https://github.com/rgrove) in [#7567](https://github.com/apollographql/apollo-client/pull/7567)

- Avoid duplicate `useReactiveVar` listeners when rendering in `React.StrictMode`. <br/>
  [@jcreighton](https://github.com/jcreighton) in [#7581](https://github.com/apollographql/apollo-client/pull/7581)

### Improvements

- Set `displayName` on `ApolloContext` objects for easier debugging. <br/>
  [@dulmandakh](https://github.com/dulmandakh) in [#7550](https://github.com/apollographql/apollo-client/pull/7550)

## Apollo Client 3.3.6

### Bug Fixes

- Immediately apply `queryType: true`, `mutationType: true`, and `subscriptionType: true` type policies, rather than waiting for the first time the policy is used, fixing a [regression](https://github.com/apollographql/apollo-client/issues/7443) introduced by [#7065](https://github.com/apollographql/apollo-client/pull/7065). <br/>
  [@benjamn](https://github.com/benjamn) in [#7463](https://github.com/apollographql/apollo-client/pull/7463)

- Check that `window` is defined even when `connectToDevTools` is `true`. <br/>
  [@yasupeke](https://github.com/yasupeke) in [#7434](https://github.com/apollographql/apollo-client/pull/7434)

### Improvements

- Replace stray `console.debug` (undefined in React Native) with `invariant.log`. <br/>
  [@benjamn](https://github.com/benjamn) in [#7454](https://github.com/apollographql/apollo-client/pull/7454)

- Suggest Firefox Apollo DevTools as well as the Chrome extension. <br/>
  [@benjamn](https://github.com/benjamn) in [#7461](https://github.com/apollographql/apollo-client/pull/7461)

## Apollo Client 3.3.5

### Improvements

- Restore `client.version` property, reflecting the current `@apollo/client` version from `package.json`. <br/>
  [@benjamn](https://github.com/benjamn) in [#7448](https://github.com/apollographql/apollo-client/pull/7448)

## Apollo Client 3.3.4

### Improvements

- Update `ts-invariant` to avoid potential [Content Security Policy](https://developer.mozilla.org/en-US/docs/Web/HTTP/CSP)-violating `Function` fallback, thanks to [a clever new `globalThis` polyfill technique](https://mathiasbynens.be/notes/globalthis). <br/>
  [@benjamn](https://github.com/benjamn) in [#7414](https://github.com/apollographql/apollo-client/pull/7414)

## Apollo Client 3.3.3

### Bug fixes

- Make the `observer` parameter of `ApolloLink#onError` optional, fixing an unnecessary breaking change for any code that called `onError` directly. <br/>
  [@benjamn](https://github.com/benjamn) in [#7407](https://github.com/apollographql/apollo-client/pull/7407)

## Apollo Client 3.3.2

> ⚠️ **Note:** This version of `@apollo/client` contains no behavioral changes since version 3.3.1

### Documentation

- The [Pagination](https://www.apollographql.com/docs/react/pagination/overview/) article has been completely rewritten (and split into multiple pages) to cover Apollo Client 3 field policies. <br/>
  [@benjamn](https://github.com/benjamn) and [@StephenBarlow](https://github.com/StephenBarlow) in [#7175](https://github.com/apollographql/apollo-client/pull/7175)

- Revamp [local state tutorial chapter](https://www.apollographql.com/tutorials/fullstack-quickstart/managing-local-state) for Apollo Client 3, including reactive variables. <br/>
  [@StephenBarlow](https://github.com/StephenBarlow) in [`apollographql@apollo#1050`](https://github.com/apollographql/apollo/pull/1050)

- Add examples of using `ApolloLink` to modify response data asynchronously. <br/>
  [@alichry](https://github.com/alichry) in [#7332](https://github.com/apollographql/apollo-client/pull/7332)

- Consolidate separate v2.4, v2.5, and v2.6 documentation versions into one v2 version. <br/>
  [@jgarrow](https://github.com/jgarrow) in [#7378](https://github.com/apollographql/apollo-client/pull/7378)

## Apollo Client 3.3.1

### Bug Fixes

- Revert back to `default`-importing `React` internally, rather than using a namespace import. <br/>
  [@benjamn](https://github.com/benjamn) in [113475b1](https://github.com/apollographql/apollo-client/commit/113475b163a19a40a67465c11e8e6f48a1de7e76)

## Apollo Client 3.3.0

### Bug Fixes

- Update `@wry/equality` to consider undefined properties equivalent to missing properties. <br/>
  [@benjamn](https://github.com/benjamn) in [#7108](https://github.com/apollographql/apollo-client/pull/7108)

- Prevent memory leaks involving unused `onBroadcast` function closure created in `ApolloClient` constructor. <br/>
  [@kamilkisiela](https://github.com/kamilkisiela) in [#7161](https://github.com/apollographql/apollo-client/pull/7161)

- Provide default empty cache object for root IDs like `ROOT_QUERY`, to avoid differences in behavior before/after `ROOT_QUERY` data has been written into `InMemoryCache`. <br/>
  [@benjamn](https://github.com/benjamn) in [#7100](https://github.com/apollographql/apollo-client/pull/7100)

- Cancel `queryInfo.notifyTimeout` in `QueryInfo#markResult` to prevent unnecessary network requests when using a `FetchPolicy` of `cache-and-network` or `network-only` in a React component with multiple `useQuery` calls. <br/>
  [@benjamn](https://github.com/benjamn) in [#7347](https://github.com/apollographql/apollo-client/pull/7347)

### Potentially breaking changes

- Ensure `cache.readQuery` and `cache.readFragment` always return `TData | null`, instead of throwing `MissingFieldError` exceptions when missing fields are encountered. <br/>
  [@benjamn](https://github.com/benjamn) in [#7098](https://github.com/apollographql/apollo-client/pull/7098)

  > Since this change converts prior exceptions to `null` returns, and since `null` was already a possible return value according to the `TData | null` return type, we are confident this change will be backwards compatible (as long as `null` was properly handled before).

- `HttpLink` will now automatically strip any unused `variables` before sending queries to the GraphQL server, since those queries are very likely to fail validation, according to the [All Variables Used](https://spec.graphql.org/draft/#sec-All-Variables-Used) rule in the GraphQL specification. If you depend on the preservation of unused variables, you can restore the previous behavior by passing `includeUnusedVariables: true` to the `HttpLink` constructor (which is typically passed as `options.link` to the `ApolloClient` constructor). <br/>
  [@benjamn](https://github.com/benjamn) in [#7127](https://github.com/apollographql/apollo-client/pull/7127)

- Ensure `MockLink` (used by `MockedProvider`) returns mock configuration errors (e.g. `No more mocked responses for the query ...`) through the Link's `Observable`, instead of throwing them. These errors are now available through the `error` property of a result. <br/>
  [@hwillson](https://github.com/hwillson) in [#7110](https://github.com/apollographql/apollo-client/pull/7110)

  > Returning mock configuration errors through the Link's `Observable` was the default behavior in Apollo Client 2.x. We changed it for 3, but the change has been problematic for those looking to migrate from 2.x to 3. We've decided to change this back with the understanding that not many people want or are relying on `MockLink`'s throwing exception approach. If you want to change this functionality, you can define custom error handling through `MockLink.setOnError`.

- Unsubscribing the last observer from an `ObservableQuery` will once again unsubscribe from the underlying network `Observable` in all cases, as in Apollo Client 2.x, allowing network requests to be cancelled by unsubscribing. <br/>
  [@javier-garcia-meteologica](https://github.com/javier-garcia-meteologica) in [#7165](https://github.com/apollographql/apollo-client/pull/7165) and [#7170](https://github.com/apollographql/apollo-client/pull/7170).

- The independent `QueryBaseOptions` and `ModifiableWatchQueryOptions` interface supertypes have been eliminated, and their fields are now defined by `QueryOptions`. <br/>
  [@DCtheTall](https://github.com/DCtheTall) in [#7136](https://github.com/apollographql/apollo-client/pull/7136)

- Internally, Apollo Client now avoids nested imports from the `graphql` package, importing everything from the top-level package instead. For example,
  ```ts
  import { visit } from 'graphql/language/visitor';
  ```
  is now just
  ```ts
  import { visit } from 'graphql';
  ```
  Since the `graphql` package uses `.mjs` modules, your bundler may need to be configured to recognize `.mjs` files as ECMAScript modules rather than CommonJS modules. <br/>
  [@benjamn](https://github.com/benjamn) in [#7185](https://github.com/apollographql/apollo-client/pull/7185)

### Improvements

- Support inheritance of type and field policies, according to `possibleTypes`. <br/>
  [@benjamn](https://github.com/benjamn) in [#7065](https://github.com/apollographql/apollo-client/pull/7065)

- Allow configuring custom `merge` functions, including the `merge: true` and `merge: false` shorthands, in type policies as well as field policies. <br/>
  [@benjamn](https://github.com/benjamn) in [#7070](https://github.com/apollographql/apollo-client/pull/7070)

- The verbosity of Apollo Client console messages can be globally adjusted using the `setLogVerbosity` function:

  ```ts
  import { setLogVerbosity } from '@apollo/client';
  setLogVerbosity('log'); // display all messages
  setLogVerbosity('warn'); // display only warnings and errors (default)
  setLogVerbosity('error'); // display only errors
  setLogVerbosity('silent'); // hide all console messages
  ```

  Remember that all logs, warnings, and errors are hidden in production. <br/>
  [@benjamn](https://github.com/benjamn) in [#7226](https://github.com/apollographql/apollo-client/pull/7226)

- Modifying `InMemoryCache` fields that have `keyArgs` configured will now invalidate only the field value with matching key arguments, rather than invalidating all field values that share the same field name. If `keyArgs` has not been configured, the cache must err on the side of invalidating by field name, as before. <br/>
  [@benjamn](https://github.com/benjamn) in [#7351](https://github.com/apollographql/apollo-client/pull/7351)

- Shallow-merge `options.variables` when combining existing or default options with newly-provided options, so new variables do not completely overwrite existing variables. <br/>
  [@amannn](https://github.com/amannn) in [#6927](https://github.com/apollographql/apollo-client/pull/6927)

- Avoid displaying `Cache data may be lost...` warnings for scalar field values that happen to be objects, such as JSON data. <br/>
  [@benjamn](https://github.com/benjamn) in [#7075](https://github.com/apollographql/apollo-client/pull/7075)

- In addition to the `result.data` property, `useQuery` and `useLazyQuery` will now provide a `result.previousData` property, which can be useful when a network request is pending and `result.data` is undefined, since `result.previousData` can be rendered instead of rendering an empty/loading state. <br/>
  [@hwillson](https://github.com/hwillson) in [#7082](https://github.com/apollographql/apollo-client/pull/7082)

- Passing `validate: true` to the `SchemaLink` constructor will enable validation of incoming queries against the local schema before execution, returning validation errors in `result.errors`, just like a non-local GraphQL endpoint typically would. <br/>
  [@amannn](https://github.com/amannn) in [#7094](https://github.com/apollographql/apollo-client/pull/7094)

- Allow optional arguments in `keyArgs: [...]` arrays for `InMemoryCache` field policies. <br/>
  [@benjamn](https://github.com/benjamn) in [#7109](https://github.com/apollographql/apollo-client/pull/7109)

- Avoid registering `QueryPromise` when `skip` is `true` during server-side rendering. <br/>
  [@izumin5210](https://github.com/izumin5210) in [#7310](https://github.com/apollographql/apollo-client/pull/7310)

- `ApolloCache` objects (including `InMemoryCache`) may now be associated with or disassociated from individual reactive variables by calling `reactiveVar.attachCache(cache)` and/or `reactiveVar.forgetCache(cache)`. <br/>
  [@benjamn](https://github.com/benjamn) in [#7350](https://github.com/apollographql/apollo-client/pull/7350)

## Apollo Client 3.2.9

### Bug Fixes

- Revert back to `default`-importing `React` internally, rather than using a namespace import. <br/>
  [@benjamn](https://github.com/benjamn) in [113475b1](https://github.com/apollographql/apollo-client/commit/113475b163a19a40a67465c11e8e6f48a1de7e76)

## Apollo Client 3.2.8

### Bug Fixes

- Ensure `sourcesContent` array is properly defined in `.js.map` files generated by `tsc`. <br/>
  [@benjamn](https://github.com/benjamn) in [#7371](https://github.com/apollographql/apollo-client/pull/7371)

- Avoid relying on global `Symbol` properties in `ApolloContext.ts`. <br/>
  [@benjamn](https://github.com/benjamn) in [#7371](https://github.com/apollographql/apollo-client/pull/7371)

## Apollo Client 3.2.7

### Bug Fixes

- Revert updating `symbol-observable` from version 2.x to version 3, which caused TypeScript errors with some `@types/node` versions, especially in Angular applications. <br/>
  [@benjamn](https://github.com/benjamn) in [#7340](https://github.com/apollographql/apollo-client/pull/7340)

## Apollo Client 3.2.6

### Bug Fixes

- Always consider singleton IDs like `ROOT_QUERY` and `ROOT_MUTATION` to be root IDs during `cache.gc` garbage collection, regardless of whether they have been retained or released. <br/>
  [@benjamn](https://github.com/benjamn) in [#7333](https://github.com/apollographql/apollo-client/pull/7333)

- Use optional chaining syntax (`this.currentObservable?.refetch`) in React `refetch` wrapper function to avoid crashing when an unmounted component is accidentally refetched. <br/>
  [@tm1000](https://github.com/tm1000) in [#6314](https://github.com/apollographql/apollo-client/pull/6314) and
  [@linmic](https://github.com/linmic) in [#7186](https://github.com/apollographql/apollo-client/pull/7186)

### Improvements

- Handle older `react-apollo` package in `codemods/ac2-to-ac3/imports.js` migration script. <br/>
  [@tm1000](https://github.com/tm1000) in [#7216](https://github.com/apollographql/apollo-client/pull/7216)

- Ensure `relayStylePagination` preserves `pageInfo.{start,end}Cursor` if `edges` is missing or empty. <br/>
  [@beaucollins](https://github.com/beaucollins) in [#7224](https://github.com/apollographql/apollo-client/pull/7224)

## Apollo Client 3.2.5

### Improvements

- Move `terser` dependency from `dependencies` to `devDependencies`. <br/>
  [@SimenB](https://github.com/SimenB) in [#7188](https://github.com/apollographql/apollo-client/pull/7188)

- Avoid all sub-package imports from the `graphql` npm package. <br/>
  [@stoically](https://github.com/stoically) in [#7185](https://github.com/apollographql/apollo-client/pull/7185)

## Apollo Client 3.2.4

### Improvements

- Update the `optimism` npm dependency to version 0.13.0 in order to use the new `optimistic.forget` method to fix a potential `cache.watch` memory leak. <br/>
  [@benjamn](https://github.com/benjamn) in [#7157](https://github.com/apollographql/apollo-client/pull/7157)

- Consider `cache.reset` a destructive method, like `cache.evict` and `cache.modify`. <br/>
  [@joshjg](https://github.com/joshjg) in [#7150](https://github.com/apollographql/apollo-client/pull/7150)

- Avoid refetching observerless queries with `reFetchObservableQueries`. <br/>
  [@joshjg](https://github.com/joshjg) in [#7146](https://github.com/apollographql/apollo-client/pull/7146)

## Apollo Client 3.2.3

### Improvements

- Default `args.offset` to zero in `offsetLimitPagination`. <br/>
  [@benjamn](https://github.com/benjamn) in [#7141](https://github.com/apollographql/apollo-client/pull/7141)

## Apollo Client 3.2.2

### Bug Fixes

- Undo `TEdgeWrapper` approach for `relayStylePagination`, introduced by [f41e9efc](https://github.com/apollographql/apollo-client/commit/f41e9efc9e061b80fe5019456c049a3c56661e87) in [#7023](https://github.com/apollographql/apollo-client/pull/7023), since it was an unintended breaking change for existing code that used `cache.modify` to interact with field data managed by `relayStylePagination`. <br/>
  [@benjamn](https://github.com/benjamn) in [#7103](https://github.com/apollographql/apollo-client/pull/7103)

## Apollo Client 3.2.1

### Bug Fixes

- Fix `relayStylePagination` to handle the possibility that edges might be normalized `Reference` objects (uncommon). <br/>
  [@anark](https://github.com/anark) and [@benjamn](https://github.com/benjamn) in [#7023](https://github.com/apollographql/apollo-client/pull/7023)

- Disable "Missing cache result fields" warnings when `returnPartialData` is `true`. <br/>
  [@hwillson](https://github.com/hwillson) in [#7055](https://github.com/apollographql/apollo-client/pull/7055)

### Improvements

- Mark `subscriptions-transport-ws` `peerDependency` as optional. <br/>
  [@MasterOdin](https://github.com/MasterOdin) in [#7047](https://github.com/apollographql/apollo-client/pull/7047)

## Apollo Client 3.2.0

### Bug Fixes

- Use `options.nextFetchPolicy` internally to restore original `FetchPolicy` after polling with `fetchPolicy: "network-only"`, so that polling does not interfere with normal query watching. <br/>
  [@benjamn](https://github.com/benjamn) in [#6893](https://github.com/apollographql/apollo-client/pull/6893)

- Initialize `ObservableQuery` in `updateObservableQuery` even if `skip` is `true`. <br/>
  [@mu29](https://github.com/mu29) in [#6999](https://github.com/apollographql/apollo-client/pull/6999)

- Prevent full reobservation of queries affected by optimistic mutation updates, while still delivering results from the cache. <br/>
  [@benjamn](https://github.com/benjamn) in [#6854](https://github.com/apollographql/apollo-client/pull/6854)

### Improvements

- In TypeScript, all APIs that take `DocumentNode` parameters now may alternatively take `TypeDocumentNode<Data, Variables>`. This type has the same JavaScript representation but allows the APIs to infer the data and variable types instead of requiring you to specify types explicitly at the call site. <br/>
  [@dotansimha](https://github.com/dotansimha) in [#6720](https://github.com/apollographql/apollo-client/pull/6720)

- Bring back an improved form of heuristic fragment matching, by allowing `possibleTypes` to specify subtype regular expression strings, which count as matches if the written result object has all the fields expected for the fragment. <br/>
  [@benjamn](https://github.com/benjamn) in [#6901](https://github.com/apollographql/apollo-client/pull/6901)

- Allow `options.nextFetchPolicy` to be a function that takes the current `FetchPolicy` and returns a new (or the same) `FetchPolicy`, making `nextFetchPolicy` more suitable for global use in `defaultOptions.watchQuery`. <br/>
  [@benjamn](https://github.com/benjamn) in [#6893](https://github.com/apollographql/apollo-client/pull/6893)

- Implement `useReactiveVar` hook for consuming reactive variables in React components. <br/>
  [@benjamn](https://github.com/benjamn) in [#6867](https://github.com/apollographql/apollo-client/pull/6867)

- Move `apollo-link-persisted-queries` implementation to `@apollo/client/link/persisted-queries`. Try running our [automated imports transform](https://github.com/apollographql/apollo-client/tree/main/scripts/codemods/ac2-to-ac3) to handle this conversion, if you're using `apollo-link-persisted-queries`. <br/>
  [@hwillson](https://github.com/hwillson) in [#6837](https://github.com/apollographql/apollo-client/pull/6837)

- Disable feud-stopping logic after any `cache.evict` or `cache.modify` operation. <br/>
  [@benjamn](https://github.com/benjamn) in
  [#6817](https://github.com/apollographql/apollo-client/pull/6817) and
  [#6898](https://github.com/apollographql/apollo-client/pull/6898)

- Throw if `writeFragment` cannot identify `options.data` when no `options.id` provided. <br/>
  [@jcreighton](https://github.com/jcreighton) in [#6859](https://github.com/apollographql/apollo-client/pull/6859)

- Provide `options.storage` object to `cache.modify` functions, as provided to `read` and `merge` functions. <br/>
  [@benjamn](https://github.com/benjamn) in [#6991](https://github.com/apollographql/apollo-client/pull/6991)

- Allow `cache.modify` functions to return `details.INVALIDATE` (similar to `details.DELETE`) to invalidate the current field, causing affected queries to rerun, even if the field's value is unchanged. <br/>
  [@benjamn](https://github.com/benjamn) in [#6991](https://github.com/apollographql/apollo-client/pull/6991)

- Support non-default `ErrorPolicy` values (that is, `"ignore"` and `"all"`, in addition to the default value `"none"`) for mutations and subscriptions, like we do for queries. <br/>
  [@benjamn](https://github.com/benjamn) in [#7003](https://github.com/apollographql/apollo-client/pull/7003)

- Remove invariant forbidding a `FetchPolicy` of `cache-only` in `ObservableQuery#refetch`. <br/>
  [@benjamn](https://github.com/benjamn) in [ccb0a79a](https://github.com/apollographql/apollo-client/pull/6774/commits/ccb0a79a588721f08bf87a131c31bf37fa3238e5), fixing [#6702](https://github.com/apollographql/apollo-client/issues/6702)

## Apollo Client 3.1.5

### Bug Fixes

- Make `ApolloQueryResult.data` field non-optional again. <br/>
  [@benjamn](https://github.com/benjamn) in [#6997](https://github.com/apollographql/apollo-client/pull/6997)

### Improvements

- Allow querying `Connection` metadata without `args` in `relayStylePagination`. <br/>
  [@anark](https://github.com/anark) in [#6935](https://github.com/apollographql/apollo-client/pull/6935)

## Apollo Client 3.1.4

### Bug Fixes

- Restrict root object identification to `ROOT_QUERY` (the ID corresponding to the root `Query` object), allowing `Mutation` and `Subscription` as user-defined types. <br/>
  [@benjamn](https://github.com/benjamn) in [#6914](https://github.com/apollographql/apollo-client/pull/6914)

- Prevent crash when `pageInfo` and empty `edges` are received by `relayStylePagination`. <br/>
  [@fracmak](https://github.com/fracmak) in [#6918](https://github.com/apollographql/apollo-client/pull/6918)

## Apollo Client 3.1.3

### Bug Fixes

- Consider only `result.data` (rather than all properties of `result`) when settling cache feuds. <br/>
  [@danReynolds](https://github.com/danReynolds) in [#6777](https://github.com/apollographql/apollo-client/pull/6777)

### Improvements

- Provide [jscodeshift](https://www.npmjs.com/package/jscodeshift) transform for automatically converting Apollo Client 2.x `import` declarations to use Apollo Client 3.x packages. [Instructions](https://github.com/apollographql/apollo-client/tree/main/scripts/codemods/ac2-to-ac3). <br/>
  [@dminkovsky](https://github.com/dminkovsky) and [@jcreighton](https://github.com/jcreighton) in [#6486](https://github.com/apollographql/apollo-client/pull/6486)

## Apollo Client 3.1.2

### Bug Fixes

- Avoid making network requests when `skip` is `true`. <br/>
  [@hwillson](https://github.com/hwillson) in [#6752](https://github.com/apollographql/apollo-client/pull/6752)

### Improvements

- Allow `SchemaLink.Options.context` function to be `async` (or return a `Promise`). <br/>
  [@benjamn](https://github.com/benjamn) in [#6735](https://github.com/apollographql/apollo-client/pull/6735)

## Apollo Client 3.1.1

### Bug Fixes

- Re-export cache types from `@apollo/client/core` (and thus also `@apollo/client`), again. <br/>
  [@benjamn](https://github.com/benjamn) in [#6725](https://github.com/apollographql/apollo-client/pull/6725)

## Apollo Client 3.1.0

### Bug Fixes

- Rework interdependencies between `@apollo/client/*` entry points, so that CommonJS and ESM modules are supported equally well, without any duplication of shared code. <br/>
  [@benjamn](https://github.com/benjamn) in [#6656](https://github.com/apollographql/apollo-client/pull/6656) and
  [#6657](https://github.com/apollographql/apollo-client/pull/6657)

- Tolerate `!==` callback functions (like `onCompleted` and `onError`) in `useQuery` options, since those functions are almost always freshly evaluated each time `useQuery` is called. <br/>
  [@hwillson](https://github.com/hwillson) and [@benjamn](https://github.com/benjamn) in [#6588](https://github.com/apollographql/apollo-client/pull/6588)

- Respect `context.queryDeduplication` if provided, and otherwise fall back to `client.deduplication` (as before). <br/>
  [@igaloly](https://github.com/igaloly) in [#6261](https://github.com/apollographql/apollo-client/pull/6261) and
  [@Kujawadl](https://github.com/Kujawadl) in [#6526](https://github.com/apollographql/apollo-client/pull/6526)

- Refactor `ObservableQuery#getCurrentResult` to reenable immediate delivery of warm cache results. As part of this refactoring, the `ApolloCurrentQueryResult` type was eliminated in favor of `ApolloQueryResult`. <br/>
  [@benjamn](https://github.com/benjamn) in [#6710](https://github.com/apollographql/apollo-client/pull/6710)

- Avoid clobbering `defaultOptions` with `undefined` values. <br/>
  [@benjamn](https://github.com/benjamn) in [#6715](https://github.com/apollographql/apollo-client/pull/6715)

### Improvements

- Apollo Client will no longer modify `options.fetchPolicy` unless you pass `options.nextFetchPolicy` to request an explicit change in `FetchPolicy` after the current request. Although this is technically a breaking change, `options.nextFieldPolicy` makes it easy to restore the old behavior (by passing `cache-first`). <br/>
  [@benjamn](https://github.com/benjamn) in [#6712](https://github.com/apollographql/apollo-client/pull/6712), reverting [#6353](https://github.com/apollographql/apollo-client/pull/6353)

- Errors of the form `Invariant Violation: 42` thrown in production can now be looked up much more easily, by consulting the auto-generated `@apollo/client/invariantErrorCodes.js` file specific to your `@apollo/client` version. <br/>
  [@benjamn](https://github.com/benjamn) in [#6665](https://github.com/apollographql/apollo-client/pull/6665)

- Make the `client` field of the `MutationResult` type non-optional, since it is always provided. <br/>
  [@glasser](https://github.com/glasser) in [#6617](https://github.com/apollographql/apollo-client/pull/6617)

- Allow passing an asynchronous `options.renderFunction` to `getMarkupFromTree`. <br/>
  [@richardscarrott](https://github.com/richardscarrott) in [#6576](https://github.com/apollographql/apollo-client/pull/6576)

- Ergonomic improvements for `merge` and `keyArgs` functions in cache field policies. <br/>
  [@benjamn](https://github.com/benjamn) in [#6714](https://github.com/apollographql/apollo-client/pull/6714)

## Apollo Client 3.0.2

### Bug Fixes

- Avoid duplicating `graphql/execution/execute` dependency in CommonJS bundle for `@apollo/client/link/schema`, fixing `instanceof` errors reported in [#6621](https://github.com/apollographql/apollo-client/issues/6621) and [#6614](https://github.com/apollographql/apollo-client/issues/6614). <br/>
  [@benjamn](https://github.com/benjamn) in [#6624](https://github.com/apollographql/apollo-client/pull/6624)

## Apollo Client 3.0.1

### Bug Fixes

- Make sure `useQuery` `onCompleted` is not fired when `skip` is `true`. <br/>
  [@hwillson](https://github.com/hwillson) in [#6589](https://github.com/apollographql/apollo-client/pull/6589)

- Revert changes to `peerDependencies` in `package.json` ([#6594](https://github.com/apollographql/apollo-client/pull/6594)), which would have allowed using incompatible future versions of `graphql` and/or `react` due to overly-permissive `>=` version constraints. <br/>
  [@hwillson](https://github.com/hwillson) in [#6605](https://github.com/apollographql/apollo-client/pull/6605)

# Apollo Client 3.0.0

## Improvements

> ⚠️ **Note:** As of 3.0.0, Apollo Client uses a new package name: [`@apollo/client`](https://www.npmjs.com/package/@apollo/client)

### `ApolloClient`

- **[BREAKING]** `ApolloClient` is now only available as a named export. The default `ApolloClient` export has been removed. <br/>
  [@hwillson](https://github.com/hwillson) in [#5425](https://github.com/apollographql/apollo-client/pull/5425)

- **[BREAKING]** The `queryManager` property of `ApolloClient` instances is now marked as `private`, paving the way for a more aggressive redesign of its API.

- **[BREAKING]** Apollo Client will no longer deliver "stale" results to `ObservableQuery` consumers, but will instead log more helpful errors about which cache fields were missing. <br/>
  [@benjamn](https://github.com/benjamn) in [#6058](https://github.com/apollographql/apollo-client/pull/6058)

- **[BREAKING]** `ApolloError`'s thrown by Apollo Client no longer prefix error messages with `GraphQL error:` or `Network error:`. To differentiate between GraphQL/network errors, refer to `ApolloError`'s public `graphQLErrors` and `networkError` properties. <br/>
  [@lorensr](https://github.com/lorensr) in [#3892](https://github.com/apollographql/apollo-client/pull/3892)

- **[BREAKING]** Support for the `@live` directive has been removed, but might be restored in the future if a more thorough implementation is proposed. <br/>
  [@benjamn](https://github.com/benjamn) in [#6221](https://github.com/apollographql/apollo-client/pull/6221)

- **[BREAKING]** Apollo Client 2.x allowed `@client` fields to be passed into the `link` chain if `resolvers` were not set in the constructor. This allowed `@client` fields to be passed into Links like `apollo-link-state`. Apollo Client 3 enforces that `@client` fields are local only, meaning they are no longer passed into the `link` chain, under any circumstances. <br/>
  [@hwillson](https://github.com/hwillson) in [#5982](https://github.com/apollographql/apollo-client/pull/5982)

- **[BREAKING?]** Refactor `QueryManager` to make better use of observables and enforce `fetchPolicy` more reliably. <br/>
  [@benjamn](https://github.com/benjamn) in [#6221](https://github.com/apollographql/apollo-client/pull/6221)

- The `updateQuery` function previously required by `fetchMore` has been deprecated with a warning, and will be removed in the next major version of Apollo Client. Please consider using a `merge` function to handle incoming data instead of relying on `updateQuery`. <br/>
  [@benjamn](https://github.com/benjamn) in [#6464](https://github.com/apollographql/apollo-client/pull/6464)

  - Helper functions for generating common pagination-related field policies may be imported from `@apollo/client/utilities`. The most basic helper is `concatPagination`, which emulates the concatenation behavior of typical `updateQuery` functions. A more sophisticated helper is `offsetLimitPagination`, which implements offset/limit-based pagination. If you are consuming paginated data from a Relay-friendly API, use `relayStylePagination`. Feel free to use [these helper functions](https://github.com/apollographql/apollo-client/blob/main/src/utilities/policies/pagination.ts) as inspiration for your own field policies, and/or modify them to suit your needs. <br/>
    [@benjamn](https://github.com/benjamn) in [#6465](https://github.com/apollographql/apollo-client/pull/6465)

- Updated to work with `graphql@15`. <br/>
  [@durchanek](https://github.com/durchanek) in [#6194](https://github.com/apollographql/apollo-client/pull/6194) and [#6279](https://github.com/apollographql/apollo-client/pull/6279) <br/>
  [@hagmic](https://github.com/hagmic) in [#6328](https://github.com/apollographql/apollo-client/pull/6328)

- Apollo Link core and HTTP related functionality has been merged into `@apollo/client`. Functionality that was previously available through the `apollo-link`, `apollo-link-http-common` and `apollo-link-http` packages is now directly available from `@apollo/client` (e.g. `import { HttpLink } from '@apollo/client'`). The `ApolloClient` constructor has also been updated to accept new `uri`, `headers` and `credentials` options. If `uri` is specified, Apollo Client will take care of creating the necessary `HttpLink` behind the scenes. <br/>
  [@hwillson](https://github.com/hwillson) in [#5412](https://github.com/apollographql/apollo-client/pull/5412)

- The `gql` template tag should now be imported from the `@apollo/client` package, rather than the `graphql-tag` package. Although the `graphql-tag` package still works for now, future versions of `@apollo/client` may change the implementation details of `gql` without a major version bump. <br/>
  [@hwillson](https://github.com/hwillson) in [#5451](https://github.com/apollographql/apollo-client/pull/5451)

- `@apollo/client/core` can be used to import the Apollo Client core, which includes everything the main `@apollo/client` package does, except for all React related functionality. <br/>
  [@kamilkisiela](https://github.com/kamilkisiela) in [#5541](https://github.com/apollographql/apollo-client/pull/5541)

- Several deprecated methods have been fully removed:

  - `ApolloClient#initQueryManager`
  - `QueryManager#startQuery`
  - `ObservableQuery#currentResult`

- Apollo Client now supports setting a new `ApolloLink` (or link chain) after `new ApolloClient()` has been called, using the `ApolloClient#setLink` method. <br/>
  [@hwillson](https://github.com/hwillson) in [#6193](https://github.com/apollographql/apollo-client/pull/6193)

- The final time a mutation `update` function is called, it can no longer accidentally read optimistic data from other concurrent mutations, which ensures the use of optimistic updates has no lasting impact on the state of the cache after mutations have finished. <br/>
  [@benjamn](https://github.com/benjamn) in [#6551](https://github.com/apollographql/apollo-client/pull/6551)

- Apollo links that were previously maintained in https://github.com/apollographql/apollo-link have been merged into the Apollo Client project. They should be accessed using the new entry points listed in the [migration guide](./docs/source/migrating/apollo-client-3-migration.md). <br/>
  [@hwillson](https://github.com/hwillson) in [#](TODO)

### `InMemoryCache`

> ⚠️ **Note:** `InMemoryCache` has been significantly redesigned and rewritten in Apollo Client 3.0. Please consult the [migration guide](https://www.apollographql.com/docs/react/v3.0-beta/migrating/apollo-client-3-migration/#cache-improvements) and read the new [documentation](https://www.apollographql.com/docs/react/v3.0-beta/caching/cache-configuration/) to understand everything that has been improved.

- The `InMemoryCache` constructor should now be imported directly from `@apollo/client`, rather than from a separate package. The `apollo-cache-inmemory` package is no longer supported.

  > The `@apollo/client/cache` entry point can be used to import `InMemoryCache` without importing other parts of the Apollo Client codebase. <br/> > [@hwillson](https://github.com/hwillson) in [#5577](https://github.com/apollographql/apollo-client/pull/5577)

- **[BREAKING]** `FragmentMatcher`, `HeuristicFragmentMatcher`, and `IntrospectionFragmentMatcher` have all been removed. We now recommend using `InMemoryCache`’s `possibleTypes` option instead. For more information see the [Defining `possibleTypes` manually](https://www.apollographql.com/docs/react/v3.0-beta/data/fragments/#defining-possibletypes-manually) section of the docs. <br/>
  [@benjamn](https://github.com/benjamn) in [#5073](https://github.com/apollographql/apollo-client/pull/5073)

- **[BREAKING]** As promised in the [Apollo Client 2.6 blog post](https://blog.apollographql.com/whats-new-in-apollo-client-2-6-b3acf28ecad1), all cache results are now frozen/immutable. <br/>
  [@benjamn](https://github.com/benjamn) in [#5153](https://github.com/apollographql/apollo-client/pull/5153)

- **[BREAKING]** Eliminate "generated" cache IDs to avoid normalizing objects with no meaningful ID, significantly reducing cache memory usage. This might be a backwards-incompatible change if your code depends on the precise internal representation of normalized data in the cache. <br/>
  [@benjamn](https://github.com/benjamn) in [#5146](https://github.com/apollographql/apollo-client/pull/5146)

- **[BREAKING]** `InMemoryCache` will no longer merge the fields of written objects unless the objects are known to have the same identity, and the values of fields with the same name will not be recursively merged unless a custom `merge` function is defined by a field policy for that field, within a type policy associated with the `__typename` of the parent object. <br/>
  [@benjamn](https://github.com/benjamn) in [#5603](https://github.com/apollographql/apollo-client/pull/5603)

- **[BREAKING]** `InMemoryCache` now _throws_ when data with missing or undefined query fields is written into the cache, rather than just warning in development. <br/>
  [@benjamn](https://github.com/benjamn) in [#6055](https://github.com/apollographql/apollo-client/pull/6055)

- **[BREAKING]** `client|cache.writeData` have been fully removed. `writeData` usage is one of the easiest ways to turn faulty assumptions about how the cache represents data internally, into cache inconsistency and corruption. `client|cache.writeQuery`, `client|cache.writeFragment`, and/or `cache.modify` can be used to update the cache. <br/>
  [@benjamn](https://github.com/benjamn) in [#5923](https://github.com/apollographql/apollo-client/pull/5923)

- `InMemoryCache` now supports tracing garbage collection and eviction. Note that the signature of the `evict` method has been simplified in a potentially backwards-incompatible way. <br/>
  [@benjamn](https://github.com/benjamn) in [#5310](https://github.com/apollographql/apollo-client/pull/5310)

  - **[beta-BREAKING]** Please note that the `cache.evict` method now requires `Cache.EvictOptions`, though it previously supported positional arguments as well. <br/>
    [@danReynolds](https://github.com/danReynolds) in [#6141](https://github.com/apollographql/apollo-client/pull/6141)
    [@benjamn](https://github.com/benjamn) in [#6364](https://github.com/apollographql/apollo-client/pull/6364)

  - Removing an entity object using the `cache.evict` method does not automatically remove dangling references to that entity elsewhere in the cache, but dangling references will be automatically filtered from lists whenever those lists are read from the cache. You can define a custom field `read` function to customize this behavior. See [#6412](https://github.com/apollographql/apollo-client/pull/6412), [#6425](https://github.com/apollographql/apollo-client/pull/6425), and [#6454](https://github.com/apollographql/apollo-client/pull/6454) for further explanation.

- Cache methods that would normally trigger a broadcast, like `cache.evict`, `cache.writeQuery`, and `cache.writeFragment`, can now be called with a named options object, which supports a `broadcast: boolean` property that can be used to silence the broadcast, for situations where you want to update the cache multiple times without triggering a broadcast each time. <br/>
  [@benjamn](https://github.com/benjamn) in [#6288](https://github.com/apollographql/apollo-client/pull/6288)

- `InMemoryCache` now `console.warn`s in development whenever non-normalized data is dangerously overwritten, with helpful links to documentation about normalization and custom `merge` functions. <br/>
  [@benjamn](https://github.com/benjamn) in [#6372](https://github.com/apollographql/apollo-client/pull/6372)

- The result caching system (introduced in [#3394](https://github.com/apollographql/apollo-client/pull/3394)) now tracks dependencies at the field level, rather than at the level of whole entity objects, allowing the cache to return identical (`===`) results much more often than before. <br/>
  [@benjamn](https://github.com/benjamn) in [#5617](https://github.com/apollographql/apollo-client/pull/5617)

- `InMemoryCache` now has a method called `modify` which can be used to update the value of a specific field within a specific entity object:

  ```ts
  cache.modify({
    id: cache.identify(post),
    fields: {
      comments(comments: Reference[], { readField }) {
        return comments.filter(
          (comment) => idToRemove !== readField('id', comment)
        );
      },
    },
  });
  ```

  This API gracefully handles cases where multiple field values are associated with a single field name, and also removes the need for updating the cache by reading a query or fragment, modifying the result, and writing the modified result back into the cache. Behind the scenes, the `cache.evict` method is now implemented in terms of `cache.modify`. <br/>
  [@benjamn](https://github.com/benjamn) in [#5909](https://github.com/apollographql/apollo-client/pull/5909)
  and [#6178](https://github.com/apollographql/apollo-client/pull/6178)

- `InMemoryCache` provides a new API for storing client state that can be updated from anywhere:

  ```ts
  import { makeVar } from '@apollo/client';
  const v = makeVar(123);
  console.log(v()); // 123
  console.log(v(v() + 1)); // 124
  console.log(v()); // 124
  v('asdf'); // TS type error
  ```

  These variables are _reactive_ in the sense that updating their values invalidates any previously cached query results that depended on the old values. <br/>
  [@benjamn](https://github.com/benjamn) in
  [#5799](https://github.com/apollographql/apollo-client/pull/5799),
  [#5976](https://github.com/apollographql/apollo-client/pull/5976), and
  [#6512](https://github.com/apollographql/apollo-client/pull/6512)

- Various cache read and write performance optimizations, cutting read and write times by more than 50% in larger benchmarks. <br/>
  [@benjamn](https://github.com/benjamn) in [#5948](https://github.com/apollographql/apollo-client/pull/5948)

- The `cache.readQuery` and `cache.writeQuery` methods now accept an `options.id` string, which eliminates most use cases for `cache.readFragment` and `cache.writeFragment`, and skips the implicit conversion of fragment documents to query documents performed by `cache.{read,write}Fragment`. <br/>
  [@benjamn](https://github.com/benjamn) in [#5930](https://github.com/apollographql/apollo-client/pull/5930)

- Support `cache.identify(entity)` for easily computing entity ID strings. <br/>
  [@benjamn](https://github.com/benjamn) in [#5642](https://github.com/apollographql/apollo-client/pull/5642)

- Support eviction of specific entity fields using `cache.evict(id, fieldName)`. <br/>
  [@benjamn](https://github.com/benjamn) in [#5643](https://github.com/apollographql/apollo-client/pull/5643)

- Make `InMemoryCache#evict` remove data from all `EntityStore` layers. <br/>
  [@benjamn](https://github.com/benjamn) in [#5773](https://github.com/apollographql/apollo-client/pull/5773)

- Stop paying attention to `previousResult` in `InMemoryCache`. <br/>
  [@benjamn](https://github.com/benjamn) in [#5644](https://github.com/apollographql/apollo-client/pull/5644)

- Improve optimistic update performance by limiting cache key diversity. <br/>
  [@benjamn](https://github.com/benjamn) in [#5648](https://github.com/apollographql/apollo-client/pull/5648)

- Custom field `read` functions can read from neighboring fields using the `readField(fieldName)` helper, and may also read fields from other entities by calling `readField(fieldName, objectOrReference)`. <br/>
  [@benjamn](https://github.com/benjamn) in [#5651](https://github.com/apollographql/apollo-client/pull/5651)

- Expose cache `modify` and `identify` to the mutate `update` function. <br/>
  [@hwillson](https://github.com/hwillson) in [#5956](https://github.com/apollographql/apollo-client/pull/5956)

- Add a default `gc` implementation to `ApolloCache`. <br/>
  [@justinwaite](https://github.com/justinwaite) in [#5974](https://github.com/apollographql/apollo-client/pull/5974)

### React

- **[BREAKING]** The `QueryOptions`, `MutationOptions`, and `SubscriptionOptions` React Apollo interfaces have been renamed to `QueryDataOptions`, `MutationDataOptions`, and `SubscriptionDataOptions` (to avoid conflicting with similarly named and exported Apollo Client interfaces).

- **[BREAKING]** Results with `loading: true` will no longer redeliver previous data, though they may provide partial data from the cache, when available. <br/>
  [@benjamn](https://github.com/benjamn) in [#6566](https://github.com/apollographql/apollo-client/pull/6566)

- **[BREAKING?]** Remove `fixPolyfills.ts`, except when bundling for React Native. If you have trouble with `Map` or `Set` operations due to frozen key objects in React Native, either update React Native to version 0.59.0 (or 0.61.x, if possible) or investigate why `fixPolyfills.native.js` is not included in your bundle. <br/>
  [@benjamn](https://github.com/benjamn) in [#5962](https://github.com/apollographql/apollo-client/pull/5962)

- The contents of the `@apollo/react-hooks` package have been merged into `@apollo/client`, enabling the following all-in-one `import`:

  ```ts
  import { ApolloClient, ApolloProvider, useQuery } from '@apollo/client';
  ```

  [@hwillson](https://github.com/hwillson) in [#5357](https://github.com/apollographql/apollo-client/pull/5357)

- React SSR features (previously accessed via `@apollo/react-ssr`) can now be accessed from the separate Apollo Client entry point of `@apollo/client/react/ssr`. These features are not included in the default `@apollo/client` bundle. <br/>
  [@hwillson](https://github.com/hwillson) in [#6499](https://github.com/apollographql/apollo-client/pull/6499)

### General

- **[BREAKING]** Removed `graphql-anywhere` since it's no longer used by Apollo Client. <br/>
  [@hwillson](https://github.com/hwillson) in [#5159](https://github.com/apollographql/apollo-client/pull/5159)

- **[BREAKING]** Removed `apollo-boost` since Apollo Client 3.0 provides a boost like getting started experience out of the box. <br/>
  [@hwillson](https://github.com/hwillson) in [#5217](https://github.com/apollographql/apollo-client/pull/5217)

- **[BREAKING]** We are no longer exporting certain (intended to be) internal utilities. If you are depending on some of the lesser known exports from `apollo-cache`, `apollo-cache-inmemory`, or `apollo-utilities`, they may no longer be available from `@apollo/client`. <br/>
  [@hwillson](https://github.com/hwillson) in [#5437](https://github.com/apollographql/apollo-client/pull/5437) and [#5514](https://github.com/apollographql/apollo-client/pull/5514)

  > Utilities that were previously externally available through the `apollo-utilities` package are now only available by importing from `@apollo/client/utilities`. <br/> > [@hwillson](https://github.com/hwillson) in [#5683](https://github.com/apollographql/apollo-client/pull/5683)

- Make sure all `graphql-tag` public exports are re-exported. <br/>
  [@hwillson](https://github.com/hwillson) in [#5861](https://github.com/apollographql/apollo-client/pull/5861)

- Fully removed `prettier`. The Apollo Client team has decided to no longer automatically enforce code formatting across the codebase. In most cases existing code styles should be followed as much as possible, but this is not a hard and fast rule. <br/>
  [@hwillson](https://github.com/hwillson) in [#5227](https://github.com/apollographql/apollo-client/pull/5227)

- Make sure `ApolloContext` plays nicely with IE11 when storing the shared context. <br/>
  [@ms](https://github.com/ms) in [#5840](https://github.com/apollographql/apollo-client/pull/5840)

- Migrated React Apollo HOC and Components functionality into Apollo Client, making it accessible from `@apollo/client/react/components` and `@apollo/client/react/hoc` entry points. <br/>
  [@hwillson](https://github.com/hwillson) in [#6558](https://github.com/apollographql/apollo-client/pull/6558)

- Support passing a `context` object through the link execution chain when using subscriptions. <br/>
  [@sgtpepper43](https://github.com/sgtpepper43) in [#4925](https://github.com/apollographql/apollo-client/pull/4925)

- `MockSubscriptionLink` now supports multiple subscriptions. <br/>
  [@dfrankland](https://github.com/dfrankland) in [#6081](https://github.com/apollographql/apollo-client/pull/6081)

### Bug Fixes

- `useMutation` adjustments to help avoid an infinite loop / too many renders issue, caused by unintentionally modifying the `useState` based mutation result directly. <br/>
  [@hwillson](https://github/com/hwillson) in [#5770](https://github.com/apollographql/apollo-client/pull/5770)

- Missing `__typename` fields no longer cause the `InMemoryCache#diff` result to be marked `complete: false`, if those fields were added by `InMemoryCache#transformDocument` (which calls `addTypenameToDocument`). <br/>
  [@benjamn](https://github.com/benjamn) in [#5787](https://github.com/apollographql/apollo-client/pull/5787)

- Fixed an issue that allowed `@client @export` based queries to lead to extra unnecessary network requests being fired. <br/>
  [@hwillson](https://github.com/hwillson) in [#5946](https://github.com/apollographql/apollo-client/pull/5946)

- Refined `useLazyQuery` types to help prevent runtime errors. <br/>
  [@benmosher](https://github.com/benmosher) in [#5935](https://github.com/apollographql/apollo-client/pull/5935)

- Make sure `@client @export` variables used in watched queries are updated each time the query receives new data that changes the value of the `@export` variable. <br/>
  [@hwillson](https://github.com/hwillson) in [#5986](https://github.com/apollographql/apollo-client/pull/5986)

- Ensure `useMutation` passes a defined `errorPolicy` option into its underlying `ApolloClient.mutate()` call. <br/>
  [@jamesreggio](https://github.com/jamesreggio) in [#5863](https://github.com/apollographql/apollo-client/pull/5863)

- `useQuery`: Prevent new data re-render attempts during an existing render. This helps avoid React 16.13.0's "Cannot update a component from inside the function body of a different component" warning (https://github.com/facebook/react/pull/17099). <br/>
  [@hwillson](https://github.com/hwillson) in [#6107](https://github.com/apollographql/apollo-client/pull/6107)

- Expand `ApolloError` typings to include `ServerError` and `ServerParseError`. <br/>
  [@dmarkow](https://github.com/dmarkow) in [#6319](https://github.com/apollographql/apollo-client/pull/6319)

- Fast responses received over the link chain will no longer conflict with `skip` settings. <br/>
  [@hwillson](https://github.com/hwillson) in [#6587](https://github.com/apollographql/apollo-client/pull/6587)

## Apollo Client 2.6.8

### Apollo Client (2.6.8)

- Update the `fetchMore` type signature to accept `context`. <br/>
  [@koenpunt](https://github.com/koenpunt) in [#5147](https://github.com/apollographql/apollo-client/pull/5147)

- Fix type for `Resolver` and use it in the definition of `Resolvers`. <br />
  [@peoplenarthax](https://github.com/peoplenarthax) in [#4943](https://github.com/apollographql/apollo-client/pull/4943)

- Local state resolver functions now receive a `fragmentMap: FragmentMap`
  object, in addition to the `field: FieldNode` object, via the `info`
  parameter. <br/>
  [@mjlyons](https://github.com/mjlyons) in [#5388](https://github.com/apollographql/apollo-client/pull/5388)

- Documentation updates. <br/>
  [@tomquirk](https://github.com/tomquirk) in [#5645](https://github.com/apollographql/apollo-client/pull/5645) <br/>
  [@Sequoia](https://github.com/Sequoia) in [#5641](https://github.com/apollographql/apollo-client/pull/5641) <br/>
  [@phryneas](https://github.com/phryneas) in [#5628](https://github.com/apollographql/apollo-client/pull/5628) <br/>
  [@AryanJ-NYC](https://github.com/AryanJ-NYC) in [#5560](https://github.com/apollographql/apollo-client/pull/5560)

### GraphQL Anywhere (4.2.6)

- Fix `filter` edge case involving `null`. <br/>
  [@lifeiscontent](https://github.com/lifeiscontent) in [#5110](https://github.com/apollographql/apollo-client/pull/5110)

### Apollo Boost (0.4.7)

- Replace `GlobalFetch` reference with `WindowOrWorkerGlobalScope`. <br/>
  [@abdonrd](https://github.com/abdonrd) in [#5373](https://github.com/apollographql/apollo-client/pull/5373)

- Add `assumeImmutableResults` typing to apollo boost `PresetConfig` interface. <br/>
  [@bencoullie](https://github.com/bencoullie) in [#5571](https://github.com/apollographql/apollo-client/pull/5571)

## Apollo Client (2.6.4)

### Apollo Client (2.6.4)

- Modify `ObservableQuery` to allow queries with `notifyOnNetworkStatusChange`
  to be notified when loading after an error occurs. <br />
  [@jasonpaulos](https://github.com/jasonpaulos) in [#4992](https://github.com/apollographql/apollo-client/pull/4992)

- Add `graphql` as a `peerDependency` of `apollo-cache` and
  `graphql-anywhere`. <br/>
  [@ssalbdivad](https://github.com/ssalbdivad) in [#5081](https://github.com/apollographql/apollo-client/pull/5081)

- Documentation updates. </br>
  [@raibima](https://github.com/raibima) in [#5132](https://github.com/apollographql/apollo-client/pull/5132) <br/>
  [@hwillson](https://github.com/hwillson) in [#5141](https://github.com/apollographql/apollo-client/pull/5141)

## Apollo Client (2.6.3)

### Apollo Client (2.6.3)

- A new `ObservableQuery.resetQueryStoreErrors()` method is now available that
  can be used to clear out `ObservableQuery` query store errors. <br/>
  [@hwillson](https://github.com/hwillson) in [#4941](https://github.com/apollographql/apollo-client/pull/4941)
- Documentation updates. <br/>
  [@michael-watson](https://github.com/michael-watson) in [#4940](https://github.com/apollographql/apollo-client/pull/4940) <br/>
  [@hwillson](https://github.com/hwillson) in [#4969](https://github.com/apollographql/apollo-client/pull/4969)

## Apollo Client (2.6.1)

### Apollo Utilities 1.3.2

- Reimplement `isEqual` without pulling in massive `lodash.isequal`. <br/>
  [@benjamn](https://github.com/benjamn) in [#4924](https://github.com/apollographql/apollo-client/pull/4924)

## Apollo Client (2.6.1)

- In all Apollo Client packages, the compilation of `lib/bundle.esm.js` to `lib/bundle.cjs.js` and `lib/bundle.umd.js` now uses Babel instead of Rollup, since Babel correctly compiles some [edge cases](https://github.com/apollographql/apollo-client/issues/4843#issuecomment-495717720) that neither Rollup nor TypeScript compile correctly. <br/>
  [@benjamn](https://github.com/benjamn) in [#4911](https://github.com/apollographql/apollo-client/pull/4911)

### Apollo Cache In-Memory 1.6.1

- Pretend that `__typename` exists on the root Query when matching fragments. <br/>
  [@benjamn](https://github.com/benjamn) in [#4853](https://github.com/apollographql/apollo-client/pull/4853)

### Apollo Utilities 1.3.1

- The `isEqual` function has been reimplemented using the `lodash.isequal` npm package, to better support circular references. Since the `lodash.isequal` package is already used by `react-apollo`, this change is likely to decrease total bundle size. <br/>
  [@capaj](https://github.com/capaj) in [#4915](https://github.com/apollographql/apollo-client/pull/4915)

## Apollo Client (2.6.0)

- In production, `invariant(condition, message)` failures will now include
  a unique error code that can be used to trace the error back to the
  point of failure. <br/>
  [@benjamn](https://github.com/benjamn) in [#4521](https://github.com/apollographql/apollo-client/pull/4521)

### Apollo Client 2.6.0

- If you can be sure your application code does not modify cache result objects (see `freezeResults` note below), you can unlock substantial performance improvements by communicating this assumption via

  ```ts
  new ApolloClient({ assumeImmutableResults: true });
  ```

  which allows the client to avoid taking defensive snapshots of past results using `cloneDeep`, as explained by [@benjamn](https://github.com/benjamn) in [#4543](https://github.com/apollographql/apollo-client/pull/4543).

- Identical overlapping queries are now deduplicated internally by `apollo-client`, rather than using the `apollo-link-dedup` package. <br/>
  [@benjamn](https://github.com/benjamn) in commit [7cd8479f](https://github.com/apollographql/apollo-client/pull/4586/commits/7cd8479f27ce38930f122e4f703c4081a75a63a7)

- The `FetchPolicy` type has been split into two types, so that passing `cache-and-network` to `ApolloClient#query` is now forbidden at the type level, whereas previously it was forbidden by a runtime `invariant` assertion:

  ```ts
  export type FetchPolicy =
    | 'cache-first'
    | 'network-only'
    | 'cache-only'
    | 'no-cache'
    | 'standby';

  export type WatchQueryFetchPolicy = FetchPolicy | 'cache-and-network';
  ```

  The exception thrown if you ignore the type error has also been improved to explain the motivation behind this restriction. <br/>
  [Issue #3130 (comment)](https://github.com/apollographql/apollo-client/issues/3130#issuecomment-478409066) and commit [cf069bc7](github.com/apollographql/apollo-client/commit/cf069bc7ee6577092234b0eb0ac32e05d50f5a1c)

- Avoid updating (and later invalidating) cache watches when `fetchPolicy` is `'no-cache'`. <br/>
  [@bradleyayers](https://github.com/bradleyayers) in [PR #4573](https://github.com/apollographql/apollo-client/pull/4573), part of [issue #3452](https://github.com/apollographql/apollo-client/issues/3452)

- Remove temporary `queryId` after `fetchMore` completes. <br/>
  [@doomsower](https://github.com/doomsower) in [#4440](https://github.com/apollographql/apollo-client/pull/4440)

- Call `clearStore` callbacks after clearing store. <br/>
  [@ds8k](https://github.com/ds8k) in [#4695](https://github.com/apollographql/apollo-client/pull/4695)

- Perform all `DocumentNode` transforms once, and cache the results. <br/>
  [@benjamn](https://github.com/benjamn) in [#4601](https://github.com/apollographql/apollo-client/pull/4601)

- Accommodate `@client @export` variable changes in `ObservableQuery`. <br/>
  [@hwillson](https://github.com/hwillson) in [#4604](https://github.com/apollographql/apollo-client/pull/4604)

- Support the `returnPartialData` option for watched queries again. <br/>
  [@benjamn](https://github.com/benjamn) in [#4743](https://github.com/apollographql/apollo-client/pull/4743)

- Preserve `networkStatus` for incomplete `cache-and-network` queries. <br/>
  [@benjamn](https://github.com/benjamn) in [#4765](https://github.com/apollographql/apollo-client/pull/4765)

- Preserve `cache-and-network` `fetchPolicy` when refetching. <br/>
  [@benjamn](https://github.com/benjamn) in [#4840](https://github.com/apollographql/apollo-client/pull/4840)

- Update the React Native docs to remove the request for external example apps that we can link to. We're no longer going to manage a list of external example apps. <br />
  [@hwillson](https://github.com/hwillson) in [#4531](https://github.com/apollographql/apollo-client/pull/4531)

- Polling queries are no longer batched together, so their scheduling should be more predictable. <br/>
  [@benjamn](https://github.com/benjamn) in [#4800](https://github.com/apollographql/apollo-client/pull/4800)

### Apollo Cache In-Memory 1.6.0

- Support `new InMemoryCache({ freezeResults: true })` to help enforce immutability. <br/>
  [@benjamn](https://github.com/benjamn) in [#4514](https://github.com/apollographql/apollo-client/pull/4514)

- Allow `IntrospectionFragmentMatcher` to match fragments against the root `Query`, as `HeuristicFragmentMatcher` does. <br/>
  [@rynobax](https://github.com/rynobax) in [#4620](https://github.com/apollographql/apollo-client/pull/4620)

- Rerential identity (`===`) of arrays in cache results will now be preserved for unchanged data. <br/>
  [@benjamn](https://github.com/benjamn) in commit [f3091d6a](https://github.com/apollographql/apollo-client/pull/4586/commits/f3091d6a7e91be98549baea58903282cc540f460)

- Avoid adding `__typename` field to `@client` selection sets that have been `@export`ed as input variables. <br/>
  [@benjamn](https://github.com/benjamn) in [#4784](https://github.com/apollographql/apollo-client/pull/4784)

### GraphQL Anywhere 4.2.2

- The `graphql` function can now be configured to ignore `@include` and
  `@skip` directives (useful when walking a fragment to generate prop types
  or filter result data). <br/>
  [@GreenGremlin](https://github.com/GreenGremlin) in [#4373](https://github.com/apollographql/apollo-client/pull/4373)

## Apollo Client 2.5.1

### apollo-client 2.5.1

- Fixes `A tuple type element list cannot be empty` issue. <br/>
  [@benjamn](https://github.com/benjamn) in [#4502](https://github.com/apollographql/apollo-client/pull/4502)

### graphql-anywhere 4.2.1

- Adds back the missing `graphql-anywhere/lib/async` entry point. <br/>
  [@benjamn](https://github.com/benjamn) in [#4503](https://github.com/apollographql/apollo-client/pull/4503)

## Apollo Client (2.5.0)

### Apollo Client (2.5.0)

- Introduces new local state management features (client-side schema
  and local resolver / `@client` support) and many overall code improvements,
  to help reduce the Apollo Client bundle size. <br/>
  [#4361](https://github.com/apollographql/apollo-client/pull/4361)
- Revamped CJS and ESM bundling approach with Rollup. <br/>
  [@rosskevin](https://github.com/rosskevin) in [#4261](https://github.com/apollographql/apollo-client/pull/4261)
- Fixes an issue where the `QueryManager` was accidentally returning cached
  data for `network-only` queries. <br/>
  [@danilobuerger](https://github.com/danilobuerger) in [#4352](https://github.com/apollographql/apollo-client/pull/4352)
- Fixed an issue in the repo `.gitattributes` that was causing binary files
  to have their line endings adjusted, and cleaned up corrupted documentation
  images (ref: https://github.com/apollographql/apollo-client/pull/4232). <br/>
  [@rajington](https://github.com/rajington) in [#4438](https://github.com/apollographql/apollo-client/pull/4438)
- Improve (and shorten) query polling implementation. <br/>
  [PR #4337](https://github.com/apollographql/apollo-client/pull/4337)

## Apollo Client (2.4.13)

### Apollo Client (2.4.13)

- Resolve "invalidate" -> "invalidated" typo in `QueryManager`. <br/>
  [@quazzie](https://github.com/quazzie) in [#4041](https://github.com/apollographql/apollo-client/pull/4041)

- Properly type `setQuery` and fix now typed callers. <br/>
  [@danilobuerger](https://github.com/danilobuerger) in [#4369](https://github.com/apollographql/apollo-client/pull/4369)

- Align with the React Apollo decision that result `data` should be
  `TData | undefined` instead of `TData | {}`. <br/>
  [@danilobuerger](https://github.com/danilobuerger) in [#4356](https://github.com/apollographql/apollo-client/pull/4356)

- Documentation updates. <br/>
  [@danilobuerger](https://github.com/danilobuerger) in [#4340](https://github.com/apollographql/apollo-client/pull/4340) <br />
  [@justyn-clark](https://github.com/justyn-clark) in [#4383](https://github.com/apollographql/apollo-client/pull/4383) <br />
  [@jtassin](https://github.com/jtassin) in [#4287](https://github.com/apollographql/apollo-client/pull/4287) <br />
  [@Gongreg](https://github.com/Gongreg) in [#4386](https://github.com/apollographql/apollo-client/pull/4386) <br />
  [@davecardwell](https://github.com/davecardwell) in [#4399](https://github.com/apollographql/apollo-client/pull/4399) <br />
  [@michaelknoch](https://github.com/michaelknoch) in [#4384](https://github.com/apollographql/apollo-client/pull/4384) <br />

## Apollo Client (2.4.12)

### Apollo Client (2.4.12)

- Support `ApolloClient#stop` method for safe client disposal. <br/>
  [PR #4336](https://github.com/apollographql/apollo-client/pull/4336)

## Apollo Client (2.4.11)

- Added explicit dependencies on the
  [`tslib`](https://www.npmjs.com/package/tslib) package to all client
  packages to fix
  [Issue #4332](https://github.com/apollographql/apollo-client/issues/4332).

### Apollo Client (2.4.11)

- Reverted some breaking changes accidentally released in a patch version
  (2.4.10). [PR #4334](https://github.com/apollographql/apollo-client/pull/4334)

## Apollo Client (2.4.10)

### Apollo Client (2.4.10)

- The `apollo-client` package no longer exports a `printAST` function from
  `graphql/language/printer`. If you need this functionality, import it
  directly: `import { print } from "graphql/language/printer"`

- Query polling now uses a simpler scheduling strategy based on a single
  `setTimeout` interval rather than multiple `setInterval` timers. The new
  timer fires at the rate of the fastest polling interval, and queries
  with longer polling intervals fire whenever the time elapsed since they
  last fired exceeds their desired interval. <br/>
  [PR #4243](https://github.com/apollographql/apollo-client/pull/4243)

### Apollo Cache In-Memory (1.4.1)

- The `optimism` npm package has been updated to a version (0.6.9) that
  provides its own TypeScript declarations, which should fix problems like
  [Issue #4327](https://github.com/apollographql/apollo-client/issues/4327). <br/>
  [PR #4331](https://github.com/apollographql/apollo-client/pull/4331)

- Error messages involving GraphQL queries now print the queries using
  `JSON.stringify` instead of the `print` function exported by the
  `graphql` package, to avoid pulling unnecessary printing logic into your
  JavaScript bundle. <br/>
  [PR #4234](https://github.com/apollographql/apollo-client/pull/4234)

- The `QueryKeyMaker` abstraction has been removed, meaning that cache
  results for non-identical queries (or sub-queries) with equivalent
  structure will no longer be cached together. This feature was a nice
  optimization in certain specific use cases, but it was not worth the
  additional complexity or bundle size. <br/>
  [PR #4245](https://github.com/apollographql/apollo-client/pull/4245)

### Apollo Utilities (1.1.1)

- The `flattenSelections` helper function is no longer exported from
  `apollo-utilities`, since `getDirectiveNames` has been reimplemented
  without using `flattenSelections`, and `flattenSelections` has no clear
  purpose now. If you need the old functionality, use a visitor:

  ```ts
  import { visit } from 'graphql/language/visitor';

  function flattenSelections(selection: SelectionNode) {
    const selections: SelectionNode[] = [];
    visit(selection, {
      SelectionSet(ss) {
        selections.push(...ss.selections);
      },
    });
    return selections;
  }
  ```

## Apollo Client (2.4.9)

### Apollo Client (2.4.9)

- Apollo Client has been updated to use `graphql` 14.x as a dev dependency. <br/>
  [@hwillson](https://github.com/hwillson) in [#4233](https://github.com/apollographql/apollo-client/pull/4233)

- The `onClearStore` function can now be used to register callbacks that should
  be triggered when calling `clearStore`. <br/>
  [@joe-re](https://github.com/joe-re) in [#4082](https://github.com/apollographql/apollo-client/pull/4082)

- Make `isApolloError` available for external use. <br/>
  [@FredyC](https://github.com/FredyC) in [#4223](https://github.com/apollographql/apollo-client/pull/4223)

- The `QueryManager` now calls `complete` on the observables used by
  Apollo Client's Subscription handling. This gives finite subscriptions a
  chance to handle cleanup. <br/>
  [@sujeetsr](https://github.com/sujeetsr) in [#4290](https://github.com/apollographql/apollo-client/pull/4290)

- Documentation updates. <br/>
  [@lifedup](https://github.com/lifedup) in [#3931](https://github.com/apollographql/apollo-client/pull/3931) <br />
  [@Dem0n3D](https://github.com/Dem0n3D) in [#4008](https://github.com/apollographql/apollo-client/pull/4008) <br />
  [@anand-sundaram-zocdoc](https://github.com/anand-sundaram-zocdoc) in [#4009](https://github.com/apollographql/apollo-client/pull/4009) <br />
  [@mattphoto](https://github.com/mattphoto) in [#4026](https://github.com/apollographql/apollo-client/pull/4026) <br />
  [@birge](https://github.com/birge) in [#4029](https://github.com/apollographql/apollo-client/pull/4029) <br />
  [@mxstbr](https://github.com/mxstbr) in [#4127](https://github.com/apollographql/apollo-client/pull/4127) <br/>
  [@Caerbannog](https://github.com/Caerbannog) in [#4140](https://github.com/apollographql/apollo-client/pull/4140) <br/>
  [@jedwards1211](https://github.com/jedwards1211) in [#4179](https://github.com/apollographql/apollo-client/pull/4179) <br/>
  [@nutboltu](https://github.com/nutboltu) in [#4182](https://github.com/apollographql/apollo-client/pull/4182) <br/>
  [@CarloPalinckx](https://github.com/CarloPalinckx) in [#4189](https://github.com/apollographql/apollo-client/pull/4189) <br/>
  [@joebernard](https://github.com/joebernard) in [#4206](https://github.com/apollographql/apollo-client/pull/4206) <br/>
  [@evans](https://github.com/evans) in [#4213](https://github.com/apollographql/apollo-client/pull/4213) <br/>
  [@danilobuerger](https://github.com/danilobuerger) in [#4214](https://github.com/apollographql/apollo-client/pull/4214) <br/>
  [@stubailo](https://github.com/stubailo) in [#4220](https://github.com/apollographql/apollo-client/pull/4220) <br/>
  [@haysclark](https://github.com/haysclark) in [#4255](https://github.com/apollographql/apollo-client/pull/4255) <br/>
  [@shelmire](https://github.com/shelmire) in [#4266](https://github.com/apollographql/apollo-client/pull/4266) <br/>
  [@peggyrayzis](https://github.com/peggyrayzis) in [#4280](https://github.com/apollographql/apollo-client/pull/4280) <br/>
  [@caydie-tran](https://github.com/caydie-tran) in [#4300](https://github.com/apollographql/apollo-client/pull/4300)

### Apollo Utilities (1.1.0)

- Transformation utilities have been refactored to work with `graphql` 14.x.
  GraphQL AST's are no longer being directly modified. <br/>
  [@hwillson](https://github.com/hwillson) in [#4233](https://github.com/apollographql/apollo-client/pull/4233)

### Apollo Cache In-Memory (1.4.0)

- The speed and memory usage of optimistic reads and writes has been
  improved dramatically using a new layering technique that does not
  require copying the non-optimistic contents of the cache. <br/>
  [PR #4319](https://github.com/apollographql/apollo-client/pull/4319/)

- The `RecordingCache` abstraction has been removed, and thus is no longer
  exported from `apollo-cache-inmemory`. <br/>
  [PR #4319](https://github.com/apollographql/apollo-client/pull/4319/)

- Export the optimism `wrap` function using ES2015 export syntax, instead of
  CommonJS. <br/>
  [@ardatan](https://github.com/ardatan) in [#4158](https://github.com/apollographql/apollo-client/pull/4158)

## Apollo Client (2.4.8)

### Apollo Client (2.4.8)

- Documentation and config updates. <br/>
  [@justinanastos](https://github.com/justinanastos) in [#4187](https://github.com/apollographql/apollo-client/pull/4187) <br/>
  [@PowerKiKi](https://github.com/PowerKiKi) in [#3693](https://github.com/apollographql/apollo-client/pull/3693) <br/>
  [@nandito](https://github.com/nandito) in [#3865](https://github.com/apollographql/apollo-client/pull/3865)

- Schema/AST tranformation utilities have been updated to work properly with
  `@client` directives. <br/>
  [@justinmakaila](https://github.com/justinmakaila) in [#3482](https://github.com/apollographql/apollo-client/pull/3482)

### Apollo Cache In-Memory (1.3.12)

- Avoid using `DepTrackingCache` for optimistic reads.
  [PR #4521](https://github.com/apollographql/apollo-client/pull/4251)

- When creating an `InMemoryCache` object, it's now possible to disable the
  result caching behavior introduced in [#3394](https://github.com/apollographql/apollo-client/pull/3394),
  either for diagnostic purposes or because the benefit of caching repeated
  reads is not worth the extra memory usage in your application:
  ```ts
  new InMemoryCache({
    resultCaching: false,
  });
  ```
  Part of [PR #4521](https://github.com/apollographql/apollo-client/pull/4251).

## Apollo Client (2.4.7)

### Apollo Client (2.4.7)

- The `ApolloClient` constructor has been updated to accept `name` and
  `version` params, that can be used to support Apollo Server [Client Awareness](https://www.apollographql.com/docs/apollo-server/v2/features/metrics.html#Client-Awareness)
  functionality. These client awareness properties are passed into the
  defined Apollo Link chain, and are then ultimately sent out as custom
  headers with outgoing requests. <br/>
  [@hwillson](https://github.com/hwillson) in [#4154](https://github.com/apollographql/apollo-client/pull/4154)

### Apollo Boost (0.1.22)

- No changes.

### Apollo Cache (1.1.21)

- No changes.

### Apollo Cache In-Memory (1.3.11)

- No changes.

### Apollo Utilities (1.0.26)

- No changes.

### Graphql Anywhere (4.1.23)

- No changes.

## Apollo Client (2.4.6)

### Apollo Cache In-Memory (1.3.10)

- Added some `return`s to prevent errors with `noImplicitReturns`
  TypeScript rule.
  [PR #4137](https://github.com/apollographql/apollo-client/pull/4137)

- Exclude the `src/` directory when publishing `apollo-cache-inmemory`.
  [Issue #4083](https://github.com/apollographql/apollo-client/issues/4083)

## Apollo Client (2.4.5)

- Optimistic tests cleanup.
  [PR #3834](https://github.com/apollographql/apollo-client/pull/3834) by
  [@joshribakoff](https://github.com/joshribakoff)

- Documentation updates.
  [PR #3840](https://github.com/apollographql/apollo-client/pull/3840) by
  [@chentsulin](https://github.com/chentsulin) and
  [PR #3844](https://github.com/apollographql/apollo-client/pull/3844) by
  [@lorensr](https://github.com/lorensr)

- Implement `ObservableQuery#isDifferentFromLastResult` to fix
  [Issue #4054](https://github.com/apollographql/apollo-client/issues/4054) and
  [Issue #4031](https://github.com/apollographql/apollo-client/issues/4031).
  [PR #4069](https://github.com/apollographql/apollo-client/pull/4069)

### Apollo Cache (1.1.20)

- Add `readQuery` test to make sure options aren't mutated.
  [@CarloPalinckx](https://github.com/CarloPalinckx) in
  [#3838](https://github.com/apollographql/apollo-client/pull/3838)

### Apollo Cache In-Memory (1.3.9)

- Avoid modifying source objects when merging cache results.
  [Issue #4081](https://github.com/apollographql/apollo-client/issues/4081)
  [PR #4089](https://github.com/apollographql/apollo-client/pull/4089)

### Apollo Utilities (1.0.25)

- Fix `apollo-utilities` `isEqual` bug due to missing `hasOwnProperty`
  check. [PR #4072](https://github.com/apollographql/apollo-client/pull/4072)
  by [@samkline](https://github.com/samkline)

## Apollo Client (2.4.4)

### Apollo Utilities (1.0.24)

- Discard property accessor functions in `cloneDeep` helper, to fix
  [issue #4034](https://github.com/apollographql/apollo-client/issues/4034).

- Unconditionally remove `cloneDeep` property accessors.
  [PR #4039](https://github.com/apollographql/apollo-client/pull/4039)

- Avoid copying non-enumerable and/or `Symbol` keys in `cloneDeep`.
  [PR #4052](https://github.com/apollographql/apollo-client/pull/4052)

### Apollo Cache In-Memory (1.3.7)

- Throw when querying non-scalar objects without a selection set.
  [Issue #4025](https://github.com/apollographql/apollo-client/issues/4025)
  [PR #4038](https://github.com/apollographql/apollo-client/pull/4038)

- Work around spec non-compliance of `Map#set` and `Set#add` in IE11.
  [Issue #4024](https://github.com/apollographql/apollo-client/issues/4024)
  [PR #4012](https://github.com/apollographql/apollo-client/pull/4012)

## Apollo Client (2.4.3)

- Add additional checks to make sure we don't try to set the network status
  of queries in the store, when the store doesn't exist. <br/>
  [@i6mi6](https://github.com/i6mi6) in [#3914](https://github.com/apollographql/apollo-client/pull/3914)
- Documentation updates. <br/>
  [@shanonvl](https://github.com/shanonvl) in [#3925](https://github.com/apollographql/apollo-client/pull/3925) <br/>
  [@ojh102](https://github.com/ojh102) in [#3920](https://github.com/apollographql/apollo-client/pull/3920) <br/>
  [@Bkucera](https://github.com/Bkucera) in [#3919](https://github.com/apollographql/apollo-client/pull/3919) <br/>
  [@j4chou](https://github.com/j4chou) in [#3915](https://github.com/apollographql/apollo-client/pull/3915) <br/>
  [@billfienberg](https://github.com/billfienberg) in [#3886](https://github.com/apollographql/apollo-client/pull/3886) <br/>
  [@TLadd](https://github.com/TLadd) in [#3884](https://github.com/apollographql/apollo-client/pull/3884)

- The `ObservableQuery` class now makes a deep clone of `lastResult` when
  first received, so that the `isDifferentResult` logic will not be
  confused if the result object is modified later.
  [Issue #3992](https://github.com/apollographql/apollo-client/issues/3992)
  [PR #4032](https://github.com/apollographql/apollo-client/pull/4032/commits/e66027c5341dc7aaf71ee7ffcba1305b9a553525)

### Apollo Cache In-Memory (1.3.6)

- Optimize repeated `apollo-cache-inmemory` reads by caching partial query
  results, for substantial performance improvements. As a consequence, watched
  queries will not be rebroadcast unless the data have changed.
  [PR #3394](https://github.com/apollographql/apollo-client/pull/3394)

- Include root ID and fragment matcher function in cache keys computed by
  `StoreReader#executeStoreQuery` and `executeSelectionSet`, and work
  around bugs in the React Native `Map` and `Set` polyfills.
  [PR #3964](https://github.com/apollographql/apollo-client/pull/3964)
  [React Native PR #21492 (pending)](https://github.com/facebook/react-native/pull/21492)

- The `apollo-cache-inmemory` package now allows `graphql@^14.0.0` as a
  peer dependency.
  [Issue #3978](https://github.com/apollographql/apollo-client/issues/3978)

- The `apollo-cache-inmemory` package now correctly broadcasts changes
  even when the new data is `===` to the old data, since the contents of
  the data object may have changed.
  [Issue #3992](https://github.com/apollographql/apollo-client/issues/3992)
  [PR #4032](https://github.com/apollographql/apollo-client/pull/4032/commits/d6a673fbc1444e115e90cc9e4c7fa3fc67bb7e56)

### Apollo GraphQL Anywhere (4.1.20)

- Make `graphql-anywhere` `filter` function generic (typescript). <br/>
  [@minznerjosh](https://github.com/minznerjosh) in [#3929](https://github.com/apollographql/apollo-client/pull/3929)

### Apollo Utilities (1.0.22)

- The `fclone` package has been replaced with a custom `cloneDeep`
  implementation that is tolerant of cycles, symbol properties, and
  non-enumerable properties.
  [PR #4032](https://github.com/apollographql/apollo-client/pull/4032/commits/78e2ad89f950da2829f49c7876f968adb2bc1302)

### Apollo Boost (0.1.17)

- Remove duplicate InMemoryCache export for Babel 6 compatibility.
  [Issue #3910](https://github.com/apollographql/apollo-client/issues/3910)
  [PR #3932](https://github.com/apollographql/apollo-client/pull/3932)

### Apollo Cache (1.1.18)

- No changes.

## Apollo Client (2.4.2)

### Apollo Client (2.4.2)

- Apollo Client no longer deep freezes query results.
  [@hwillson](https://github.com/hwillson) in [#3883](https://github.com/apollographql/apollo-client/pull/3883)
- A new `clearStore` method has been added, that will remove all data from
  the store. Unlike `resetStore`, it will not refetch active queries after
  removing store data.
  [@hwillson](https://github.com/hwillson) in [#3885](https://github.com/apollographql/apollo-client/pull/3885)

### Apollo Utilities (1.0.21)

- Replace the custom `cloneDeep` implementation with
  [`fclone`](https://www.npmjs.com/package/fclone), to avoid crashing when
  encountering circular references. <br/>
  [@hwillson](https://github.com/hwillson) in [#3881](https://github.com/apollographql/apollo-client/pull/3881)

### Apollo Boost (0.1.16)

- No changes.

### Apollo Cache (1.1.17)

- No changes.

### Apollo Cache In-Memory (1.2.10)

- No changes.

### Apollo GraphQL Anywhere (4.1.19)

- No changes.

## 2.4.1 (August 26, 2018)

### Apollo Client (2.4.1)

- `mutate`'s `refetchQueries` option now allows queries to include a custom
  `context` option. This `context` will be used when refetching the query.
  For example:

  ```js
  context = {
    headers: {
      token: 'some auth token',
    },
  };
  client.mutate({
    mutation: UPDATE_CUSTOMER_MUTATION,
    variables: {
      userId: user.id,
      firstName,
      ...
    },
    refetchQueries: [{
      query: CUSTOMER_MESSAGES_QUERY,
      variables: { userId: user.id },
      context,
    }],
    context,
  });
  ```

  The `CUSTOMER_MESSAGES_QUERY` above will be refetched using `context`.
  Normally queries are refetched using the original context they were first
  started with, but this provides a way to override the context, if needed. <br/>
  [@hwillson](https://github.com/hwillson) in [#3852](https://github.com/apollographql/apollo-client/pull/3852)

- Documentation updates. <br/>
  [@hwillson](https://github.com/hwillson) in [#3841](https://github.com/apollographql/apollo-client/pull/3841)

### Apollo Boost (0.1.15)

- Various internal infrastructure changes related to building, bundling,
  testing, etc.
  [@hwillson](https://github.com/hwillson) in [#3817](https://github.com/apollographql/apollo-client/pull/3817)

### Apollo Cache (1.1.16)

- Various internal infrastructure changes related to building, bundling,
  testing, etc.
  [@hwillson](https://github.com/hwillson) in [#3817](https://github.com/apollographql/apollo-client/pull/3817)

### Apollo Cache In-Memory (1.2.9)

- Various internal infrastructure changes related to building, bundling,
  testing, etc.
  [@hwillson](https://github.com/hwillson) in [#3817](https://github.com/apollographql/apollo-client/pull/3817)

### Apollo Utilities (1.0.20)

- Various internal infrastructure changes related to building, bundling,
  testing, etc.
  [@hwillson](https://github.com/hwillson) in [#3817](https://github.com/apollographql/apollo-client/pull/3817)

### Apollo GraphQL Anywhere (4.1.18)

- Various internal infrastructure changes related to building, bundling,
  testing, etc.
  [@hwillson](https://github.com/hwillson) in [#3817](https://github.com/apollographql/apollo-client/pull/3817)

## 2.4.0 (August 17, 2018)

### Apollo Client (2.4.0)

- Add proper error handling for subscriptions. If you have defined an `error`
  handler on your subscription observer, it will now be called when an error
  comes back in a result, and the `next` handler will be skipped (similar to
  how we're handling errors with mutations). Previously, the error was
  just passed in the result to the `next` handler. If you don't have an
  `error` handler defined, the previous functionality is maintained, meaning
  the error is passed in the result, giving the next handler a chance to deal
  with it. This should help address backwards compatibility (and is the reason
  for the minor version bumo in this release). <br/>
  [@clayne11](https://github.com/clayne11) in [#3800](https://github.com/apollographql/apollo-client/pull/3800)
- Allow an `optimistic` param to be passed into `ApolloClient.readQuery` and
  `ApolloClient.readFragment`, that when set to `true`, will allow
  optimistic results to be returned. Is `false` by default. <br/>
  [@jay1337](https://github.com/jay1337) in [#2429](https://github.com/apollographql/apollo-client/pull/2429)
- Optimistic tests cleanup. <br/>
  [@joshribakoff](https://github.com/joshribakoff) in [#3713](https://github.com/apollographql/apollo-client/pull/3713)
- Make sure each package has its own `.npmignore`, so they're taken into
  consideration when publishing via lerna. <br/>
  [@hwillson](https://github.com/hwillson) in [#3828](https://github.com/apollographql/apollo-client/pull/3828)
- Documentation updates. <br/>
  [@toolness](https://github.com/toolness) in [#3804](https://github.com/apollographql/apollo-client/pull/3804) <br/>
  [@pungggi](https://github.com/pungggi) in [#3798](https://github.com/apollographql/apollo-client/pull/3798) <br/>
  [@lorensr](https://github.com/lorensr) in [#3748](https://github.com/apollographql/apollo-client/pull/3748) <br/>
  [@joshribakoff](https://github.com/joshribakoff) in [#3730](https://github.com/apollographql/apollo-client/pull/3730) <br/>
  [@yalamber](https://github.com/yalamber) in [#3819](https://github.com/apollographql/apollo-client/pull/3819) <br/>
  [@pschreibs85](https://github.com/pschreibs85) in [#3812](https://github.com/apollographql/apollo-client/pull/3812) <br/>
  [@msreekm](https://github.com/msreekm) in [#3808](https://github.com/apollographql/apollo-client/pull/3808) <br/>
  [@kamaltmo](https://github.com/kamaltmo) in [#3806](https://github.com/apollographql/apollo-client/pull/3806) <br/>
  [@lorensr](https://github.com/lorensr) in [#3739](https://github.com/apollographql/apollo-client/pull/3739) <br/>
  [@brainkim](https://github.com/brainkim) in [#3680](https://github.com/apollographql/apollo-client/pull/3680)

### Apollo Cache In-Memory (1.2.8)

- Fix typo in `console.warn` regarding fragment matching error message. <br/>
  [@combizs](https://github.com/combizs) in [#3701](https://github.com/apollographql/apollo-client/pull/3701)

### Apollo Boost (0.1.14)

- No changes.

### Apollo Cache (1.1.15)

- No changes.

### Apollo Utilities (1.0.19)

- No changes.

### Apollo GraphQL Anywhere (4.1.17)

- No changes.

## 2.3.8 (August 9, 2018)

### Apollo Client (2.3.8)

- Adjusted the `graphql` peer dependency to cover explicit minor ranges.
  Since the ^ operator only covers any minor version if the major version
  is not 0 (since a major version of 0 is technically considered development by
  semver 2), the current ^0.11.0 || ^14.0.0 graphql range doesn't cover
  0.12._ or 0.13._. This fixes the `apollo-client@X has incorrect peer dependency "graphql@^0.11.0 || ^14.0.0"` errors that people might have
  seen using `graphql` 0.12.x or 0.13.x. <br/>
  [@hwillson](https://github.com/hwillson) in [#3746](https://github.com/apollographql/apollo-client/pull/3746)
- Document `setVariables` internal API status. <br/>
  [@PowerKiKi](https://github.com/PowerKiKi) in [#3692](https://github.com/apollographql/apollo-client/pull/3692)
- Corrected `ApolloClient.queryManager` typing as it may be `undefined`. <br/>
  [@danilobuerger](https://github.com/danilobuerger) in [#3661](https://github.com/apollographql/apollo-client/pull/3661)
- Make sure using a `no-cache` fetch policy with subscriptions prevents data
  from being cached. <br/>
  [@hwillson](https://github.com/hwillson) in [#3773](https://github.com/apollographql/apollo-client/pull/3773)
- Fixed an issue that sometimes caused empty query results, when using the
  `no-cache` fetch policy. <br/>
  [@hwillson](https://github.com/hwillson) in [#3777](https://github.com/apollographql/apollo-client/pull/3777)
- Documentation updates. <br/>
  [@hwillson](https://github.com/hwillson) in [#3750](https://github.com/apollographql/apollo-client/pull/3750) <br/>
  [@hwillson](https://github.com/hwillson) in [#3754](https://github.com/apollographql/apollo-client/pull/3754) <br/>
  [@TheMightyPenguin](https://github.com/TheMightyPenguin) in [#3725](https://github.com/apollographql/apollo-client/pull/3725) <br/>
  [@bennypowers](https://github.com/bennypowers) in [#3668](https://github.com/apollographql/apollo-client/pull/3668) <br/>
  [@hwillson](https://github.com/hwillson) in [#3762](https://github.com/apollographql/apollo-client/pull/3762) <br/>
  [@chentsulin](https://github.com/chentsulin) in [#3688](https://github.com/apollographql/apollo-client/pull/3688) <br/>
  [@chentsulin](https://github.com/chentsulin) in [#3687](https://github.com/apollographql/apollo-client/pull/3687) <br/>
  [@ardouglass](https://github.com/ardouglass) in [#3645](https://github.com/apollographql/apollo-client/pull/3645) <br/>
  [@hwillson](https://github.com/hwillson) in [#3764](https://github.com/apollographql/apollo-client/pull/3764) <br/>
  [@hwillson](https://github.com/hwillson) in [#3767](https://github.com/apollographql/apollo-client/pull/3767) <br/>
  [@hwillson](https://github.com/hwillson) in [#3774](https://github.com/apollographql/apollo-client/pull/3774) <br/>
  [@hwillson](https://github.com/hwillson) in [#3779](https://github.com/apollographql/apollo-client/pull/3779)

### Apollo Boost (0.1.13)

- No changes.

### Apollo Cache In-Memory (1.2.7)

- No changes.

### Apollo Cache (1.1.14)

- No changes.

### Apollo Utilities (1.0.18)

- No changes.

### Apollo GraphQL Anywhere (4.1.16)

- No changes.

## 2.3.7 (July 24, 2018)

### Apollo Client (2.3.7)

- Release 2.3.6 broke Typescript compilation. `QueryManager`'s
  `getQueryWithPreviousResult` method included an invalid `variables` return
  type in the auto-generated `core/QueryManager.d.ts` declaration file. The
  type definition had a locally referenced path, that appears to have been
  caused by the typescript compiler getting confused at compile/publish time.
  `getQueryWithPreviousResult` return types are now excplicity identified,
  which helps Typescript avoid the local type reference. For more details,
  see https://github.com/apollographql/apollo-client/issues/3729. <br/>
  [@hwillson](https://github.com/hwillson) in [#3731](https://github.com/apollographql/apollo-client/pull/3731)

### Apollo Boost (0.1.12)

- No changes.

## 2.3.6 (July 24, 2018)

### Apollo Client (2.3.6)

- Documentation updates. <br/>
  [@ananth99](https://github.com/ananth99) in [#3599](https://github.com/apollographql/apollo-client/pull/3599) <br/>
  [@hwillson](https://github.com/hwillson) in [#3635](https://github.com/apollographql/apollo-client/pull/3635) <br/>
  [@JakeDawkins](https://github.com/JakeDawkins) in [#3642](https://github.com/apollographql/apollo-client/pull/3642) <br/>
  [@hwillson](https://github.com/hwillson) in [#3644](https://github.com/apollographql/apollo-client/pull/3644) <br/>
  [@gbau](https://github.com/gbau) in [#3644](https://github.com/apollographql/apollo-client/pull/3600) <br/>
  [@chentsulin](https://github.com/chentsulin) in [#3608](https://github.com/apollographql/apollo-client/pull/3608) <br/>
  [@MikaelCarpenter](https://github.com/MikaelCarpenter) in [#3609](https://github.com/apollographql/apollo-client/pull/3609) <br/>
  [@Gamezpedia](https://github.com/Gamezpedia) in [#3612](https://github.com/apollographql/apollo-client/pull/3612) <br/>
  [@jinxac](https://github.com/jinxac) in [#3647](https://github.com/apollographql/apollo-client/pull/3647) <br/>
  [@abernix](https://github.com/abernix) in [#3705](https://github.com/apollographql/apollo-client/pull/3705) <br/>
  [@dandv](https://github.com/dandv) in [#3703](https://github.com/apollographql/apollo-client/pull/3703) <br/>
  [@hwillson](https://github.com/hwillson) in [#3580](https://github.com/apollographql/apollo-client/pull/3580) <br/>
- Updated `graphql` `peerDependencies` to handle 14.x versions. <br/>
  [@ivank](https://github.com/ivank) in [#3598](https://github.com/apollographql/apollo-client/pull/3598)
- Add optional generic type params for variables on low level methods. <br/>
  [@mvestergaard](https://github.com/mvestergaard) in [#3588](https://github.com/apollographql/apollo-client/pull/3588)
- Add a new `awaitRefetchQueries` config option to the Apollo Client
  `mutate` function, that when set to `true` will wait for all
  `refetchQueries` to be fully refetched, before resolving the mutation
  call. `awaitRefetchQueries` is `false` by default. <br/>
  [@jzimmek](https://github.com/jzimmek) in [#3169](https://github.com/apollographql/apollo-client/pull/3169)

### Apollo Boost (0.1.11)

- Allow `fetch` to be given as a configuration option to `ApolloBoost`. <br/>
  [@mbaranovski](https://github.com/mbaranovski) in [#3590](https://github.com/apollographql/apollo-client/pull/3590)
- The `apollo-boost` `ApolloClient` constructor now warns about unsupported
  options. <br/>
  [@quentin-](https://github.com/quentin-) in [#3551](https://github.com/apollographql/apollo-client/pull/3551)

### Apollo Cache (1.1.13)

- No changes.

### Apollo Cache In-Memory (1.2.6)

- Add `__typename` and `id` properties to `dataIdFromObject` parameter
  (typescript) <br/>
  [@jfurler](https://github.com/jfurler) in [#3641](https://github.com/apollographql/apollo-client/pull/3641)
- Fixed an issue caused by `dataIdFromObject` considering returned 0 values to
  be falsy, instead of being a valid ID, which lead to the store not being
  updated properly in some cases. <br/>
  [@hwillson](https://github.com/hwillson) in [#3711](https://github.com/apollographql/apollo-client/pull/3711)

### Apollo Utilities (1.0.17)

- No changes.

### Apollo GraphQL Anywhere (4.1.15)

- Add support for arrays to `graphql-anywhere`'s filter utility. <br/>
  [@jsweet314](https://github.com/jsweet314) in [#3591](https://github.com/apollographql/apollo-client/pull/3591)
- Fix `Cannot convert object to primitive value` error that was showing up
  when attempting to report a missing property on an object. <br/>
  [@benjie](https://github.com/benjie) in [#3618](https://github.com/apollographql/apollo-client/pull/3618)

## 2.3.5 (June 19, 2018)

### Apollo Client (2.3.5)

- Internal code formatting updates.
  - [@chentsulin](https://github.com/chentsulin) in [#3574](https://github.com/apollographql/apollo-client/pull/3574)
- Documentation updates.
  - [@andtos90](https://github.com/andtos90) in [#3596](https://github.com/apollographql/apollo-client/pull/3596)
  - [@serranoarevalo](https://github.com/serranoarevalo) in [#3554](https://github.com/apollographql/apollo-client/pull/3554)
  - [@cooperka](https://github.com/cooperka) in [#3594](https://github.com/apollographql/apollo-client/pull/3594)
  - [@pravdomil](https://github.com/pravdomil) in [#3587](https://github.com/apollographql/apollo-client/pull/3587)
  - [@excitement-engineer](https://github.com/excitement-engineer) in [#3309](https://github.com/apollographql/apollo-client/pull/3309)

### Apollo Boost (0.1.10)

- No changes.

### Apollo Cache (1.1.12)

- No changes.

### Apollo Cache In-Memory (1.2.5)

- No changes.

### Apollo Utilities (1.0.16)

- Removed unnecessary whitespace from error message.
  - [@mbaranovski](https://github.com/mbaranovski) in [#3593](https://github.com/apollographql/apollo-client/pull/3593)

### Apollo GraphQL Anywhere (4.1.14)

- No changes.

## 2.3.4 (June 13, 2018)

### Apollo Client (2.3.4)

- Export the `QueryOptions` interface, to make sure it can be used by other
  projects (like `apollo-angular`).
- Fixed an issue caused by typescript changes to the constructor
  `defaultOptions` param, that prevented `query` defaults from passing type
  checks.
  ([@hwillson](https://github.com/hwillson) in [#3585](https://github.com/apollographql/apollo-client/pull/3585))

### Apollo Boost (0.1.9)

- No changes

### Apollo Cache (1.1.11)

- No changes

### Apollo Cache In-Memory (1.2.4)

- No changes

### Apollo Utilities (1.0.15)

- No changes

### Apollo GraphQL Anywhere (4.1.13)

- No changes

## 2.3.3 (June 13, 2018)

### Apollo Client (2.3.3)

- Typescript improvements. Made observable query parameterized on data and
  variables: `ObservableQuery<TData, TVariables>`
  ([@excitement-engineer](https://github.com/excitement-engineer) in [#3140](https://github.com/apollographql/apollo-client/pull/3140))
- Added optional generics to cache manipulation methods (typescript).
  ([@mvestergaard](https://github.com/mvestergaard) in [#3541](https://github.com/apollographql/apollo-client/pull/3541))
- Typescript improvements. Created a new `QueryOptions` interface that
  is now used by `ApolloClient.query` options, instead of the previous
  `WatchQueryOptions` interface. This helps reduce confusion (especially
  in the docs) that made it look like `ApolloClient.query` accepted
  `ApolloClient.watchQuery` only options, like `pollingInterval`.
  ([@hwillson](https://github.com/hwillson) in [#3569](https://github.com/apollographql/apollo-client/pull/3569))

### Apollo Boost (0.1.8)

- Allow `cache` to be given as a configuration option to `ApolloBoost`.
  ([@dandean](https://github.com/dandean) in [#3561](https://github.com/apollographql/apollo-client/pull/3561))
- Allow `headers` and `credentials` to be passed in as configuration
  parameters to the `apollo-boost` `ApolloClient` constructor.
  ([@rzane](https://github.com/rzane) in [#3098](https://github.com/apollographql/apollo-client/pull/3098))

### Apollo Cache (1.1.10)

- Added optional generics to cache manipulation methods (typescript).
  ([@mvestergaard](https://github.com/mvestergaard) in [#3541](https://github.com/apollographql/apollo-client/pull/3541))

### Apollo Cache In-Memory (1.2.3)

- Added optional generics to cache manipulation methods (typescript).
  ([@mvestergaard](https://github.com/mvestergaard) in [#3541](https://github.com/apollographql/apollo-client/pull/3541))
- Restore non-enumerability of `resultFields[ID_KEY]`.
  ([@benjamn](https://github.com/benjamn) in [#3544](https://github.com/apollographql/apollo-client/pull/3544))
- Cache query documents transformed by InMemoryCache.
  ([@benjamn](https://github.com/benjamn) in [#3553](https://github.com/apollographql/apollo-client/pull/3553))

### Apollo Utilities (1.0.14)

- Store key names generated by `getStoreKeyName` now leverage a more
  deterministic approach to handling JSON based strings. This prevents store
  key names from differing when using `args` like
  `{ prop1: 'value1', prop2: 'value2' }` and
  `{ prop2: 'value2', prop1: 'value1' }`.
  ([@gdi2290](https://github.com/gdi2290) in [#2869](https://github.com/apollographql/apollo-client/pull/2869))
- Avoid needless `hasOwnProperty` check in `deepFreeze`.
  ([@benjamn](https://github.com/benjamn) in [#3545](https://github.com/apollographql/apollo-client/pull/3545))

### Apollo GraphQL Anywhere (4.1.12)

- No new changes.

## 2.3.2 (May 29, 2018)

### Apollo Client (2.3.2)

- Fix SSR and `cache-and-network` fetch policy
  ([@dastoori](https://github.com/dastoori) in [#3372](https://github.com/apollographql/apollo-client/pull/3372))
- Fixed an issue where the `updateQuery` method passed to
  `ObservableQuery.fetchMore` was receiving the original query variables,
  instead of the new variables that it used to fetch more data.
  ([@abhiaiyer91](https://github.com/abhiaiyer91) in [#3500](https://github.com/apollographql/apollo-client/pull/3500))
- Fixed an issue involving `Object.setPrototypeOf()` not working on JSC
  (Android), by instead setting the `prototype` of `this` manually.
  ([@seklyza](https://github.com/seklyza) in [#3306](https://github.com/apollographql/apollo-client/pull/3306))
- Added safeguards to make sure `QueryStore.initQuery` and
  `QueryStore.markQueryResult` don't try to set the network status of a
  `fetchMoreForQueryId` query, if it does not exist in the store. This was
  happening when a query component was unmounted while a `fetchMore` was still
  in flight.
  ([@conrad-vanl](https://github.com/conrad-vanl) in [#3367](https://github.com/apollographql/apollo-client/pull/3367), [@doomsower](https://github.com/doomsower) in [#3469](https://github.com/apollographql/apollo-client/pull/3469))

### Apollo Boost (0.1.7)

- Various internal code cleanup, tooling and dependency changes.

### Apollo Cache (1.1.9)

- Various internal code cleanup, tooling and dependency changes.

### Apollo Cache In-Memory (1.2.2)

- Fixed an issue that caused fragment only queries to sometimes fail.
  ([@abhiaiyer91](https://github.com/abhiaiyer91) in [#3507](https://github.com/apollographql/apollo-client/pull/3507))
- Fixed cache invalidation for inlined mixed types in union fields within
  arrays.
  ([@dferber90](https://github.com/dferber90) in [#3422](https://github.com/apollographql/apollo-client/pull/3422))

### Apollo Utilities (1.0.13)

- Make `maybeDeepFreeze` a little more defensive, by always using
  `Object.prototype.hasOwnProperty` (to avoid cases where the object being
  frozen doesn't have its own `hasOwnProperty`).
  ([@jorisroling](https://github.com/jorisroling) in [#3418](https://github.com/apollographql/apollo-client/pull/3418))
- Remove certain small internal caches to prevent memory leaks when using SSR.
  ([@brunorzn](https://github.com/brunorzn) in [#3444](https://github.com/apollographql/apollo-client/pull/3444))

### Apollo GraphQL Anywhere (4.1.11)

- Source files are now excluded when publishing to npm.
  ([@hwillson](https://github.com/hwillson) in [#3454](https://github.com/apollographql/apollo-client/pull/3454))<|MERGE_RESOLUTION|>--- conflicted
+++ resolved
@@ -1,6 +1,5 @@
 # @apollo/client
 
-<<<<<<< HEAD
 ## 3.8.0-alpha.12
 
 ### Minor Changes
@@ -116,7 +115,7 @@
 ### Patch Changes
 
 - [#10340](https://github.com/apollographql/apollo-client/pull/10340) [`4f73c5ca1`](https://github.com/apollographql/apollo-client/commit/4f73c5ca15d367aa23f02018d062f221c4506a4d) Thanks [@alessbell](https://github.com/alessbell)! - Avoid calling `useQuery` `onCompleted` for cache writes
-=======
+
 ## 3.7.14
 
 ### Patch Changes
@@ -128,7 +127,6 @@
   In <3.7 `HttpLink` and `BatchHttpLink` would return a `ServerError.message` of e.g. `"Unexpected token 'E', \"Error! Foo bar\" is not valid JSON"` and a `ServerError.result` of `undefined` in the case where a server returned a >= 300 response code with a response body containing a string that could not be parsed as JSON.
 
   In >=3.7, `message` became e.g. `Response not successful: Received status code 302` and `result` became the string from the response body, however the type in `ServerError.result` was not updated to include the `string` type, which is now properly reflected.
->>>>>>> f216df69
 
 ## 3.7.13
 
