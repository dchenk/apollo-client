<<<<<<< HEAD
## Apollo Client 3.4.0 (not yet released)

### Bug fixes

- In Apollo Client 2.x, a `refetch` operation would always replace existing data in the cache. With the introduction of field policy `merge` functions in Apollo Client 3, existing field values could be inappropriately combined with incoming field values by a custom `merge` function that does not realize a `refetch` has happened.

  To give you more control over this behavior, we have introduced an `overwrite?: boolean = false` option for `cache.writeQuery` and `cache.writeFragment`, and an option called `refetchWritePolicy?: "merge" | "overwrite"` for `client.watchQuery`, `useQuery`, and other functions that accept `WatchQueryOptions`. You can use these options to make sure any `merge` functions involved in cache writes for `refetch` operations get invoked with `undefined` as their first argument, which simulates the absence of any existing data, while still giving the `merge` function a chance to determine the internal representation of the incoming data.

  The default behaviors are `overwrite: true` and `refetchWritePolicy: "overwrite"`, which restores the Apollo Client 2.x behavior, but (if this change causes any problems for your application) you can easily recover the previous merging behavior by setting a default value for `refetchWritePolicy` in `defaultOptions.watchQuery`:
  ```ts
  new ApolloClient({
    defaultOptions: {
      watchQuery: {
        refetchWritePolicy: "merge",
      },
    },
  })
  ```
  [@benjamn](https://github.com/benjamn) in [#7810](https://github.com/apollographql/apollo-client/pull/7810)

- Make sure the `MockedResponse` `ResultFunction` type is re-exported. <br/>
  [@hwillson](https://github.com/hwillson) in [#8315](https://github.com/apollographql/apollo-client/pull/8315)

- Fix polling when used with `skip`. <br/>
  [@brainkim](https://github.com/brainkim) in [#8346](https://github.com/apollographql/apollo-client/pull/8346)

- `InMemoryCache` now coalesces `EntityStore` updates to guarantee only one `store.merge(id, fields)` call per `id` per cache write. <br/>
  [@benjamn](https://github.com/benjamn) in [#8372](https://github.com/apollographql/apollo-client/pull/8372)

### Potentially disruptive changes

- To avoid retaining sensitive information from mutation root field arguments, Apollo Client v3.4 automatically clears any `ROOT_MUTATION` fields from the cache after each mutation finishes. If you need this information to remain in the cache, you can prevent the removal by passing the `keepRootFields: true` option to `client.mutate`. `ROOT_MUTATION` result data are also passed to the mutation `update` function, so we recommend obtaining the results that way, rather than using `keepRootFields: true`, if possible. <br/>
  [@benjamn](https://github.com/benjamn) in [#8280](https://github.com/apollographql/apollo-client/pull/8280)

- Internally, Apollo Client now controls the execution of development-only code using the `__DEV__` global variable, rather than `process.env.NODE_ENV`. While this change should not cause any visible differences in behavior, it will increase your minified+gzip bundle size by more than 3.5kB, unless you configure your minifier to replace `__DEV__` with a `true` or `false` constant, the same way you already replace `process.env.NODE_ENV` with a string literal like `"development"` or `"production"`. For an example of configuring a Create React App project without ejecting, see this pull request for our [React Apollo reproduction template](https://github.com/apollographql/react-apollo-error-template/pull/51). <br/>
  [@benjamn](https://github.com/benjamn) in [#8347](https://github.com/apollographql/apollo-client/pull/8347)

- Internally, Apollo Client now uses namespace syntax (e.g. `import * as React from "react"`) for imports whose types are re-exported (and thus may appear in `.d.ts` files). This change should remove any need to configure `esModuleInterop` or `allowSyntheticDefaultImports` in `tsconfig.json`, but might require updating bundler configurations that specify named exports of the `react` and `prop-types` packages, to include exports like `createContext` and `createElement` ([example](https://github.com/apollographql/apollo-client/commit/16b08e1af9ba9934041298496e167aafb128c15d)). <br/>
  [@devrelm](https://github.com/devrelm) in [#7742](https://github.com/apollographql/apollo-client/pull/7742)

- Respect `no-cache` fetch policy (by not reading any `data` from the cache) for `loading: true` results triggered by `notifyOnNetworkStatusChange: true`. <br />
  [@jcreighton](https://github.com/jcreighton) in [#7761](https://github.com/apollographql/apollo-client/pull/7761)

- The TypeScript return types of the `getLastResult` and `getLastError` methods of `ObservableQuery` now correctly include the possibility of returning `undefined`. If you happen to be calling either of these methods directly, you may need to adjust how the calling code handles the methods' possibly-`undefined` results. <br/>
  [@benjamn](https://github.com/benjamn) in [#8394](https://github.com/apollographql/apollo-client/pull/8394)

### Improvements

- `InMemoryCache` now _guarantees_ that any two result objects returned by the cache (from `readQuery`, `readFragment`, etc.) will be referentially equal (`===`) if they are deeply equal. Previously, `===` equality was often achievable for results for the same query, on a best-effort basis. Now, equivalent result objects will be automatically shared among the result trees of completely different queries. This guarantee is important for taking full advantage of optimistic updates that correctly guess the final data, and for "pure" UI components that can skip re-rendering when their input data are unchanged. <br/>
  [@benjamn](https://github.com/benjamn) in [#7439](https://github.com/apollographql/apollo-client/pull/7439)

- `InMemoryCache` supports a new method called `batch`, which is similar to `performTransaction` but takes named options rather than positional parameters. One of these named options is an `onDirty(watch, diff)` callback, which can be used to determine which watched queries were invalidated by the `batch` operation. <br/>
  [@benjamn](https://github.com/benjamn) in [#7819](https://github.com/apollographql/apollo-client/pull/7819)

- Mutations now accept an optional callback function called `onQueryUpdated`, which will be passed the `ObservableQuery` and `Cache.DiffResult` objects for any queries invalidated by cache writes performed by the mutation's final `update` function. Using `onQueryUpdated`, you can override the default `FetchPolicy` of the query, by (for example) calling `ObservableQuery` methods like `refetch` to force a network request. This automatic detection of invalidated queries provides an alternative to manually enumerating queries using the `refetchQueries` mutation option. Also, if you return a `Promise` from `onQueryUpdated`, the mutation will automatically await that `Promise`, rendering the `awaitRefetchQueries` option unnecessary. <br/>
  [@benjamn](https://github.com/benjamn) in [#7827](https://github.com/apollographql/apollo-client/pull/7827)

- Support `client.refetchQueries` as an imperative way to refetch queries, without having to pass `options.refetchQueries` to `client.mutate`. <br/>
  [@dannycochran](https://github.com/dannycochran) in [#7431](https://github.com/apollographql/apollo-client/pull/7431)

- Improve standalone `client.refetchQueries` method to support automatic detection of queries needing to be refetched. <br/>
  [@benjamn](https://github.com/benjamn) in [#8000](https://github.com/apollographql/apollo-client/pull/8000)

- When `@apollo/client` is imported as CommonJS (for example, in Node.js), the global `process` variable is now shadowed with a stripped-down object that includes only `process.env.NODE_ENV` (since that's all Apollo Client needs), eliminating the significant performance penalty of repeatedly accessing `process.env` at runtime. <br/>
  [@benjamn](https://github.com/benjamn) in [#7627](https://github.com/apollographql/apollo-client/pull/7627)

- Allow identical subscriptions to be deduplicated by default, like queries. <br/>
  [@jkossis](https://github.com/jkossis) in [#6910](https://github.com/apollographql/apollo-client/pull/6910)

- Always use `POST` request when falling back to sending full query with `@apollo/client/link/persisted-queries`. <br/>
  [@rieset](https://github.com/rieset) in [#7456](https://github.com/apollographql/apollo-client/pull/7456)

- The `FetchMoreQueryOptions` type now takes two instead of three type parameters (`<TVariables, TData>`), thanks to using `Partial<TVariables>` instead of `K extends typeof TVariables` and `Pick<TVariables, K>`. <br/>
  [@ArnaudBarre](https://github.com/ArnaudBarre) in [#7476](https://github.com/apollographql/apollo-client/pull/7476)

- Allow `merge: true` field policy to merge `Reference` objects with non-normalized objects, and vice-versa. <br/>
  [@benjamn](https://github.com/benjamn) in [#7778](https://github.com/apollographql/apollo-client/pull/7778)

- Pass `variables` and `context` to a mutation's `update` function <br/>
  [@jcreighton](https://github.com/jcreighton) in [#7902](https://github.com/apollographql/apollo-client/pull/7902)

- A `resultCacheMaxSize` option may be passed to the `InMemoryCache` constructor to limit the number of result objects that will be retained in memory (to speed up repeated reads), and calling `cache.reset()` now releases all such memory. <br/>
  [@SofianHn](https://github.com/SofianHn) in [#8701](https://github.com/apollographql/apollo-client/pull/8701)

- Fully remove result cache entries from LRU dependency system when the corresponding entities are removed from `InMemoryCache` by eviction, or by any other means. <br/>
  [@sofianhn](https://github.com/sofianhn) and [@benjamn](https://github.com/benjamn) in [#8147](https://github.com/apollographql/apollo-client/pull/8147)

- Expose missing field errors in results. <br/>
  [@brainkim](github.com/brainkim) in [#8262](https://github.com/apollographql/apollo-client/pull/8262)

- Add expected/received `variables` to `No more mocked responses...` error messages generated by `MockLink`. <br/>
  [@markneub](github.com/markneub) in [#8340](https://github.com/apollographql/apollo-client/pull/8340)

### Documentation
TBD
=======
## Apollo Client 3.3.21 (not yet released)

### Bug fixes

- Fix race condition in `@apollo/client/link/context` that could leak subscriptions if the subscription is cancelled before `operation.setContext` is called. <br/>
  [@sofianhn](https://github.com/sofianhn) in [#8399](https://github.com/apollographql/apollo-client/pull/8399)
>>>>>>> 2e19922e

## Apollo Client 3.3.20

### Bug fixes

- Fix policy merging bug when calling `cache.policies.addTypePolicies` multiple times for the same type policy. <br/>
  [@Banou26](https://github.com/Banou26) in [#8361](https://github.com/apollographql/apollo-client/pull/8361)

## Apollo Client 3.3.19

### Bug fixes

- Use `export ... from` syntax to re-export `graphql-tag` named exports, making tree-shaking easier for some bundlers. <br/>
  [@benjamn](https://github.com/benjamn) in [#8221](https://github.com/apollographql/apollo-client/pull/8221)

### Documentation

- Replace Spectrum references with [community.apollographql.com](https://community.apollographql.com). <br/>
  [@hwillson](https://github.com/hwillson) in [#8238](https://github.com/apollographql/apollo-client/pull/8238)

## Apollo Client 3.3.18

### Bug fixes

- Add `"sideEffects": false` to all generated/published `package.json` files, to improve dead code elimination for nested entry points like `@apollo/client/cache`. <br/>
  [@benjamn](https://github.com/benjamn) in [#8213](https://github.com/apollographql/apollo-client/pull/8213)

## Apollo Client 3.3.17

### Bug fixes

- Make `useReactiveVar(rv)` recheck the latest `rv()` value in its `useEffect` callback, and immediately update state if the value has already changed, rather than calling `rv.onNextChange(setValue)` to listen for future changes. <br/>
  [@benjamn](https://github.com/benjamn) in [#8135](https://github.com/apollographql/apollo-client/pull/8135)

## Apollo Client 3.3.16

### Bug fixes

- Prevent `undefined` mutation result in `useMutation`. <br/>
  [@jcreighton](https://github.com/jcreighton) in [#8018](https://github.com/apollographql/apollo-client/pull/8018)

- Fix `useReactiveVar` not rerendering for successive synchronous calls. <br/>
  [@brainkim](https://github.com/brainkim) in [#8022](https://github.com/apollographql/apollo-client/pull/8022)

- Support `batchDebounce` option for `BatchLink` and `BatchHttpLink`. <br/>
  [@dannycochran](https://github.com/dannycochran) in [#8024](https://github.com/apollographql/apollo-client/pull/8024)

## Apollo Client 3.3.15

- Increment `queryInfo.lastRequestId` only when making a network request through the `ApolloLink` chain, rather than every time `fetchQueryByPolicy` is called. <br/>
  [@dannycochran](https://github.com/dannycochran) in [#7956](https://github.com/apollographql/apollo-client/pull/7956)

- During server-side rendering, allow initial `useQuery` calls to return final `{ loading: false, data }` results when the cache already contains the necessary data. <br/>
  [@benjamn](https://github.com/benjamn) in [#7983](https://github.com/apollographql/apollo-client/pull/7983)

## Apollo Client 3.3.14

### Improvements

- Adjust TypeScript types to allow `keyFields` and `keyArgs` functions to return `false`. <br/>
  [@CarsonF](https://github.com/CarsonF) and [@benjamn](https://github.com/benjamn) in [#7900](https://github.com/apollographql/apollo-client/pull/7900)

### Bug fixes

- Prevent `RenderPromises` memory leak by calling `renderPromises.clear()` after `getMarkupFromTree` finishes. <br/>
  [@benjamn](https://github.com/benjamn) in [#7943](https://github.com/apollographql/apollo-client/pull/7943)

- Cancel pending notify timeout when stopping a `QueryInfo` object. <br/>
  [@hollandThomas](https://github.com/hollandThomas) in [#7935](https://github.com/apollographql/apollo-client/pull/7935)

- Fix infinite rendering bug related to `useSubscription`. <br/>
  [@brainkim](https://github.com/brainkim) in [#7917](https://github.com/apollographql/apollo-client/pull/7917)

## Apollo Client 3.3.13

### Improvements

- Add missing `context` option to `useSubscription`. <br />
  [@jcreighton](https://github.com/jcreighton) in [#7860](https://github.com/apollographql/apollo-client/pull/7860)

- Remove unnecessary TypeScript global `Observable<T>["@@observable"]` method declaration. <br/>
  [@benjamn](https://github.com/benjamn) in [#7888](https://github.com/apollographql/apollo-client/pull/7888)

- Prevent skipped/observerless `ObservableQuery`s from being refetched by `refetchQueries`. <br/>
  [@dannycochran](https://github.com/dannycochran) in [#7877](https://github.com/apollographql/apollo-client/pull/7877)

## Apollo Client 3.3.12

### Bug fixes

- Maintain serial ordering of `asyncMap` mapping function calls, and prevent potential unhandled `Promise` rejection errors. <br/>
  [@benjamn](https://github.com/benjamn) in [#7818](https://github.com/apollographql/apollo-client/pull/7818)

- Relax incompatible `children?: React.ReactElement` field type in `MockedProviderProps` interface. <br/>
  [@kevinperaza](https://github.com/kevinperaza) in [#7833](https://github.com/apollographql/apollo-client/pull/7833)

## Apollo Client 3.3.11

### Bug fixes

- Fix `useLazyQuery` `forceUpdate` loop regression introduced by [#7655](https://github.com/apollographql/apollo-client/pull/7655) in version 3.3.10. <br/>
  [@benjamn](https://github.com/benjamn) in [#7715](https://github.com/apollographql/apollo-client/pull/7715)

## Apollo Client 3.3.10

### Bug fixes

- Revert PR [#7276](https://github.com/apollographql/apollo-client/pull/7276), but test that garbage collection reclaims torn-down `ObservableQuery` objects. <br/>
  [@benjamn](https://github.com/benjamn) in [#7695](https://github.com/apollographql/apollo-client/pull/7695)

- Reset `QueryInfo.diff` and `QueryInfo.dirty` after canceling notify timeout in `QueryInfo.markResult` and `QueryInfo.markError`. <br/>
  [@jcreighton](https://github.com/jcreighton) in [#7696](https://github.com/apollographql/apollo-client/pull/7696)

### Improvements

- Avoid calling `forceUpdate` when component is unmounted. <br/>
  [@DylanVann](https://github.com/DylanVann) in [#7655](https://github.com/apollographql/apollo-client/pull/7655)

- The `codemods/` top-level directory has been moved into the `scripts/` directory. <br/>
  [@benjamn](https://github.com/benjamn) in [#7675](https://github.com/apollographql/apollo-client/pull/7675)

## Apollo Client 3.3.9

### Bug Fixes

- Prevent reactive variables from retaining otherwise unreachable `InMemoryCache` objects. <br/>
  [@benjamn](https://github.com/benjamn) in [#7661](https://github.com/apollographql/apollo-client/pull/7661)

### Improvements

- The [`graphql-tag`](https://www.npmjs.com/package/graphql-tag) dependency has been updated to version 2.12.0, after converting its repository to use TypeScript and ECMAScript module syntax. There should be no visible changes in behavior, though the internal changes seemed significant enough to mention here. <br/>
  [@abdonrd](https://github.com/abdonrd) in [graphql-tag#273](https://github.com/apollographql/graphql-tag/pull/273) and
  [@PowerKiKi](https://github.com/PowerKiKi) in [graphql-tag#325](https://github.com/apollographql/graphql-tag/pull/325)

## Apollo Client 3.3.8

### Bug Fixes

- Catch updates in `useReactiveVar` with an additional check. <br/>
  [@jcreighton](https://github.com/jcreighton) in [#7652](https://github.com/apollographql/apollo-client/pull/7652)

- Reactivate forgotten reactive variables whenever `InMemoryCache` acquires its first watcher. <br/>
  [@benjamn](https://github.com/benjamn) in [#7657](https://github.com/apollographql/apollo-client/pull/7657)

- Backport `Symbol.species` fix for `Concast` and `ObservableQuery` from [`release-3.4`](https://github.com/apollographql/apollo-client/pull/7399), fixing subscriptions in React Native Android when the Hermes JavaScript engine is enabled (among other benefits). <br/>
  [@benjamn](https://github.com/benjamn) in [#7403](https://github.com/apollographql/apollo-client/pull/7403) and [#7660](https://github.com/apollographql/apollo-client/pull/7660)

## Apollo Client 3.3.7

### Bug Fixes

- Fix a regression due to [#7310](https://github.com/apollographql/apollo-client/pull/7310) that caused `loading` always to be `true` for `skip: true` results during server-side rendering. <br/>
  [@rgrove](https://github.com/rgrove) in [#7567](https://github.com/apollographql/apollo-client/pull/7567)

- Avoid duplicate `useReactiveVar` listeners when rendering in `React.StrictMode`. <br/>
  [@jcreighton](https://github.com/jcreighton) in [#7581](https://github.com/apollographql/apollo-client/pull/7581)

### Improvements

- Set `displayName` on `ApolloContext` objects for easier debugging. <br/>
  [@dulmandakh](https://github.com/dulmandakh) in [#7550](https://github.com/apollographql/apollo-client/pull/7550)

## Apollo Client 3.3.6

### Bug Fixes

- Immediately apply `queryType: true`, `mutationType: true`, and `subscriptionType: true` type policies, rather than waiting for the first time the policy is used, fixing a [regression](https://github.com/apollographql/apollo-client/issues/7443) introduced by [#7065](https://github.com/apollographql/apollo-client/pull/7065). <br/>
  [@benjamn](https://github.com/benjamn) in [#7463](https://github.com/apollographql/apollo-client/pull/7463)

- Check that `window` is defined even when `connectToDevTools` is `true`. <br/>
  [@yasupeke](https://github.com/yasupeke) in [#7434](https://github.com/apollographql/apollo-client/pull/7434)

### Improvements

- Replace stray `console.debug` (undefined in React Native) with `invariant.log`. <br/>
  [@benjamn](https://github.com/benjamn) in [#7454](https://github.com/apollographql/apollo-client/pull/7454)

- Suggest Firefox Apollo DevTools as well as the Chrome extension. <br/>
  [@benjamn](https://github.com/benjamn) in [#7461](https://github.com/apollographql/apollo-client/pull/7461)

## Apollo Client 3.3.5

### Improvements

- Restore `client.version` property, reflecting the current `@apollo/client` version from `package.json`. <br/>
  [@benjamn](https://github.com/benjamn) in [#7448](https://github.com/apollographql/apollo-client/pull/7448)

## Apollo Client 3.3.4

### Improvements

- Update `ts-invariant` to avoid potential [Content Security Policy](https://developer.mozilla.org/en-US/docs/Web/HTTP/CSP)-violating `Function` fallback, thanks to [a clever new `globalThis` polyfill technique](https://mathiasbynens.be/notes/globalthis). <br/>
  [@benjamn](https://github.com/benjamn) in [#7414](https://github.com/apollographql/apollo-client/pull/7414)

## Apollo Client 3.3.3

### Bug fixes

- Make the `observer` parameter of `ApolloLink#onError` optional, fixing an unnecessary breaking change for any code that called `onError` directly. <br/>
  [@benjamn](https://github.com/benjamn) in [#7407](https://github.com/apollographql/apollo-client/pull/7407)

## Apollo Client 3.3.2

> ⚠️ **Note:** This version of `@apollo/client` contains no behavioral changes since version 3.3.1

### Documentation

- The [Pagination](https://www.apollographql.com/docs/react/pagination/overview/) article has been completely rewritten (and split into multiple pages) to cover Apollo Client 3 field policies. <br/>
  [@benjamn](https://github.com/benjamn) and [@StephenBarlow](https://github.com/StephenBarlow) in [#7175](https://github.com/apollographql/apollo-client/pull/7175)

- Revamp [local state tutorial chapter](https://www.apollographql.com/docs/tutorial/local-state/) for Apollo Client 3, including reactive variables. <br/>
  [@StephenBarlow](https://github.com/StephenBarlow) in [`apollographql@apollo#1050`](https://github.com/apollographql/apollo/pull/1050)

- Add examples of using `ApolloLink` to modify response data asynchronously. <br/>
  [@alichry](https://github.com/alichry) in [#7332](https://github.com/apollographql/apollo-client/pull/7332)

- Consolidate separate v2.4, v2.5, and v2.6 documentation versions into one v2 version. <br/>
  [@jgarrow](https://github.com/jgarrow) in [#7378](https://github.com/apollographql/apollo-client/pull/7378)

## Apollo Client 3.3.1

### Bug Fixes

- Revert back to `default`-importing `React` internally, rather than using a namespace import. <br/>
  [@benjamn](https://github.com/benjamn) in [113475b1](https://github.com/apollographql/apollo-client/commit/113475b163a19a40a67465c11e8e6f48a1de7e76)

## Apollo Client 3.3.0

### Bug Fixes

- Update `@wry/equality` to consider undefined properties equivalent to missing properties. <br/>
  [@benjamn](https://github.com/benjamn) in [#7108](https://github.com/apollographql/apollo-client/pull/7108)

- Prevent memory leaks involving unused `onBroadcast` function closure created in `ApolloClient` constructor. <br/>
  [@kamilkisiela](https://github.com/kamilkisiela) in [#7161](https://github.com/apollographql/apollo-client/pull/7161)

- Provide default empty cache object for root IDs like `ROOT_QUERY`, to avoid differences in behavior before/after `ROOT_QUERY` data has been written into `InMemoryCache`. <br/>
  [@benjamn](https://github.com/benjamn) in [#7100](https://github.com/apollographql/apollo-client/pull/7100)

- Cancel `queryInfo.notifyTimeout` in `QueryInfo#markResult` to prevent unnecessary network requests when using a `FetchPolicy` of `cache-and-network` or `network-only` in a React component with multiple `useQuery` calls. <br/>
  [@benjamn](https://github.com/benjamn) in [#7347](https://github.com/apollographql/apollo-client/pull/7347)

### Potentially breaking changes

- Ensure `cache.readQuery` and `cache.readFragment` always return `TData | null`, instead of throwing `MissingFieldError` exceptions when missing fields are encountered. <br/>
  [@benjamn](https://github.com/benjamn) in [#7098](https://github.com/apollographql/apollo-client/pull/7098)
  > Since this change converts prior exceptions to `null` returns, and since `null` was already a possible return value according to the `TData | null` return type, we are confident this change will be backwards compatible (as long as `null` was properly handled before).

- `HttpLink` will now automatically strip any unused `variables` before sending queries to the GraphQL server, since those queries are very likely to fail validation, according to the [All Variables Used](https://spec.graphql.org/draft/#sec-All-Variables-Used) rule in the GraphQL specification. If you depend on the preservation of unused variables, you can restore the previous behavior by passing `includeUnusedVariables: true` to the `HttpLink` constructor (which is typically passed as `options.link` to the `ApolloClient` constructor). <br/>
  [@benjamn](https://github.com/benjamn) in [#7127](https://github.com/apollographql/apollo-client/pull/7127)

- Ensure `MockLink` (used by `MockedProvider`) returns mock configuration errors (e.g. `No more mocked responses for the query ...`) through the Link's `Observable`, instead of throwing them. These errors are now available through the `error` property of a result. <br/>
  [@hwillson](https://github.com/hwillson) in [#7110](https://github.com/apollographql/apollo-client/pull/7110)
  > Returning mock configuration errors through the Link's `Observable` was the default behavior in Apollo Client 2.x. We changed it for 3, but the change has been problematic for those looking to migrate from 2.x to 3. We've decided to change this back with the understanding that not many people want or are relying on `MockLink`'s throwing exception approach. If you want to change this functionality, you can define custom error handling through `MockLink.setOnError`.

- Unsubscribing the last observer from an `ObservableQuery` will once again unsubscribe from the underlying network `Observable` in all cases, as in Apollo Client 2.x, allowing network requests to be cancelled by unsubscribing. <br/>
  [@javier-garcia-meteologica](https://github.com/javier-garcia-meteologica) in [#7165](https://github.com/apollographql/apollo-client/pull/7165) and [#7170](https://github.com/apollographql/apollo-client/pull/7170).

- The independent `QueryBaseOptions` and `ModifiableWatchQueryOptions` interface supertypes have been eliminated, and their fields are now defined by `QueryOptions`. <br/>
  [@DCtheTall](https://github.com/DCtheTall) in [#7136](https://github.com/apollographql/apollo-client/pull/7136)

- Internally, Apollo Client now avoids nested imports from the `graphql` package, importing everything from the top-level package instead. For example,
  ```ts
  import { visit } from "graphql/language/visitor"
  ```
  is now just
  ```ts
  import { visit } from "graphql"
  ```
  Since the `graphql` package uses `.mjs` modules, your bundler may need to be configured to recognize `.mjs` files as ECMAScript modules rather than CommonJS modules. <br/>
  [@benjamn](https://github.com/benjamn) in [#7185](https://github.com/apollographql/apollo-client/pull/7185)

### Improvements

- Support inheritance of type and field policies, according to `possibleTypes`. <br/>
  [@benjamn](https://github.com/benjamn) in [#7065](https://github.com/apollographql/apollo-client/pull/7065)

- Allow configuring custom `merge` functions, including the `merge: true` and `merge: false` shorthands, in type policies as well as field policies. <br/>
  [@benjamn](https://github.com/benjamn) in [#7070](https://github.com/apollographql/apollo-client/pull/7070)

- The verbosity of Apollo Client console messages can be globally adjusted using the `setLogVerbosity` function:
  ```ts
  import { setLogVerbosity } from "@apollo/client";
  setLogVerbosity("log"); // display all messages
  setLogVerbosity("warn"); // display only warnings and errors (default)
  setLogVerbosity("error"); // display only errors
  setLogVerbosity("silent"); // hide all console messages
  ```
  Remember that all logs, warnings, and errors are hidden in production. <br/>
  [@benjamn](https://github.com/benjamn) in [#7226](https://github.com/apollographql/apollo-client/pull/7226)

- Modifying `InMemoryCache` fields that have `keyArgs` configured will now invalidate only the field value with matching key arguments, rather than invalidating all field values that share the same field name. If `keyArgs` has not been configured, the cache must err on the side of invalidating by field name, as before. <br/>
  [@benjamn](https://github.com/benjamn) in [#7351](https://github.com/apollographql/apollo-client/pull/7351)

- Shallow-merge `options.variables` when combining existing or default options with newly-provided options, so new variables do not completely overwrite existing variables. <br/>
  [@amannn](https://github.com/amannn) in [#6927](https://github.com/apollographql/apollo-client/pull/6927)

- Avoid displaying `Cache data may be lost...` warnings for scalar field values that happen to be objects, such as JSON data. <br/>
  [@benjamn](https://github.com/benjamn) in [#7075](https://github.com/apollographql/apollo-client/pull/7075)

- In addition to the `result.data` property, `useQuery` and `useLazyQuery` will now provide a `result.previousData` property, which can be useful when a network request is pending and `result.data` is undefined, since `result.previousData` can be rendered instead of rendering an empty/loading state. <br/>
  [@hwillson](https://github.com/hwillson) in [#7082](https://github.com/apollographql/apollo-client/pull/7082)

- Passing `validate: true` to the `SchemaLink` constructor will enable validation of incoming queries against the local schema before execution, returning validation errors in `result.errors`, just like a non-local GraphQL endpoint typically would. <br/>
  [@amannn](https://github.com/amannn) in [#7094](https://github.com/apollographql/apollo-client/pull/7094)

- Allow optional arguments in `keyArgs: [...]` arrays for `InMemoryCache` field policies. <br/>
  [@benjamn](https://github.com/benjamn) in [#7109](https://github.com/apollographql/apollo-client/pull/7109)

- Avoid registering `QueryPromise` when `skip` is `true` during server-side rendering. <br/>
  [@izumin5210](https://github.com/izumin5210) in [#7310](https://github.com/apollographql/apollo-client/pull/7310)

- `ApolloCache` objects (including `InMemoryCache`) may now be associated with or disassociated from individual reactive variables by calling `reactiveVar.attachCache(cache)` and/or `reactiveVar.forgetCache(cache)`. <br/>
  [@benjamn](https://github.com/benjamn) in [#7350](https://github.com/apollographql/apollo-client/pull/7350)

## Apollo Client 3.2.9

### Bug Fixes

- Revert back to `default`-importing `React` internally, rather than using a namespace import. <br/>
  [@benjamn](https://github.com/benjamn) in [113475b1](https://github.com/apollographql/apollo-client/commit/113475b163a19a40a67465c11e8e6f48a1de7e76)

## Apollo Client 3.2.8

### Bug Fixes

- Ensure `sourcesContent` array is properly defined in `.js.map` files generated by `tsc`. <br/>
  [@benjamn](https://github.com/benjamn) in [#7371](https://github.com/apollographql/apollo-client/pull/7371)

- Avoid relying on global `Symbol` properties in `ApolloContext.ts`. <br/>
  [@benjamn](https://github.com/benjamn) in [#7371](https://github.com/apollographql/apollo-client/pull/7371)

## Apollo Client 3.2.7

### Bug Fixes

- Revert updating `symbol-observable` from version 2.x to version 3, which caused TypeScript errors with some `@types/node` versions, especially in Angular applications. <br/>
  [@benjamn](https://github.com/benjamn) in [#7340](https://github.com/apollographql/apollo-client/pull/7340)

## Apollo Client 3.2.6

### Bug Fixes

- Always consider singleton IDs like `ROOT_QUERY` and `ROOT_MUTATION` to be root IDs during `cache.gc` garbage collection, regardless of whether they have been retained or released. <br/>
  [@benjamn](https://github.com/benjamn) in [#7333](https://github.com/apollographql/apollo-client/pull/7333)

- Use optional chaining syntax (`this.currentObservable?.refetch`) in React `refetch` wrapper function to avoid crashing when an unmounted component is accidentally refetched. <br/>
  [@tm1000](https://github.com/tm1000) in [#6314](https://github.com/apollographql/apollo-client/pull/6314) and
  [@linmic](https://github.com/linmic) in [#7186](https://github.com/apollographql/apollo-client/pull/7186)

### Improvements

- Handle older `react-apollo` package in `codemods/ac2-to-ac3/imports.js` migration script. <br/>
  [@tm1000](https://github.com/tm1000) in [#7216](https://github.com/apollographql/apollo-client/pull/7216)

- Ensure `relayStylePagination` preserves `pageInfo.{start,end}Cursor` if `edges` is missing or empty. <br/>
  [@beaucollins](https://github.com/beaucollins) in [#7224](https://github.com/apollographql/apollo-client/pull/7224)

## Apollo Client 3.2.5

### Improvements

- Move `terser` dependency from `dependencies` to `devDependencies`. <br/>
  [@SimenB](https://github.com/SimenB) in [#7188](https://github.com/apollographql/apollo-client/pull/7188)

- Avoid all sub-package imports from the `graphql` npm package. <br/>
  [@stoically](https://github.com/stoically) in [#7185](https://github.com/apollographql/apollo-client/pull/7185)

## Apollo Client 3.2.4

### Improvements

- Update the `optimism` npm dependency to version 0.13.0 in order to use the new `optimistic.forget` method to fix a potential `cache.watch` memory leak. <br/>
  [@benjamn](https://github.com/benjamn) in [#7157](https://github.com/apollographql/apollo-client/pull/7157)

- Consider `cache.reset` a destructive method, like `cache.evict` and `cache.modify`. <br/>
  [@joshjg](https://github.com/joshjg) in [#7150](https://github.com/apollographql/apollo-client/pull/7150)

- Avoid refetching observerless queries with `reFetchObservableQueries`. <br/>
  [@joshjg](https://github.com/joshjg) in [#7146](https://github.com/apollographql/apollo-client/pull/7146)

## Apollo Client 3.2.3

### Improvements

- Default `args.offset` to zero in `offsetLimitPagination`. <br/>
  [@benjamn](https://github.com/benjamn) in [#7141](https://github.com/apollographql/apollo-client/pull/7141)

## Apollo Client 3.2.2

### Bug Fixes

- Undo `TEdgeWrapper` approach for `relayStylePagination`, introduced by [f41e9efc](https://github.com/apollographql/apollo-client/commit/f41e9efc9e061b80fe5019456c049a3c56661e87) in [#7023](https://github.com/apollographql/apollo-client/pull/7023), since it was an unintended breaking change for existing code that used `cache.modify` to interact with field data managed by `relayStylePagination`. <br/>
  [@benjamn](https://github.com/benjamn) in [#7103](https://github.com/apollographql/apollo-client/pull/7103)

## Apollo Client 3.2.1

### Bug Fixes

- Fix `relayStylePagination` to handle the possibility that edges might be normalized `Reference` objects (uncommon). <br/>
  [@anark](https://github.com/anark) and [@benjamn](https://github.com/benjamn) in [#7023](https://github.com/apollographql/apollo-client/pull/7023)

- Disable "Missing cache result fields" warnings when `returnPartialData` is `true`.  <br/>
  [@hwillson](https://github.com/hwillson) in [#7055](https://github.com/apollographql/apollo-client/pull/7055)

### Improvements

- Mark `subscriptions-transport-ws` `peerDependency` as optional. <br/>
  [@MasterOdin](https://github.com/MasterOdin) in [#7047](https://github.com/apollographql/apollo-client/pull/7047)

## Apollo Client 3.2.0

### Bug Fixes

- Use `options.nextFetchPolicy` internally to restore original `FetchPolicy` after polling with `fetchPolicy: "network-only"`, so that polling does not interfere with normal query watching. <br/>
  [@benjamn](https://github.com/benjamn) in [#6893](https://github.com/apollographql/apollo-client/pull/6893)

- Initialize `ObservableQuery` in `updateObservableQuery` even if `skip` is `true`. <br/>
  [@mu29](https://github.com/mu29) in [#6999](https://github.com/apollographql/apollo-client/pull/6999)

- Prevent full reobservation of queries affected by optimistic mutation updates, while still delivering results from the cache. <br/>
  [@benjamn](https://github.com/benjamn) in [#6854](https://github.com/apollographql/apollo-client/pull/6854)

### Improvements

- In TypeScript, all APIs that take `DocumentNode` parameters now may alternatively take `TypeDocumentNode<Data, Variables>`. This type has the same JavaScript representation but allows the APIs to infer the data and variable types instead of requiring you to specify types explicitly at the call site. <br/>
  [@dotansimha](https://github.com/dotansimha) in [#6720](https://github.com/apollographql/apollo-client/pull/6720)

- Bring back an improved form of heuristic fragment matching, by allowing `possibleTypes` to specify subtype regular expression strings, which count as matches if the written result object has all the fields expected for the fragment. <br/>
  [@benjamn](https://github.com/benjamn) in [#6901](https://github.com/apollographql/apollo-client/pull/6901)

- Allow `options.nextFetchPolicy` to be a function that takes the current `FetchPolicy` and returns a new (or the same) `FetchPolicy`, making `nextFetchPolicy` more suitable for global use in `defaultOptions.watchQuery`. <br/>
  [@benjamn](https://github.com/benjamn) in [#6893](https://github.com/apollographql/apollo-client/pull/6893)

- Implement `useReactiveVar` hook for consuming reactive variables in React components. <br/>
  [@benjamn](https://github.com/benjamn) in [#6867](https://github.com/apollographql/apollo-client/pull/6867)

- Move `apollo-link-persisted-queries` implementation to `@apollo/client/link/persisted-queries`. Try running our [automated imports transform](https://github.com/apollographql/apollo-client/tree/main/scripts/codemods/ac2-to-ac3) to handle this conversion, if you're using `apollo-link-persisted-queries`. <br/>
  [@hwillson](https://github.com/hwillson) in [#6837](https://github.com/apollographql/apollo-client/pull/6837)

- Disable feud-stopping logic after any `cache.evict` or `cache.modify` operation. <br/>
  [@benjamn](https://github.com/benjamn) in
  [#6817](https://github.com/apollographql/apollo-client/pull/6817) and
  [#6898](https://github.com/apollographql/apollo-client/pull/6898)

- Throw if `writeFragment` cannot identify `options.data` when no `options.id` provided. <br/>
  [@jcreighton](https://github.com/jcreighton) in [#6859](https://github.com/apollographql/apollo-client/pull/6859)

- Provide `options.storage` object to `cache.modify` functions, as provided to `read` and `merge` functions. <br/>
  [@benjamn](https://github.com/benjamn) in [#6991](https://github.com/apollographql/apollo-client/pull/6991)

- Allow `cache.modify` functions to return `details.INVALIDATE` (similar to `details.DELETE`) to invalidate the current field, causing affected queries to rerun, even if the field's value is unchanged. <br/>
  [@benjamn](https://github.com/benjamn) in [#6991](https://github.com/apollographql/apollo-client/pull/6991)

- Support non-default `ErrorPolicy` values (that is, `"ignore"` and `"all"`, in addition to the default value `"none"`) for mutations and subscriptions, like we do for queries. <br/>
  [@benjamn](https://github.com/benjamn) in [#7003](https://github.com/apollographql/apollo-client/pull/7003)

- Remove invariant forbidding a `FetchPolicy` of `cache-only` in `ObservableQuery#refetch`. <br/>
  [@benjamn](https://github.com/benjamn) in [ccb0a79a](https://github.com/apollographql/apollo-client/pull/6774/commits/ccb0a79a588721f08bf87a131c31bf37fa3238e5), fixing [#6702](https://github.com/apollographql/apollo-client/issues/6702)

## Apollo Client 3.1.5

### Bug Fixes

- Make `ApolloQueryResult.data` field non-optional again. <br/>
  [@benjamn](https://github.com/benjamn) in [#6997](https://github.com/apollographql/apollo-client/pull/6997)

### Improvements

- Allow querying `Connection` metadata without `args` in `relayStylePagination`. <br/>
  [@anark](https://github.com/anark) in [#6935](https://github.com/apollographql/apollo-client/pull/6935)

## Apollo Client 3.1.4

### Bug Fixes

- Restrict root object identification to `ROOT_QUERY` (the ID corresponding to the root `Query` object), allowing `Mutation` and `Subscription` as user-defined types. <br/>
  [@benjamn](https://github.com/benjamn) in [#6914](https://github.com/apollographql/apollo-client/pull/6914)

- Prevent crash when `pageInfo` and empty `edges` are received by `relayStylePagination`. <br/>
  [@fracmak](https://github.com/fracmak) in [#6918](https://github.com/apollographql/apollo-client/pull/6918)

## Apollo Client 3.1.3

### Bug Fixes

- Consider only `result.data` (rather than all properties of `result`) when settling cache feuds. <br/>
  [@danReynolds](https://github.com/danReynolds) in [#6777](https://github.com/apollographql/apollo-client/pull/6777)

### Improvements

- Provide [jscodeshift](https://www.npmjs.com/package/jscodeshift) transform for automatically converting Apollo Client 2.x `import` declarations to use Apollo Client 3.x packages. [Instructions](https://github.com/apollographql/apollo-client/tree/main/scripts/codemods/ac2-to-ac3). <br/>
  [@dminkovsky](https://github.com/dminkovsky) and [@jcreighton](https://github.com/jcreighton) in [#6486](https://github.com/apollographql/apollo-client/pull/6486)

## Apollo Client 3.1.2

### Bug Fixes

- Avoid making network requests when `skip` is `true`.  <br/>
  [@hwillson](https://github.com/hwillson) in [#6752](https://github.com/apollographql/apollo-client/pull/6752)

### Improvements

- Allow `SchemaLink.Options.context` function to be `async` (or return a `Promise`). <br/>
  [@benjamn](https://github.com/benjamn) in [#6735](https://github.com/apollographql/apollo-client/pull/6735)

## Apollo Client 3.1.1

### Bug Fixes

- Re-export cache types from `@apollo/client/core` (and thus also `@apollo/client`), again. <br/>
  [@benjamn](https://github.com/benjamn) in [#6725](https://github.com/apollographql/apollo-client/pull/6725)

## Apollo Client 3.1.0

### Bug Fixes

- Rework interdependencies between `@apollo/client/*` entry points, so that CommonJS and ESM modules are supported equally well, without any duplication of shared code. <br/>
  [@benjamn](https://github.com/benjamn) in [#6656](https://github.com/apollographql/apollo-client/pull/6656) and
  [#6657](https://github.com/apollographql/apollo-client/pull/6657)

- Tolerate `!==` callback functions (like `onCompleted` and `onError`) in `useQuery` options, since those functions are almost always freshly evaluated each time `useQuery` is called. <br/>
  [@hwillson](https://github.com/hwillson) and [@benjamn](https://github.com/benjamn) in [#6588](https://github.com/apollographql/apollo-client/pull/6588)

- Respect `context.queryDeduplication` if provided, and otherwise fall back to `client.deduplication` (as before). <br/>
  [@igaloly](https://github.com/igaloly) in [#6261](https://github.com/apollographql/apollo-client/pull/6261) and
  [@Kujawadl](https://github.com/Kujawadl) in [#6526](https://github.com/apollographql/apollo-client/pull/6526)

- Refactor `ObservableQuery#getCurrentResult` to reenable immediate delivery of warm cache results. As part of this refactoring, the `ApolloCurrentQueryResult` type was eliminated in favor of `ApolloQueryResult`. <br/>
  [@benjamn](https://github.com/benjamn) in [#6710](https://github.com/apollographql/apollo-client/pull/6710)

- Avoid clobbering `defaultOptions` with `undefined` values. <br/>
  [@benjamn](https://github.com/benjamn) in [#6715](https://github.com/apollographql/apollo-client/pull/6715)

### Improvements

- Apollo Client will no longer modify `options.fetchPolicy` unless you pass `options.nextFetchPolicy` to request an explicit change in `FetchPolicy` after the current request. Although this is technically a breaking change, `options.nextFieldPolicy` makes it easy to restore the old behavior (by passing `cache-first`). <br/>
  [@benjamn](https://github.com/benjamn) in [#6712](https://github.com/apollographql/apollo-client/pull/6712), reverting [#6353](https://github.com/apollographql/apollo-client/pull/6353)

- Errors of the form `Invariant Violation: 42` thrown in production can now be looked up much more easily, by consulting the auto-generated `@apollo/client/invariantErrorCodes.js` file specific to your `@apollo/client` version. <br/>
  [@benjamn](https://github.com/benjamn) in [#6665](https://github.com/apollographql/apollo-client/pull/6665)

- Make the `client` field of the `MutationResult` type non-optional, since it is always provided. <br/>
  [@glasser](https://github.com/glasser) in [#6617](https://github.com/apollographql/apollo-client/pull/6617)

- Allow passing an asynchronous `options.renderFunction` to `getMarkupFromTree`. <br/>
  [@richardscarrott](https://github.com/richardscarrott) in [#6576](https://github.com/apollographql/apollo-client/pull/6576)

- Ergonomic improvements for `merge` and `keyArgs` functions in cache field policies. <br/>
  [@benjamn](https://github.com/benjamn) in [#6714](https://github.com/apollographql/apollo-client/pull/6714)

## Apollo Client 3.0.2

### Bug Fixes

- Avoid duplicating `graphql/execution/execute` dependency in CommonJS bundle for `@apollo/client/link/schema`, fixing `instanceof` errors reported in [#6621](https://github.com/apollographql/apollo-client/issues/6621) and [#6614](https://github.com/apollographql/apollo-client/issues/6614). <br/>
  [@benjamn](https://github.com/benjamn) in [#6624](https://github.com/apollographql/apollo-client/pull/6624)

## Apollo Client 3.0.1

### Bug Fixes

- Make sure `useQuery` `onCompleted` is not fired when `skip` is `true`. <br/>
  [@hwillson](https://github.com/hwillson) in [#6589](https://github.com/apollographql/apollo-client/pull/6589)

- Revert changes to `peerDependencies` in `package.json` ([#6594](https://github.com/apollographql/apollo-client/pull/6594)), which would have allowed using incompatible future versions of `graphql` and/or `react` due to overly-permissive `>=` version constraints. <br/>
  [@hwillson](https://github.com/hwillson) in [#6605](https://github.com/apollographql/apollo-client/pull/6605)

# Apollo Client 3.0.0

## Improvements

> ⚠️ **Note:** As of 3.0.0, Apollo Client uses a new package name: [`@apollo/client`](https://www.npmjs.com/package/@apollo/client)

### `ApolloClient`

- **[BREAKING]** `ApolloClient` is now only available as a named export. The default `ApolloClient` export has been removed. <br/>
  [@hwillson](https://github.com/hwillson) in [#5425](https://github.com/apollographql/apollo-client/pull/5425)

- **[BREAKING]** The `queryManager` property of `ApolloClient` instances is now marked as `private`, paving the way for a more aggressive redesign of its API.

- **[BREAKING]** Apollo Client will no longer deliver "stale" results to `ObservableQuery` consumers, but will instead log more helpful errors about which cache fields were missing. <br/>
  [@benjamn](https://github.com/benjamn) in [#6058](https://github.com/apollographql/apollo-client/pull/6058)

- **[BREAKING]** `ApolloError`'s thrown by Apollo Client no longer prefix error messages with `GraphQL error:` or `Network error:`. To differentiate between GraphQL/network errors, refer to `ApolloError`'s public `graphQLErrors` and `networkError` properties. <br/>
  [@lorensr](https://github.com/lorensr) in [#3892](https://github.com/apollographql/apollo-client/pull/3892)

- **[BREAKING]** Support for the `@live` directive has been removed, but might be restored in the future if a more thorough implementation is proposed. <br/>
  [@benjamn](https://github.com/benjamn) in [#6221](https://github.com/apollographql/apollo-client/pull/6221)

- **[BREAKING]** Apollo Client 2.x allowed `@client` fields to be passed into the `link` chain if `resolvers` were not set in the constructor. This allowed `@client` fields to be passed into Links like `apollo-link-state`. Apollo Client 3 enforces that `@client` fields are local only, meaning they are no longer passed into the `link` chain, under any circumstances.  <br/>
  [@hwillson](https://github.com/hwillson) in [#5982](https://github.com/apollographql/apollo-client/pull/5982)

- **[BREAKING?]** Refactor `QueryManager` to make better use of observables and enforce `fetchPolicy` more reliably. <br/>
  [@benjamn](https://github.com/benjamn) in [#6221](https://github.com/apollographql/apollo-client/pull/6221)

- The `updateQuery` function previously required by `fetchMore` has been deprecated with a warning, and will be removed in the next major version of Apollo Client. Please consider using a `merge` function to handle incoming data instead of relying on `updateQuery`. <br/>
  [@benjamn](https://github.com/benjamn) in [#6464](https://github.com/apollographql/apollo-client/pull/6464)

  - Helper functions for generating common pagination-related field policies may be imported from `@apollo/client/utilities`. The most basic helper is `concatPagination`, which emulates the concatenation behavior of typical `updateQuery` functions. A more sophisticated helper is `offsetLimitPagination`, which implements offset/limit-based pagination. If you are consuming paginated data from a Relay-friendly API, use `relayStylePagination`. Feel free to use [these helper functions](https://github.com/apollographql/apollo-client/blob/main/src/utilities/policies/pagination.ts) as inspiration for your own field policies, and/or modify them to suit your needs. <br/>
    [@benjamn](https://github.com/benjamn) in [#6465](https://github.com/apollographql/apollo-client/pull/6465)

- Updated to work with `graphql@15`.  <br/>
  [@durchanek](https://github.com/durchanek) in [#6194](https://github.com/apollographql/apollo-client/pull/6194) and [#6279](https://github.com/apollographql/apollo-client/pull/6279) <br/>
  [@hagmic](https://github.com/hagmic) in [#6328](https://github.com/apollographql/apollo-client/pull/6328)

- Apollo Link core and HTTP related functionality has been merged into `@apollo/client`. Functionality that was previously available through the `apollo-link`, `apollo-link-http-common` and `apollo-link-http` packages is now directly available from `@apollo/client` (e.g. `import { HttpLink } from '@apollo/client'`). The `ApolloClient` constructor has also been updated to accept new `uri`, `headers` and `credentials` options. If `uri` is specified, Apollo Client will take care of creating the necessary `HttpLink` behind the scenes. <br/>
  [@hwillson](https://github.com/hwillson) in [#5412](https://github.com/apollographql/apollo-client/pull/5412)

- The `gql` template tag should now be imported from the `@apollo/client` package, rather than the `graphql-tag` package. Although the `graphql-tag` package still works for now, future versions of `@apollo/client` may change the implementation details of `gql` without a major version bump. <br/>
  [@hwillson](https://github.com/hwillson) in [#5451](https://github.com/apollographql/apollo-client/pull/5451)

- `@apollo/client/core` can be used to import the Apollo Client core, which includes everything the main `@apollo/client` package does, except for all React related functionality.  <br/>
  [@kamilkisiela](https://github.com/kamilkisiela) in [#5541](https://github.com/apollographql/apollo-client/pull/5541)

- Several deprecated methods have been fully removed:
  - `ApolloClient#initQueryManager`
  - `QueryManager#startQuery`
  - `ObservableQuery#currentResult`

- Apollo Client now supports setting a new `ApolloLink` (or link chain) after `new ApolloClient()` has been called, using the `ApolloClient#setLink` method.  <br/>
  [@hwillson](https://github.com/hwillson) in [#6193](https://github.com/apollographql/apollo-client/pull/6193)

- The final time a mutation `update` function is called, it can no longer accidentally read optimistic data from other concurrent mutations, which ensures the use of optimistic updates has no lasting impact on the state of the cache after mutations have finished. <br/>
  [@benjamn](https://github.com/benjamn) in [#6551](https://github.com/apollographql/apollo-client/pull/6551)

- Apollo links that were previously maintained in https://github.com/apollographql/apollo-link have been merged into the Apollo Client project. They should be accessed using the new entry points listed in the [migration guide](./docs/source/migrating/apollo-client-3-migration.md).  <br/>
  [@hwillson](https://github.com/hwillson) in [#](TODO)

### `InMemoryCache`

> ⚠️ **Note:** `InMemoryCache` has been significantly redesigned and rewritten in Apollo Client 3.0. Please consult the [migration guide](https://www.apollographql.com/docs/react/v3.0-beta/migrating/apollo-client-3-migration/#cache-improvements) and read the new [documentation](https://www.apollographql.com/docs/react/v3.0-beta/caching/cache-configuration/) to understand everything that has been improved.

- The `InMemoryCache` constructor should now be imported directly from `@apollo/client`, rather than from a separate package. The `apollo-cache-inmemory` package is no longer supported.

  > The `@apollo/client/cache` entry point can be used to import `InMemoryCache` without importing other parts of the Apollo Client codebase. <br/>
    [@hwillson](https://github.com/hwillson) in [#5577](https://github.com/apollographql/apollo-client/pull/5577)

- **[BREAKING]** `FragmentMatcher`, `HeuristicFragmentMatcher`, and `IntrospectionFragmentMatcher` have all been removed. We now recommend using `InMemoryCache`’s `possibleTypes` option instead. For more information see the [Defining `possibleTypes` manually](https://www.apollographql.com/docs/react/v3.0-beta/data/fragments/#defining-possibletypes-manually) section of the docs. <br/>
  [@benjamn](https://github.com/benjamn) in [#5073](https://github.com/apollographql/apollo-client/pull/5073)

- **[BREAKING]** As promised in the [Apollo Client 2.6 blog post](https://blog.apollographql.com/whats-new-in-apollo-client-2-6-b3acf28ecad1), all cache results are now frozen/immutable. <br/>
  [@benjamn](https://github.com/benjamn) in [#5153](https://github.com/apollographql/apollo-client/pull/5153)

- **[BREAKING]** Eliminate "generated" cache IDs to avoid normalizing objects with no meaningful ID, significantly reducing cache memory usage. This might be a backwards-incompatible change if your code depends on the precise internal representation of normalized data in the cache. <br/>
  [@benjamn](https://github.com/benjamn) in [#5146](https://github.com/apollographql/apollo-client/pull/5146)

- **[BREAKING]** `InMemoryCache` will no longer merge the fields of written objects unless the objects are known to have the same identity, and the values of fields with the same name will not be recursively merged unless a custom `merge` function is defined by a field policy for that field, within a type policy associated with the `__typename` of the parent object. <br/>
  [@benjamn](https://github.com/benjamn) in [#5603](https://github.com/apollographql/apollo-client/pull/5603)

- **[BREAKING]** `InMemoryCache` now _throws_ when data with missing or undefined query fields is written into the cache, rather than just warning in development. <br/>
  [@benjamn](https://github.com/benjamn) in [#6055](https://github.com/apollographql/apollo-client/pull/6055)

- **[BREAKING]** `client|cache.writeData` have been fully removed. `writeData` usage is one of the easiest ways to turn faulty assumptions about how the cache represents data internally, into cache inconsistency and corruption. `client|cache.writeQuery`, `client|cache.writeFragment`, and/or `cache.modify` can be used to update the cache.  <br/>
  [@benjamn](https://github.com/benjamn) in [#5923](https://github.com/apollographql/apollo-client/pull/5923)

- `InMemoryCache` now supports tracing garbage collection and eviction. Note that the signature of the `evict` method has been simplified in a potentially backwards-incompatible way. <br/>
  [@benjamn](https://github.com/benjamn) in [#5310](https://github.com/apollographql/apollo-client/pull/5310)

  - **[beta-BREAKING]** Please note that the `cache.evict` method now requires `Cache.EvictOptions`, though it previously supported positional arguments as well. <br/>
    [@danReynolds](https://github.com/danReynolds) in [#6141](https://github.com/apollographql/apollo-client/pull/6141)
    [@benjamn](https://github.com/benjamn) in [#6364](https://github.com/apollographql/apollo-client/pull/6364)

  - Removing an entity object using the `cache.evict` method does not automatically remove dangling references to that entity elsewhere in the cache, but dangling references will be automatically filtered from lists whenever those lists are read from the cache. You can define a custom field `read` function to customize this behavior. See [#6412](https://github.com/apollographql/apollo-client/pull/6412), [#6425](https://github.com/apollographql/apollo-client/pull/6425), and [#6454](https://github.com/apollographql/apollo-client/pull/6454) for further explanation.

- Cache methods that would normally trigger a broadcast, like `cache.evict`, `cache.writeQuery`, and `cache.writeFragment`, can now be called with a named options object, which supports a `broadcast: boolean` property that can be used to silence the broadcast, for situations where you want to update the cache multiple times without triggering a broadcast each time. <br/>
  [@benjamn](https://github.com/benjamn) in [#6288](https://github.com/apollographql/apollo-client/pull/6288)

- `InMemoryCache` now `console.warn`s in development whenever non-normalized data is dangerously overwritten, with helpful links to documentation about normalization and custom `merge` functions. <br/>
  [@benjamn](https://github.com/benjamn) in [#6372](https://github.com/apollographql/apollo-client/pull/6372)

- The result caching system (introduced in [#3394](https://github.com/apollographql/apollo-client/pull/3394)) now tracks dependencies at the field level, rather than at the level of whole entity objects, allowing the cache to return identical (`===`) results much more often than before. <br/>
  [@benjamn](https://github.com/benjamn) in [#5617](https://github.com/apollographql/apollo-client/pull/5617)

- `InMemoryCache` now has a method called `modify` which can be used to update the value of a specific field within a specific entity object:
  ```ts
  cache.modify({
    id: cache.identify(post),
    fields: {
      comments(comments: Reference[], { readField }) {
        return comments.filter(comment => idToRemove !== readField("id", comment));
      },
    },
  });
  ```
  This API gracefully handles cases where multiple field values are associated with a single field name, and also removes the need for updating the cache by reading a query or fragment, modifying the result, and writing the modified result back into the cache. Behind the scenes, the `cache.evict` method is now implemented in terms of `cache.modify`. <br/>
  [@benjamn](https://github.com/benjamn) in [#5909](https://github.com/apollographql/apollo-client/pull/5909)
  and [#6178](https://github.com/apollographql/apollo-client/pull/6178)

- `InMemoryCache` provides a new API for storing client state that can be updated from anywhere:
  ```ts
  import { makeVar } from "@apollo/client"
  const v = makeVar(123)
  console.log(v()) // 123
  console.log(v(v() + 1)) // 124
  console.log(v()) // 124
  v("asdf") // TS type error
  ```
  These variables are _reactive_ in the sense that updating their values invalidates any previously cached query results that depended on the old values. <br/>
  [@benjamn](https://github.com/benjamn) in
  [#5799](https://github.com/apollographql/apollo-client/pull/5799),
  [#5976](https://github.com/apollographql/apollo-client/pull/5976), and
  [#6512](https://github.com/apollographql/apollo-client/pull/6512)

- Various cache read and write performance optimizations, cutting read and write times by more than 50% in larger benchmarks. <br/>
  [@benjamn](https://github.com/benjamn) in [#5948](https://github.com/apollographql/apollo-client/pull/5948)

- The `cache.readQuery` and `cache.writeQuery` methods now accept an `options.id` string, which eliminates most use cases for `cache.readFragment` and `cache.writeFragment`, and skips the implicit conversion of fragment documents to query documents performed by `cache.{read,write}Fragment`. <br/>
  [@benjamn](https://github.com/benjamn) in [#5930](https://github.com/apollographql/apollo-client/pull/5930)

- Support `cache.identify(entity)` for easily computing entity ID strings. <br/>
  [@benjamn](https://github.com/benjamn) in [#5642](https://github.com/apollographql/apollo-client/pull/5642)

- Support eviction of specific entity fields using `cache.evict(id, fieldName)`. <br/>
  [@benjamn](https://github.com/benjamn) in [#5643](https://github.com/apollographql/apollo-client/pull/5643)

- Make `InMemoryCache#evict` remove data from all `EntityStore` layers. <br/>
  [@benjamn](https://github.com/benjamn) in [#5773](https://github.com/apollographql/apollo-client/pull/5773)

- Stop paying attention to `previousResult` in `InMemoryCache`. <br/>
  [@benjamn](https://github.com/benjamn) in [#5644](https://github.com/apollographql/apollo-client/pull/5644)

- Improve optimistic update performance by limiting cache key diversity. <br/>
  [@benjamn](https://github.com/benjamn) in [#5648](https://github.com/apollographql/apollo-client/pull/5648)

- Custom field `read` functions can read from neighboring fields using the `readField(fieldName)` helper, and may also read fields from other entities by calling `readField(fieldName, objectOrReference)`. <br/>
  [@benjamn](https://github.com/benjamn) in [#5651](https://github.com/apollographql/apollo-client/pull/5651)

- Expose cache `modify` and `identify` to the mutate `update` function.  <br/>
  [@hwillson](https://github.com/hwillson) in [#5956](https://github.com/apollographql/apollo-client/pull/5956)

- Add a default `gc` implementation to `ApolloCache`.  <br/>
  [@justinwaite](https://github.com/justinwaite) in [#5974](https://github.com/apollographql/apollo-client/pull/5974)

### React

- **[BREAKING]** The `QueryOptions`, `MutationOptions`, and `SubscriptionOptions` React Apollo interfaces have been renamed to `QueryDataOptions`, `MutationDataOptions`, and `SubscriptionDataOptions` (to avoid conflicting with similarly named and exported Apollo Client interfaces).

- **[BREAKING]** Results with `loading: true` will no longer redeliver previous data, though they may provide partial data from the cache, when available. <br/>
  [@benjamn](https://github.com/benjamn) in [#6566](https://github.com/apollographql/apollo-client/pull/6566)

- **[BREAKING?]** Remove `fixPolyfills.ts`, except when bundling for React Native. If you have trouble with `Map` or `Set` operations due to frozen key objects in React Native, either update React Native to version 0.59.0 (or 0.61.x, if possible) or investigate why `fixPolyfills.native.js` is not included in your bundle. <br/>
  [@benjamn](https://github.com/benjamn) in [#5962](https://github.com/apollographql/apollo-client/pull/5962)

- The contents of the `@apollo/react-hooks` package have been merged into `@apollo/client`, enabling the following all-in-one `import`:
  ```ts
  import { ApolloClient, ApolloProvider, useQuery } from '@apollo/client';
  ```
  [@hwillson](https://github.com/hwillson) in [#5357](https://github.com/apollographql/apollo-client/pull/5357)

- React SSR features (previously accessed via `@apollo/react-ssr`) can now be accessed from the separate Apollo Client entry point of `@apollo/client/react/ssr`. These features are not included in the default `@apollo/client` bundle.  <br/>
  [@hwillson](https://github.com/hwillson) in [#6499](https://github.com/apollographql/apollo-client/pull/6499)

### General

- **[BREAKING]** Removed `graphql-anywhere` since it's no longer used by Apollo Client.  <br/>
  [@hwillson](https://github.com/hwillson) in [#5159](https://github.com/apollographql/apollo-client/pull/5159)

- **[BREAKING]** Removed `apollo-boost` since Apollo Client 3.0 provides a boost like getting started experience out of the box.  <br/>
  [@hwillson](https://github.com/hwillson) in [#5217](https://github.com/apollographql/apollo-client/pull/5217)

- **[BREAKING]** We are no longer exporting certain (intended to be) internal utilities. If you are depending on some of the lesser known exports from `apollo-cache`, `apollo-cache-inmemory`, or `apollo-utilities`, they may no longer be available from `@apollo/client`. <br/>
  [@hwillson](https://github.com/hwillson) in [#5437](https://github.com/apollographql/apollo-client/pull/5437) and [#5514](https://github.com/apollographql/apollo-client/pull/5514)

  > Utilities that were previously externally available through the `apollo-utilities` package are now only available by importing from `@apollo/client/utilities`. <br/>
    [@hwillson](https://github.com/hwillson) in [#5683](https://github.com/apollographql/apollo-client/pull/5683)

- Make sure all `graphql-tag` public exports are re-exported.  <br/>
  [@hwillson](https://github.com/hwillson) in [#5861](https://github.com/apollographql/apollo-client/pull/5861)

- Fully removed `prettier`. The Apollo Client team has decided to no longer automatically enforce code formatting across the codebase. In most cases existing code styles should be followed as much as possible, but this is not a hard and fast rule.  <br/>
  [@hwillson](https://github.com/hwillson) in [#5227](https://github.com/apollographql/apollo-client/pull/5227)

- Make sure `ApolloContext` plays nicely with IE11 when storing the shared context.  <br/>
  [@ms](https://github.com/ms) in [#5840](https://github.com/apollographql/apollo-client/pull/5840)

- Migrated React Apollo HOC and Components functionality into Apollo Client, making it accessible from `@apollo/client/react/components` and `@apollo/client/react/hoc` entry points.  <br/>
  [@hwillson](https://github.com/hwillson) in [#6558](https://github.com/apollographql/apollo-client/pull/6558)

- Support passing a `context` object through the link execution chain when using subscriptions.  <br/>
  [@sgtpepper43](https://github.com/sgtpepper43) in [#4925](https://github.com/apollographql/apollo-client/pull/4925)

- `MockSubscriptionLink` now supports multiple subscriptions.  <br/>
  [@dfrankland](https://github.com/dfrankland) in [#6081](https://github.com/apollographql/apollo-client/pull/6081)

### Bug Fixes

- `useMutation` adjustments to help avoid an infinite loop / too many renders issue, caused by unintentionally modifying the `useState` based mutation result directly.  <br/>
  [@hwillson](https://github/com/hwillson) in [#5770](https://github.com/apollographql/apollo-client/pull/5770)

- Missing `__typename` fields no longer cause the `InMemoryCache#diff` result to be marked `complete: false`, if those fields were added by `InMemoryCache#transformDocument` (which calls `addTypenameToDocument`). <br/>
  [@benjamn](https://github.com/benjamn) in [#5787](https://github.com/apollographql/apollo-client/pull/5787)

- Fixed an issue that allowed `@client @export` based queries to lead to extra unnecessary network requests being fired.  <br/>
  [@hwillson](https://github.com/hwillson) in [#5946](https://github.com/apollographql/apollo-client/pull/5946)

- Refined `useLazyQuery` types to help prevent runtime errors.  <br/>
  [@benmosher](https://github.com/benmosher) in [#5935](https://github.com/apollographql/apollo-client/pull/5935)

- Make sure `@client @export` variables used in watched queries are updated each time the query receives new data that changes the value of the `@export` variable.  <br/>
  [@hwillson](https://github.com/hwillson) in [#5986](https://github.com/apollographql/apollo-client/pull/5986)

- Ensure `useMutation` passes a defined `errorPolicy` option into its underlying `ApolloClient.mutate()` call.  <br/>
  [@jamesreggio](https://github.com/jamesreggio) in [#5863](https://github.com/apollographql/apollo-client/pull/5863)

- `useQuery`: Prevent new data re-render attempts during an existing render. This helps avoid React 16.13.0's "Cannot update a component from inside the function body of a different component" warning (https://github.com/facebook/react/pull/17099). <br/>
  [@hwillson](https://github.com/hwillson) in [#6107](https://github.com/apollographql/apollo-client/pull/6107)

- Expand `ApolloError` typings to include `ServerError` and `ServerParseError`.  <br/>
  [@dmarkow](https://github.com/dmarkow) in [#6319](https://github.com/apollographql/apollo-client/pull/6319)

- Fast responses received over the link chain will no longer conflict with `skip` settings.  <br/>
  [@hwillson](https://github.com/hwillson) in [#6587](https://github.com/apollographql/apollo-client/pull/6587)

## Apollo Client 2.6.8

### Apollo Client (2.6.8)

- Update the `fetchMore` type signature to accept `context`.  <br/>
  [@koenpunt](https://github.com/koenpunt) in [#5147](https://github.com/apollographql/apollo-client/pull/5147)

- Fix type for `Resolver` and use it in the definition of `Resolvers`. <br />
  [@peoplenarthax](https://github.com/peoplenarthax) in [#4943](https://github.com/apollographql/apollo-client/pull/4943)

- Local state resolver functions now receive a `fragmentMap: FragmentMap`
  object, in addition to the `field: FieldNode` object, via the `info`
  parameter. <br/>
  [@mjlyons](https://github.com/mjlyons) in [#5388](https://github.com/apollographql/apollo-client/pull/5388)

- Documentation updates. <br/>
  [@tomquirk](https://github.com/tomquirk) in [#5645](https://github.com/apollographql/apollo-client/pull/5645) <br/>
  [@Sequoia](https://github.com/Sequoia) in [#5641](https://github.com/apollographql/apollo-client/pull/5641) <br/>
  [@phryneas](https://github.com/phryneas) in [#5628](https://github.com/apollographql/apollo-client/pull/5628) <br/>
  [@AryanJ-NYC](https://github.com/AryanJ-NYC) in [#5560](https://github.com/apollographql/apollo-client/pull/5560)

### GraphQL Anywhere (4.2.6)

- Fix `filter` edge case involving `null`.  <br/>
  [@lifeiscontent](https://github.com/lifeiscontent) in [#5110](https://github.com/apollographql/apollo-client/pull/5110)

### Apollo Boost (0.4.7)

- Replace `GlobalFetch` reference with `WindowOrWorkerGlobalScope`.  <br/>
  [@abdonrd](https://github.com/abdonrd) in [#5373](https://github.com/apollographql/apollo-client/pull/5373)

- Add `assumeImmutableResults` typing to apollo boost `PresetConfig` interface. <br/>
  [@bencoullie](https://github.com/bencoullie) in [#5571](https://github.com/apollographql/apollo-client/pull/5571)

## Apollo Client (2.6.4)

### Apollo Client (2.6.4)

- Modify `ObservableQuery` to allow queries with `notifyOnNetworkStatusChange`
  to be notified when loading after an error occurs. <br />
  [@jasonpaulos](https://github.com/jasonpaulos) in [#4992](https://github.com/apollographql/apollo-client/pull/4992)

- Add `graphql` as a `peerDependency` of `apollo-cache` and
  `graphql-anywhere`.  <br/>
  [@ssalbdivad](https://github.com/ssalbdivad) in [#5081](https://github.com/apollographql/apollo-client/pull/5081)

- Documentation updates.  </br>
  [@raibima](https://github.com/raibima) in [#5132](https://github.com/apollographql/apollo-client/pull/5132)  <br/>
  [@hwillson](https://github.com/hwillson) in [#5141](https://github.com/apollographql/apollo-client/pull/5141)

## Apollo Client (2.6.3)

### Apollo Client (2.6.3)

- A new `ObservableQuery.resetQueryStoreErrors()` method is now available that
  can be used to clear out `ObservableQuery` query store errors.  <br/>
  [@hwillson](https://github.com/hwillson) in [#4941](https://github.com/apollographql/apollo-client/pull/4941)
- Documentation updates.  <br/>
  [@michael-watson](https://github.com/michael-watson) in [#4940](https://github.com/apollographql/apollo-client/pull/4940)  <br/>
  [@hwillson](https://github.com/hwillson) in [#4969](https://github.com/apollographql/apollo-client/pull/4969)


## Apollo Client (2.6.1)

### Apollo Utilities 1.3.2

- Reimplement `isEqual` without pulling in massive `lodash.isequal`. <br/>
  [@benjamn](https://github.com/benjamn) in [#4924](https://github.com/apollographql/apollo-client/pull/4924)

## Apollo Client (2.6.1)

- In all Apollo Client packages, the compilation of `lib/bundle.esm.js` to `lib/bundle.cjs.js` and `lib/bundle.umd.js` now uses Babel instead of Rollup, since Babel correctly compiles some [edge cases](https://github.com/apollographql/apollo-client/issues/4843#issuecomment-495717720) that neither Rollup nor TypeScript compile correctly. <br/>
  [@benjamn](https://github.com/benjamn) in [#4911](https://github.com/apollographql/apollo-client/pull/4911)

### Apollo Cache In-Memory 1.6.1

- Pretend that `__typename` exists on the root Query when matching fragments. <br/>
  [@benjamn](https://github.com/benjamn) in [#4853](https://github.com/apollographql/apollo-client/pull/4853)

### Apollo Utilities 1.3.1

- The `isEqual` function has been reimplemented using the `lodash.isequal` npm package, to better support circular references. Since the `lodash.isequal` package is already used by `react-apollo`, this change is likely to decrease total bundle size. <br/>
  [@capaj](https://github.com/capaj) in [#4915](https://github.com/apollographql/apollo-client/pull/4915)

## Apollo Client (2.6.0)

- In production, `invariant(condition, message)` failures will now include
  a unique error code that can be used to trace the error back to the
  point of failure. <br/>
  [@benjamn](https://github.com/benjamn) in [#4521](https://github.com/apollographql/apollo-client/pull/4521)

### Apollo Client 2.6.0

- If you can be sure your application code does not modify cache result objects (see `freezeResults` note below), you can unlock substantial performance improvements by communicating this assumption via
  ```ts
  new ApolloClient({ assumeImmutableResults: true })
  ```
  which allows the client to avoid taking defensive snapshots of past results using `cloneDeep`, as explained by [@benjamn](https://github.com/benjamn) in [#4543](https://github.com/apollographql/apollo-client/pull/4543).

- Identical overlapping queries are now deduplicated internally by `apollo-client`, rather than using the `apollo-link-dedup` package. <br/>
  [@benjamn](https://github.com/benjamn) in commit [7cd8479f](https://github.com/apollographql/apollo-client/pull/4586/commits/7cd8479f27ce38930f122e4f703c4081a75a63a7)

- The `FetchPolicy` type has been split into two types, so that passing `cache-and-network` to `ApolloClient#query` is now forbidden at the type level, whereas previously it was forbidden by a runtime `invariant` assertion:
  ```ts
  export type FetchPolicy =
    | 'cache-first'
    | 'network-only'
    | 'cache-only'
    | 'no-cache'
    | 'standby';

  export type WatchQueryFetchPolicy =
    | FetchPolicy
    | 'cache-and-network';
  ```
  The exception thrown if you ignore the type error has also been improved to explain the motivation behind this restriction. <br/>
  [Issue #3130 (comment)](https://github.com/apollographql/apollo-client/issues/3130#issuecomment-478409066) and commit [cf069bc7](github.com/apollographql/apollo-client/commit/cf069bc7ee6577092234b0eb0ac32e05d50f5a1c)

- Avoid updating (and later invalidating) cache watches when `fetchPolicy` is `'no-cache'`. <br/>
  [@bradleyayers](https://github.com/bradleyayers) in [PR #4573](https://github.com/apollographql/apollo-client/pull/4573), part of [issue #3452](https://github.com/apollographql/apollo-client/issues/3452)

- Remove temporary `queryId` after `fetchMore` completes. <br/>
  [@doomsower](https://github.com/doomsower) in [#4440](https://github.com/apollographql/apollo-client/pull/4440)

- Call `clearStore` callbacks after clearing store. <br/>
  [@ds8k](https://github.com/ds8k) in [#4695](https://github.com/apollographql/apollo-client/pull/4695)

- Perform all `DocumentNode` transforms once, and cache the results. <br/>
  [@benjamn](https://github.com/benjamn) in [#4601](https://github.com/apollographql/apollo-client/pull/4601)

- Accommodate `@client @export` variable changes in `ObservableQuery`. <br/>
  [@hwillson](https://github.com/hwillson) in [#4604](https://github.com/apollographql/apollo-client/pull/4604)

- Support the `returnPartialData` option for watched queries again. <br/>
  [@benjamn](https://github.com/benjamn) in [#4743](https://github.com/apollographql/apollo-client/pull/4743)

- Preserve `networkStatus` for incomplete `cache-and-network` queries. <br/>
  [@benjamn](https://github.com/benjamn) in [#4765](https://github.com/apollographql/apollo-client/pull/4765)

- Preserve `cache-and-network` `fetchPolicy` when refetching. <br/>
  [@benjamn](https://github.com/benjamn) in [#4840](https://github.com/apollographql/apollo-client/pull/4840)

- Update the React Native docs to remove the request for external example apps that we can link to. We're no longer going to manage a list of external example apps. <br />
  [@hwillson](https://github.com/hwillson) in [#4531](https://github.com/apollographql/apollo-client/pull/4531)

- Polling queries are no longer batched together, so their scheduling should be more predictable. <br/>
  [@benjamn](https://github.com/benjamn) in [#4800](https://github.com/apollographql/apollo-client/pull/4800)

### Apollo Cache In-Memory 1.6.0

- Support `new InMemoryCache({ freezeResults: true })` to help enforce immutability. <br/>
  [@benjamn](https://github.com/benjamn) in [#4514](https://github.com/apollographql/apollo-client/pull/4514)

- Allow `IntrospectionFragmentMatcher` to match fragments against the root `Query`, as `HeuristicFragmentMatcher` does. <br/>
  [@rynobax](https://github.com/rynobax) in [#4620](https://github.com/apollographql/apollo-client/pull/4620)

- Rerential identity (`===`) of arrays in cache results will now be preserved for unchanged data. <br/>
  [@benjamn](https://github.com/benjamn) in commit [f3091d6a](https://github.com/apollographql/apollo-client/pull/4586/commits/f3091d6a7e91be98549baea58903282cc540f460)

- Avoid adding `__typename` field to `@client` selection sets that have been `@export`ed as input variables. <br/>
  [@benjamn](https://github.com/benjamn) in [#4784](https://github.com/apollographql/apollo-client/pull/4784)

### GraphQL Anywhere 4.2.2

- The `graphql` function can now be configured to ignore `@include` and
  `@skip` directives (useful when walking a fragment to generate prop types
  or filter result data).  <br/>
  [@GreenGremlin](https://github.com/GreenGremlin) in [#4373](https://github.com/apollographql/apollo-client/pull/4373)


## Apollo Client 2.5.1

### apollo-client 2.5.1

- Fixes `A tuple type element list cannot be empty` issue.  <br/>
  [@benjamn](https://github.com/benjamn) in [#4502](https://github.com/apollographql/apollo-client/pull/4502)

### graphql-anywhere 4.2.1

- Adds back the missing `graphql-anywhere/lib/async` entry point.  <br/>
  [@benjamn](https://github.com/benjamn) in [#4503](https://github.com/apollographql/apollo-client/pull/4503)


## Apollo Client (2.5.0)

### Apollo Client (2.5.0)

- Introduces new local state management features (client-side schema
  and local resolver / `@client` support) and many overall code improvements,
  to help reduce the Apollo Client bundle size.  <br/>
  [#4361](https://github.com/apollographql/apollo-client/pull/4361)
- Revamped CJS and ESM bundling approach with Rollup.  <br/>
  [@rosskevin](https://github.com/rosskevin) in [#4261](https://github.com/apollographql/apollo-client/pull/4261)
- Fixes an issue where the `QueryManager` was accidentally returning cached
  data for `network-only` queries.  <br/>
  [@danilobuerger](https://github.com/danilobuerger) in [#4352](https://github.com/apollographql/apollo-client/pull/4352)
- Fixed an issue in the repo `.gitattributes` that was causing binary files
  to have their line endings adjusted, and cleaned up corrupted documentation
  images (ref: https://github.com/apollographql/apollo-client/pull/4232).  <br/>
  [@rajington](https://github.com/rajington) in [#4438](https://github.com/apollographql/apollo-client/pull/4438)
- Improve (and shorten) query polling implementation.  <br/>
  [PR #4337](https://github.com/apollographql/apollo-client/pull/4337)


## Apollo Client (2.4.13)

### Apollo Client (2.4.13)

- Resolve "invalidate" -> "invalidated" typo in `QueryManager`.  <br/>
  [@quazzie](https://github.com/quazzie) in [#4041](https://github.com/apollographql/apollo-client/pull/4041)

- Properly type `setQuery` and fix now typed callers.  <br/>
  [@danilobuerger](https://github.com/danilobuerger) in [#4369](https://github.com/apollographql/apollo-client/pull/4369)

- Align with the React Apollo decision that result `data` should be
  `TData | undefined` instead of `TData | {}`.  <br/>
  [@danilobuerger](https://github.com/danilobuerger) in [#4356](https://github.com/apollographql/apollo-client/pull/4356)

- Documentation updates.  <br/>
  [@danilobuerger](https://github.com/danilobuerger) in [#4340](https://github.com/apollographql/apollo-client/pull/4340)  <br />
  [@justyn-clark](https://github.com/justyn-clark) in [#4383](https://github.com/apollographql/apollo-client/pull/4383)  <br />
  [@jtassin](https://github.com/jtassin) in [#4287](https://github.com/apollographql/apollo-client/pull/4287)  <br />
  [@Gongreg](https://github.com/Gongreg) in [#4386](https://github.com/apollographql/apollo-client/pull/4386)  <br />
  [@davecardwell](https://github.com/davecardwell) in [#4399](https://github.com/apollographql/apollo-client/pull/4399)  <br />
  [@michaelknoch](https://github.com/michaelknoch) in [#4384](https://github.com/apollographql/apollo-client/pull/4384)  <br />

## Apollo Client (2.4.12)

### Apollo Client (2.4.12)

- Support `ApolloClient#stop` method for safe client disposal. <br/>
  [PR #4336](https://github.com/apollographql/apollo-client/pull/4336)

## Apollo Client (2.4.11)

- Added explicit dependencies on the
  [`tslib`](https://www.npmjs.com/package/tslib) package to all client
  packages to fix
  [Issue #4332](https://github.com/apollographql/apollo-client/issues/4332).

### Apollo Client (2.4.11)

- Reverted some breaking changes accidentally released in a patch version
  (2.4.10). [PR #4334](https://github.com/apollographql/apollo-client/pull/4334)

## Apollo Client (2.4.10)

### Apollo Client (2.4.10)

- The `apollo-client` package no longer exports a `printAST` function from
  `graphql/language/printer`. If you need this functionality, import it
  directly: `import { print } from "graphql/language/printer"`

- Query polling now uses a simpler scheduling strategy based on a single
  `setTimeout` interval rather than multiple `setInterval` timers. The new
  timer fires at the rate of the fastest polling interval, and queries
  with longer polling intervals fire whenever the time elapsed since they
  last fired exceeds their desired interval. <br/>
  [PR #4243](https://github.com/apollographql/apollo-client/pull/4243)

### Apollo Cache In-Memory (1.4.1)

- The `optimism` npm package has been updated to a version (0.6.9) that
  provides its own TypeScript declarations, which should fix problems like
  [Issue #4327](https://github.com/apollographql/apollo-client/issues/4327). <br/>
  [PR #4331](https://github.com/apollographql/apollo-client/pull/4331)

- Error messages involving GraphQL queries now print the queries using
  `JSON.stringify` instead of the `print` function exported by the
  `graphql` package, to avoid pulling unnecessary printing logic into your
  JavaScript bundle. <br/>
  [PR #4234](https://github.com/apollographql/apollo-client/pull/4234)

- The `QueryKeyMaker` abstraction has been removed, meaning that cache
  results for non-identical queries (or sub-queries) with equivalent
  structure will no longer be cached together. This feature was a nice
  optimization in certain specific use cases, but it was not worth the
  additional complexity or bundle size. <br/>
  [PR #4245](https://github.com/apollographql/apollo-client/pull/4245)

### Apollo Utilities (1.1.1)

- The `flattenSelections` helper function is no longer exported from
  `apollo-utilities`, since `getDirectiveNames` has been reimplemented
  without using `flattenSelections`, and `flattenSelections` has no clear
  purpose now. If you need the old functionality, use a visitor:
  ```ts
  import { visit } from "graphql/language/visitor";

  function flattenSelections(selection: SelectionNode) {
    const selections: SelectionNode[] = [];
    visit(selection, {
      SelectionSet(ss) {
        selections.push(...ss.selections);
      }
    });
    return selections;
  }
  ```

## Apollo Client (2.4.9)

### Apollo Client (2.4.9)

- Apollo Client has been updated to use `graphql` 14.x as a dev dependency.  <br/>
  [@hwillson](https://github.com/hwillson) in [#4233](https://github.com/apollographql/apollo-client/pull/4233)

- The `onClearStore` function can now be used to register callbacks that should
  be triggered when calling `clearStore`.  <br/>
  [@joe-re](https://github.com/joe-re) in [#4082](https://github.com/apollographql/apollo-client/pull/4082)

- Make `isApolloError` available for external use.  <br/>
  [@FredyC](https://github.com/FredyC) in [#4223](https://github.com/apollographql/apollo-client/pull/4223)

- The `QueryManager` now calls `complete` on the observables used by
  Apollo Client's Subscription handling. This gives finite subscriptions a
  chance to handle cleanup.  <br/>
  [@sujeetsr](https://github.com/sujeetsr) in [#4290](https://github.com/apollographql/apollo-client/pull/4290)

- Documentation updates.  <br/>
  [@lifedup](https://github.com/lifedup) in [#3931](https://github.com/apollographql/apollo-client/pull/3931)  <br />
  [@Dem0n3D](https://github.com/Dem0n3D) in [#4008](https://github.com/apollographql/apollo-client/pull/4008)  <br />
  [@anand-sundaram-zocdoc](https://github.com/anand-sundaram-zocdoc) in [#4009](https://github.com/apollographql/apollo-client/pull/4009)  <br />
  [@mattphoto](https://github.com/mattphoto) in [#4026](https://github.com/apollographql/apollo-client/pull/4026)  <br />
  [@birge](https://github.com/birge) in [#4029](https://github.com/apollographql/apollo-client/pull/4029)  <br />
  [@mxstbr](https://github.com/mxstbr) in [#4127](https://github.com/apollographql/apollo-client/pull/4127)  <br/>
  [@Caerbannog](https://github.com/Caerbannog) in [#4140](https://github.com/apollographql/apollo-client/pull/4140)  <br/>
  [@jedwards1211](https://github.com/jedwards1211) in [#4179](https://github.com/apollographql/apollo-client/pull/4179)  <br/>
  [@nutboltu](https://github.com/nutboltu) in [#4182](https://github.com/apollographql/apollo-client/pull/4182)  <br/>
  [@CarloPalinckx](https://github.com/CarloPalinckx) in [#4189](https://github.com/apollographql/apollo-client/pull/4189)  <br/>
  [@joebernard](https://github.com/joebernard) in [#4206](https://github.com/apollographql/apollo-client/pull/4206)  <br/>
  [@evans](https://github.com/evans) in [#4213](https://github.com/apollographql/apollo-client/pull/4213)  <br/>
  [@danilobuerger](https://github.com/danilobuerger) in [#4214](https://github.com/apollographql/apollo-client/pull/4214)  <br/>
  [@stubailo](https://github.com/stubailo) in [#4220](https://github.com/apollographql/apollo-client/pull/4220)  <br/>
  [@haysclark](https://github.com/haysclark) in [#4255](https://github.com/apollographql/apollo-client/pull/4255)  <br/>
  [@shelmire](https://github.com/shelmire) in [#4266](https://github.com/apollographql/apollo-client/pull/4266)  <br/>
  [@peggyrayzis](https://github.com/peggyrayzis) in [#4280](https://github.com/apollographql/apollo-client/pull/4280)  <br/>
  [@caydie-tran](https://github.com/caydie-tran) in [#4300](https://github.com/apollographql/apollo-client/pull/4300)

### Apollo Utilities (1.1.0)

- Transformation utilities have been refactored to work with `graphql` 14.x.
  GraphQL AST's are no longer being directly modified.  <br/>
  [@hwillson](https://github.com/hwillson) in [#4233](https://github.com/apollographql/apollo-client/pull/4233)

### Apollo Cache In-Memory (1.4.0)

- The speed and memory usage of optimistic reads and writes has been
  improved dramatically using a new layering technique that does not
  require copying the non-optimistic contents of the cache.  <br/>
  [PR #4319](https://github.com/apollographql/apollo-client/pull/4319/)

- The `RecordingCache` abstraction has been removed, and thus is no longer
  exported from `apollo-cache-inmemory`.  <br/>
  [PR #4319](https://github.com/apollographql/apollo-client/pull/4319/)

- Export the optimism `wrap` function using ES2015 export syntax, instead of
  CommonJS.  <br/>
  [@ardatan](https://github.com/ardatan) in [#4158](https://github.com/apollographql/apollo-client/pull/4158)

## Apollo Client (2.4.8)

### Apollo Client (2.4.8)

- Documentation and config updates.  <br/>
  [@justinanastos](https://github.com/justinanastos) in [#4187](https://github.com/apollographql/apollo-client/pull/4187)  <br/>
  [@PowerKiKi](https://github.com/PowerKiKi) in [#3693](https://github.com/apollographql/apollo-client/pull/3693)  <br/>
  [@nandito](https://github.com/nandito) in [#3865](https://github.com/apollographql/apollo-client/pull/3865)

- Schema/AST tranformation utilities have been updated to work properly with
  `@client` directives.  <br/>
  [@justinmakaila](https://github.com/justinmakaila) in [#3482](https://github.com/apollographql/apollo-client/pull/3482)

### Apollo Cache In-Memory (1.3.12)

- Avoid using `DepTrackingCache` for optimistic reads.
  [PR #4521](https://github.com/apollographql/apollo-client/pull/4251)

- When creating an `InMemoryCache` object, it's now possible to disable the
  result caching behavior introduced in [#3394](https://github.com/apollographql/apollo-client/pull/3394),
  either for diagnostic purposes or because the benefit of caching repeated
  reads is not worth the extra memory usage in your application:
  ```ts
  new InMemoryCache({
    resultCaching: false
  })
  ```
  Part of [PR #4521](https://github.com/apollographql/apollo-client/pull/4251).

## Apollo Client (2.4.7)

### Apollo Client (2.4.7)

- The `ApolloClient` constructor has been updated to accept `name` and
  `version` params, that can be used to support Apollo Server [Client Awareness](https://www.apollographql.com/docs/apollo-server/v2/features/metrics.html#Client-Awareness)
  functionality. These client awareness properties are passed into the
  defined Apollo Link chain, and are then ultimately sent out as custom
  headers with outgoing requests.  <br/>
  [@hwillson](https://github.com/hwillson) in [#4154](https://github.com/apollographql/apollo-client/pull/4154)

### Apollo Boost (0.1.22)

- No changes.

### Apollo Cache (1.1.21)

- No changes.

### Apollo Cache In-Memory (1.3.11)

- No changes.

### Apollo Utilities (1.0.26)

- No changes.

### Graphql Anywhere (4.1.23)

- No changes.


## Apollo Client (2.4.6)

### Apollo Cache In-Memory (1.3.10)

- Added some `return`s to prevent errors with `noImplicitReturns`
  TypeScript rule.
  [PR #4137](https://github.com/apollographql/apollo-client/pull/4137)

- Exclude the `src/` directory when publishing `apollo-cache-inmemory`.
  [Issue #4083](https://github.com/apollographql/apollo-client/issues/4083)

## Apollo Client (2.4.5)

- Optimistic tests cleanup.
  [PR #3834](https://github.com/apollographql/apollo-client/pull/3834) by
  [@joshribakoff](https://github.com/joshribakoff)

- Documentation updates.
  [PR #3840](https://github.com/apollographql/apollo-client/pull/3840) by
  [@chentsulin](https://github.com/chentsulin) and
  [PR #3844](https://github.com/apollographql/apollo-client/pull/3844) by
  [@lorensr](https://github.com/lorensr)

- Implement `ObservableQuery#isDifferentFromLastResult` to fix
  [Issue #4054](https://github.com/apollographql/apollo-client/issues/4054) and
  [Issue #4031](https://github.com/apollographql/apollo-client/issues/4031).
  [PR #4069](https://github.com/apollographql/apollo-client/pull/4069)

### Apollo Cache (1.1.20)

- Add `readQuery` test to make sure options aren't mutated.
  [@CarloPalinckx](https://github.com/CarloPalinckx) in
  [#3838](https://github.com/apollographql/apollo-client/pull/3838)

### Apollo Cache In-Memory (1.3.9)

- Avoid modifying source objects when merging cache results.
  [Issue #4081](https://github.com/apollographql/apollo-client/issues/4081)
  [PR #4089](https://github.com/apollographql/apollo-client/pull/4089)

### Apollo Utilities (1.0.25)

- Fix `apollo-utilities` `isEqual` bug due to missing `hasOwnProperty`
  check. [PR #4072](https://github.com/apollographql/apollo-client/pull/4072)
  by [@samkline](https://github.com/samkline)

## Apollo Client (2.4.4)

### Apollo Utilities (1.0.24)

- Discard property accessor functions in `cloneDeep` helper, to fix
  [issue #4034](https://github.com/apollographql/apollo-client/issues/4034).

- Unconditionally remove `cloneDeep` property accessors.
  [PR #4039](https://github.com/apollographql/apollo-client/pull/4039)

- Avoid copying non-enumerable and/or `Symbol` keys in `cloneDeep`.
  [PR #4052](https://github.com/apollographql/apollo-client/pull/4052)

### Apollo Cache In-Memory (1.3.7)

- Throw when querying non-scalar objects without a selection set.
  [Issue #4025](https://github.com/apollographql/apollo-client/issues/4025)
  [PR #4038](https://github.com/apollographql/apollo-client/pull/4038)

- Work around spec non-compliance of `Map#set` and `Set#add` in IE11.
  [Issue #4024](https://github.com/apollographql/apollo-client/issues/4024)
  [PR #4012](https://github.com/apollographql/apollo-client/pull/4012)

## Apollo Client (2.4.3)

- Add additional checks to make sure we don't try to set the network status
  of queries in the store, when the store doesn't exist.  <br/>
  [@i6mi6](https://github.com/i6mi6) in [#3914](https://github.com/apollographql/apollo-client/pull/3914)
- Documentation updates.  <br/>
  [@shanonvl](https://github.com/shanonvl) in [#3925](https://github.com/apollographql/apollo-client/pull/3925)  <br/>
  [@ojh102](https://github.com/ojh102) in [#3920](https://github.com/apollographql/apollo-client/pull/3920)  <br/>
  [@Bkucera](https://github.com/Bkucera) in [#3919](https://github.com/apollographql/apollo-client/pull/3919)  <br/>
  [@j4chou](https://github.com/j4chou) in [#3915](https://github.com/apollographql/apollo-client/pull/3915)  <br/>
  [@billfienberg](https://github.com/billfienberg) in [#3886](https://github.com/apollographql/apollo-client/pull/3886)  <br/>
  [@TLadd](https://github.com/TLadd) in [#3884](https://github.com/apollographql/apollo-client/pull/3884)

- The `ObservableQuery` class now makes a deep clone of `lastResult` when
  first received, so that the `isDifferentResult` logic will not be
  confused if the result object is modified later.
  [Issue #3992](https://github.com/apollographql/apollo-client/issues/3992)
  [PR #4032](https://github.com/apollographql/apollo-client/pull/4032/commits/e66027c5341dc7aaf71ee7ffcba1305b9a553525)

### Apollo Cache In-Memory (1.3.6)

- Optimize repeated `apollo-cache-inmemory` reads by caching partial query
  results, for substantial performance improvements. As a consequence, watched
  queries will not be rebroadcast unless the data have changed.
  [PR #3394](https://github.com/apollographql/apollo-client/pull/3394)

- Include root ID and fragment matcher function in cache keys computed by
  `StoreReader#executeStoreQuery` and `executeSelectionSet`, and work
  around bugs in the React Native `Map` and `Set` polyfills.
  [PR #3964](https://github.com/apollographql/apollo-client/pull/3964)
  [React Native PR #21492 (pending)](https://github.com/facebook/react-native/pull/21492)

- The `apollo-cache-inmemory` package now allows `graphql@^14.0.0` as a
  peer dependency.
  [Issue #3978](https://github.com/apollographql/apollo-client/issues/3978)

- The `apollo-cache-inmemory` package now correctly broadcasts changes
  even when the new data is `===` to the old data, since the contents of
  the data object may have changed.
  [Issue #3992](https://github.com/apollographql/apollo-client/issues/3992)
  [PR #4032](https://github.com/apollographql/apollo-client/pull/4032/commits/d6a673fbc1444e115e90cc9e4c7fa3fc67bb7e56)

### Apollo GraphQL Anywhere (4.1.20)

- Make `graphql-anywhere` `filter` function generic (typescript).  <br/>
  [@minznerjosh](https://github.com/minznerjosh) in [#3929](https://github.com/apollographql/apollo-client/pull/3929)

### Apollo Utilities (1.0.22)

- The `fclone` package has been replaced with a custom `cloneDeep`
  implementation that is tolerant of cycles, symbol properties, and
  non-enumerable properties.
  [PR #4032](https://github.com/apollographql/apollo-client/pull/4032/commits/78e2ad89f950da2829f49c7876f968adb2bc1302)

### Apollo Boost (0.1.17)

- Remove duplicate InMemoryCache export for Babel 6 compatibility.
  [Issue #3910](https://github.com/apollographql/apollo-client/issues/3910)
  [PR #3932](https://github.com/apollographql/apollo-client/pull/3932)

### Apollo Cache (1.1.18)

- No changes.

## Apollo Client (2.4.2)

### Apollo Client (2.4.2)

- Apollo Client no longer deep freezes query results.
  [@hwillson](https://github.com/hwillson) in [#3883](https://github.com/apollographql/apollo-client/pull/3883)
- A new `clearStore` method has been added, that will remove all data from
  the store. Unlike `resetStore`, it will not refetch active queries after
  removing store data.
  [@hwillson](https://github.com/hwillson) in [#3885](https://github.com/apollographql/apollo-client/pull/3885)

### Apollo Utilities (1.0.21)

- Replace the custom `cloneDeep` implementation with
  [`fclone`](https://www.npmjs.com/package/fclone), to avoid crashing when
  encountering circular references.  <br/>
  [@hwillson](https://github.com/hwillson) in [#3881](https://github.com/apollographql/apollo-client/pull/3881)

### Apollo Boost (0.1.16)

- No changes.

### Apollo Cache (1.1.17)

- No changes.

### Apollo Cache In-Memory (1.2.10)

- No changes.

### Apollo GraphQL Anywhere (4.1.19)

- No changes.


## 2.4.1 (August 26, 2018)

### Apollo Client (2.4.1)

- `mutate`'s `refetchQueries` option now allows queries to include a custom
  `context` option. This `context` will be used when refetching the query.
  For example:

  ```js
  context = {
    headers: {
      token: 'some auth token',
    },
  };
  client.mutate({
    mutation: UPDATE_CUSTOMER_MUTATION,
    variables: {
      userId: user.id,
      firstName,
      ...
    },
    refetchQueries: [{
      query: CUSTOMER_MESSAGES_QUERY,
      variables: { userId: user.id },
      context,
    }],
    context,
  });
  ```

  The `CUSTOMER_MESSAGES_QUERY` above will be refetched using `context`.
  Normally queries are refetched using the original context they were first
  started with, but this provides a way to override the context, if needed.  <br/>
  [@hwillson](https://github.com/hwillson) in [#3852](https://github.com/apollographql/apollo-client/pull/3852)

- Documentation updates.  <br/>
  [@hwillson](https://github.com/hwillson) in [#3841](https://github.com/apollographql/apollo-client/pull/3841)

### Apollo Boost (0.1.15)

- Various internal infrastructure changes related to building, bundling,
  testing, etc.
  [@hwillson](https://github.com/hwillson) in [#3817](https://github.com/apollographql/apollo-client/pull/3817)

### Apollo Cache (1.1.16)

- Various internal infrastructure changes related to building, bundling,
  testing, etc.
  [@hwillson](https://github.com/hwillson) in [#3817](https://github.com/apollographql/apollo-client/pull/3817)

### Apollo Cache In-Memory (1.2.9)

- Various internal infrastructure changes related to building, bundling,
  testing, etc.
  [@hwillson](https://github.com/hwillson) in [#3817](https://github.com/apollographql/apollo-client/pull/3817)

### Apollo Utilities (1.0.20)

- Various internal infrastructure changes related to building, bundling,
  testing, etc.
  [@hwillson](https://github.com/hwillson) in [#3817](https://github.com/apollographql/apollo-client/pull/3817)

### Apollo GraphQL Anywhere (4.1.18)

- Various internal infrastructure changes related to building, bundling,
  testing, etc.
  [@hwillson](https://github.com/hwillson) in [#3817](https://github.com/apollographql/apollo-client/pull/3817)


## 2.4.0 (August 17, 2018)

### Apollo Client (2.4.0)

- Add proper error handling for subscriptions. If you have defined an `error`
  handler on your subscription observer, it will now be called when an error
  comes back in a result, and the `next` handler will be skipped (similar to
  how we're handling errors with mutations). Previously, the error was
  just passed in the result to the `next` handler. If you don't have an
  `error` handler defined, the previous functionality is maintained, meaning
  the error is passed in the result, giving the next handler a chance to deal
  with it. This should help address backwards compatibility (and is the reason
  for the minor version bumo in this release).  <br/>
  [@clayne11](https://github.com/clayne11) in [#3800](https://github.com/apollographql/apollo-client/pull/3800)
- Allow an `optimistic` param to be passed into `ApolloClient.readQuery` and
  `ApolloClient.readFragment`, that when set to `true`, will allow
  optimistic results to be returned. Is `false` by default.  <br/>
  [@jay1337](https://github.com/jay1337) in [#2429](https://github.com/apollographql/apollo-client/pull/2429)
- Optimistic tests cleanup.  <br/>
  [@joshribakoff](https://github.com/joshribakoff) in [#3713](https://github.com/apollographql/apollo-client/pull/3713)
- Make sure each package has its own `.npmignore`, so they're taken into
  consideration when publishing via lerna.  <br/>
  [@hwillson](https://github.com/hwillson) in [#3828](https://github.com/apollographql/apollo-client/pull/3828)
- Documentation updates.  <br/>
  [@toolness](https://github.com/toolness) in [#3804](https://github.com/apollographql/apollo-client/pull/3804)  <br/>
  [@pungggi](https://github.com/pungggi) in [#3798](https://github.com/apollographql/apollo-client/pull/3798)  <br/>
  [@lorensr](https://github.com/lorensr) in [#3748](https://github.com/apollographql/apollo-client/pull/3748)  <br/>
  [@joshribakoff](https://github.com/joshribakoff) in [#3730](https://github.com/apollographql/apollo-client/pull/3730)  <br/>
  [@yalamber](https://github.com/yalamber) in [#3819](https://github.com/apollographql/apollo-client/pull/3819)  <br/>
  [@pschreibs85](https://github.com/pschreibs85) in [#3812](https://github.com/apollographql/apollo-client/pull/3812)  <br/>
  [@msreekm](https://github.com/msreekm) in [#3808](https://github.com/apollographql/apollo-client/pull/3808)  <br/>
  [@kamaltmo](https://github.com/kamaltmo) in [#3806](https://github.com/apollographql/apollo-client/pull/3806)  <br/>
  [@lorensr](https://github.com/lorensr) in [#3739](https://github.com/apollographql/apollo-client/pull/3739)  <br/>
  [@brainkim](https://github.com/brainkim) in [#3680](https://github.com/apollographql/apollo-client/pull/3680)

### Apollo Cache In-Memory (1.2.8)

- Fix typo in `console.warn` regarding fragment matching error message.  <br/>
  [@combizs](https://github.com/combizs) in [#3701](https://github.com/apollographql/apollo-client/pull/3701)

### Apollo Boost (0.1.14)

- No changes.

### Apollo Cache (1.1.15)

- No changes.

### Apollo Utilities (1.0.19)

- No changes.

### Apollo GraphQL Anywhere (4.1.17)

- No changes.


## 2.3.8 (August 9, 2018)

### Apollo Client (2.3.8)

- Adjusted the `graphql` peer dependency to cover explicit minor ranges.
  Since the ^ operator only covers any minor version if the major version
  is not 0 (since a major version of 0 is technically considered development by
  semver 2), the current ^0.11.0 || ^14.0.0 graphql range doesn't cover
  0.12.* or 0.13.*. This fixes the `apollo-client@X has incorrect peer
  dependency "graphql@^0.11.0 || ^14.0.0"` errors that people might have
  seen using `graphql` 0.12.x or 0.13.x.  <br/>
  [@hwillson](https://github.com/hwillson) in [#3746](https://github.com/apollographql/apollo-client/pull/3746)
- Document `setVariables` internal API status.  <br/>
  [@PowerKiKi](https://github.com/PowerKiKi) in [#3692](https://github.com/apollographql/apollo-client/pull/3692)
- Corrected `ApolloClient.queryManager` typing as it may be `undefined`.  <br/>
  [@danilobuerger](https://github.com/danilobuerger) in [#3661](https://github.com/apollographql/apollo-client/pull/3661)
- Make sure using a `no-cache` fetch policy with subscriptions prevents data
  from being cached.  <br/>
  [@hwillson](https://github.com/hwillson) in [#3773](https://github.com/apollographql/apollo-client/pull/3773)
- Fixed an issue that sometimes caused empty query results, when using the
  `no-cache` fetch policy.  <br/>
  [@hwillson](https://github.com/hwillson) in [#3777](https://github.com/apollographql/apollo-client/pull/3777)
- Documentation updates.  <br/>
  [@hwillson](https://github.com/hwillson) in [#3750](https://github.com/apollographql/apollo-client/pull/3750)  <br/>
  [@hwillson](https://github.com/hwillson) in [#3754](https://github.com/apollographql/apollo-client/pull/3754)  <br/>
  [@TheMightyPenguin](https://github.com/TheMightyPenguin) in [#3725](https://github.com/apollographql/apollo-client/pull/3725)  <br/>
  [@bennypowers](https://github.com/bennypowers) in [#3668](https://github.com/apollographql/apollo-client/pull/3668)  <br/>
  [@hwillson](https://github.com/hwillson) in [#3762](https://github.com/apollographql/apollo-client/pull/3762)  <br/>
  [@chentsulin](https://github.com/chentsulin) in [#3688](https://github.com/apollographql/apollo-client/pull/3688)  <br/>
  [@chentsulin](https://github.com/chentsulin) in [#3687](https://github.com/apollographql/apollo-client/pull/3687)  <br/>
  [@ardouglass](https://github.com/ardouglass) in [#3645](https://github.com/apollographql/apollo-client/pull/3645)  <br/>
  [@hwillson](https://github.com/hwillson) in [#3764](https://github.com/apollographql/apollo-client/pull/3764)  <br/>
  [@hwillson](https://github.com/hwillson) in [#3767](https://github.com/apollographql/apollo-client/pull/3767)  <br/>
  [@hwillson](https://github.com/hwillson) in [#3774](https://github.com/apollographql/apollo-client/pull/3774)  <br/>
  [@hwillson](https://github.com/hwillson) in [#3779](https://github.com/apollographql/apollo-client/pull/3779)

### Apollo Boost (0.1.13)

- No changes.

### Apollo Cache In-Memory (1.2.7)

- No changes.

### Apollo Cache (1.1.14)

- No changes.

### Apollo Utilities (1.0.18)

- No changes.

### Apollo GraphQL Anywhere (4.1.16)

- No changes.


## 2.3.7 (July 24, 2018)

### Apollo Client (2.3.7)

- Release 2.3.6 broke Typescript compilation. `QueryManager`'s
  `getQueryWithPreviousResult` method included an invalid `variables` return
  type in the auto-generated `core/QueryManager.d.ts` declaration file. The
  type definition had a locally referenced path, that appears to have been
  caused by the typescript compiler getting confused at compile/publish time.
  `getQueryWithPreviousResult` return types are now excplicity identified,
  which helps Typescript avoid the local type reference. For more details,
  see https://github.com/apollographql/apollo-client/issues/3729.  <br/>
  [@hwillson](https://github.com/hwillson) in [#3731](https://github.com/apollographql/apollo-client/pull/3731)

### Apollo Boost (0.1.12)

- No changes.


## 2.3.6 (July 24, 2018)

### Apollo Client (2.3.6)

- Documentation updates. <br/>
  [@ananth99](https://github.com/ananth99) in [#3599](https://github.com/apollographql/apollo-client/pull/3599) <br/>
  [@hwillson](https://github.com/hwillson) in [#3635](https://github.com/apollographql/apollo-client/pull/3635) <br/>
  [@JakeDawkins](https://github.com/JakeDawkins) in [#3642](https://github.com/apollographql/apollo-client/pull/3642) <br/>
  [@hwillson](https://github.com/hwillson) in [#3644](https://github.com/apollographql/apollo-client/pull/3644) <br/>
  [@gbau](https://github.com/gbau) in [#3644](https://github.com/apollographql/apollo-client/pull/3600) <br/>
  [@chentsulin](https://github.com/chentsulin) in [#3608](https://github.com/apollographql/apollo-client/pull/3608) <br/>
  [@MikaelCarpenter](https://github.com/MikaelCarpenter) in [#3609](https://github.com/apollographql/apollo-client/pull/3609) <br/>
  [@Gamezpedia](https://github.com/Gamezpedia) in [#3612](https://github.com/apollographql/apollo-client/pull/3612) <br/>
  [@jinxac](https://github.com/jinxac) in [#3647](https://github.com/apollographql/apollo-client/pull/3647) <br/>
  [@abernix](https://github.com/abernix) in [#3705](https://github.com/apollographql/apollo-client/pull/3705) <br/>
  [@dandv](https://github.com/dandv) in [#3703](https://github.com/apollographql/apollo-client/pull/3703) <br/>
  [@hwillson](https://github.com/hwillson) in [#3580](https://github.com/apollographql/apollo-client/pull/3580) <br/>
- Updated `graphql` `peerDependencies` to handle 14.x versions. <br/>
  [@ivank](https://github.com/ivank) in [#3598](https://github.com/apollographql/apollo-client/pull/3598)
- Add optional generic type params for variables on low level methods. <br/>
  [@mvestergaard](https://github.com/mvestergaard) in [#3588](https://github.com/apollographql/apollo-client/pull/3588)
- Add a new `awaitRefetchQueries` config option to the Apollo Client
  `mutate` function, that when set to `true` will wait for all
  `refetchQueries` to be fully refetched, before resolving the mutation
  call. `awaitRefetchQueries` is `false` by default. <br/>
  [@jzimmek](https://github.com/jzimmek) in [#3169](https://github.com/apollographql/apollo-client/pull/3169)

### Apollo Boost (0.1.11)

- Allow `fetch` to be given as a configuration option to `ApolloBoost`. <br/>
  [@mbaranovski](https://github.com/mbaranovski) in [#3590](https://github.com/apollographql/apollo-client/pull/3590)
- The `apollo-boost` `ApolloClient` constructor now warns about unsupported
  options. <br/>
  [@quentin-](https://github.com/quentin-) in [#3551](https://github.com/apollographql/apollo-client/pull/3551)

### Apollo Cache (1.1.13)

- No changes.

### Apollo Cache In-Memory (1.2.6)

- Add `__typename` and `id` properties to `dataIdFromObject` parameter
  (typescript) <br/>
  [@jfurler](https://github.com/jfurler) in [#3641](https://github.com/apollographql/apollo-client/pull/3641)
- Fixed an issue caused by `dataIdFromObject` considering returned 0 values to
  be falsy, instead of being a valid ID, which lead to the store not being
  updated properly in some cases. <br/>
  [@hwillson](https://github.com/hwillson) in [#3711](https://github.com/apollographql/apollo-client/pull/3711)

### Apollo Utilities (1.0.17)

- No changes.

### Apollo GraphQL Anywhere (4.1.15)

- Add support for arrays to `graphql-anywhere`'s filter utility. <br/>
  [@jsweet314](https://github.com/jsweet314) in [#3591](https://github.com/apollographql/apollo-client/pull/3591)
- Fix `Cannot convert object to primitive value` error that was showing up
  when attempting to report a missing property on an object. <br/>
  [@benjie](https://github.com/benjie) in [#3618](https://github.com/apollographql/apollo-client/pull/3618)


## 2.3.5 (June 19, 2018)

### Apollo Client (2.3.5)

- Internal code formatting updates.
  - [@chentsulin](https://github.com/chentsulin) in [#3574](https://github.com/apollographql/apollo-client/pull/3574)
- Documentation updates.
  - [@andtos90](https://github.com/andtos90) in [#3596](https://github.com/apollographql/apollo-client/pull/3596)
  - [@serranoarevalo](https://github.com/serranoarevalo) in [#3554](https://github.com/apollographql/apollo-client/pull/3554)
  - [@cooperka](https://github.com/cooperka) in [#3594](https://github.com/apollographql/apollo-client/pull/3594)
  - [@pravdomil](https://github.com/pravdomil) in [#3587](https://github.com/apollographql/apollo-client/pull/3587)
  - [@excitement-engineer](https://github.com/excitement-engineer) in [#3309](https://github.com/apollographql/apollo-client/pull/3309)

### Apollo Boost (0.1.10)

- No changes.

### Apollo Cache (1.1.12)

- No changes.

### Apollo Cache In-Memory (1.2.5)

- No changes.

### Apollo Utilities (1.0.16)

- Removed unnecessary whitespace from error message.
  - [@mbaranovski](https://github.com/mbaranovski) in [#3593](https://github.com/apollographql/apollo-client/pull/3593)

### Apollo GraphQL Anywhere (4.1.14)

- No changes.


## 2.3.4 (June 13, 2018)

### Apollo Client (2.3.4)

- Export the `QueryOptions` interface, to make sure it can be used by other
  projects (like `apollo-angular`).
- Fixed an issue caused by typescript changes to the constructor
  `defaultOptions` param, that prevented `query` defaults from passing type
  checks.
  ([@hwillson](https://github.com/hwillson) in [#3585](https://github.com/apollographql/apollo-client/pull/3585))

### Apollo Boost (0.1.9)

- No changes

### Apollo Cache (1.1.11)

- No changes

### Apollo Cache In-Memory (1.2.4)

- No changes

### Apollo Utilities (1.0.15)

- No changes

### Apollo GraphQL Anywhere (4.1.13)

- No changes


## 2.3.3 (June 13, 2018)

### Apollo Client (2.3.3)

- Typescript improvements. Made observable query parameterized on data and
  variables: `ObservableQuery<TData, TVariables>`
  ([@excitement-engineer](https://github.com/excitement-engineer) in [#3140](https://github.com/apollographql/apollo-client/pull/3140))
- Added optional generics to cache manipulation methods (typescript).
  ([@mvestergaard](https://github.com/mvestergaard) in [#3541](https://github.com/apollographql/apollo-client/pull/3541))
- Typescript improvements. Created a new `QueryOptions` interface that
  is now used by `ApolloClient.query` options, instead of the previous
  `WatchQueryOptions` interface. This helps reduce confusion (especially
  in the docs) that made it look like `ApolloClient.query` accepted
  `ApolloClient.watchQuery` only options, like `pollingInterval`.
  ([@hwillson](https://github.com/hwillson) in [#3569](https://github.com/apollographql/apollo-client/pull/3569))

### Apollo Boost (0.1.8)

- Allow `cache` to be given as a configuration option to `ApolloBoost`.
  ([@dandean](https://github.com/dandean) in [#3561](https://github.com/apollographql/apollo-client/pull/3561))
- Allow `headers` and `credentials` to be passed in as configuration
  parameters to the `apollo-boost` `ApolloClient` constructor.
  ([@rzane](https://github.com/rzane) in [#3098](https://github.com/apollographql/apollo-client/pull/3098))

### Apollo Cache (1.1.10)

- Added optional generics to cache manipulation methods (typescript).
  ([@mvestergaard](https://github.com/mvestergaard) in [#3541](https://github.com/apollographql/apollo-client/pull/3541))

### Apollo Cache In-Memory (1.2.3)

- Added optional generics to cache manipulation methods (typescript).
  ([@mvestergaard](https://github.com/mvestergaard) in [#3541](https://github.com/apollographql/apollo-client/pull/3541))
- Restore non-enumerability of `resultFields[ID_KEY]`.
  ([@benjamn](https://github.com/benjamn) in [#3544](https://github.com/apollographql/apollo-client/pull/3544))
- Cache query documents transformed by InMemoryCache.
  ([@benjamn](https://github.com/benjamn) in [#3553](https://github.com/apollographql/apollo-client/pull/3553))

### Apollo Utilities (1.0.14)

- Store key names generated by `getStoreKeyName` now leverage a more
  deterministic approach to handling JSON based strings. This prevents store
  key names from differing when using `args` like
  `{ prop1: 'value1', prop2: 'value2' }` and
  `{ prop2: 'value2', prop1: 'value1' }`.
  ([@gdi2290](https://github.com/gdi2290) in [#2869](https://github.com/apollographql/apollo-client/pull/2869))
- Avoid needless `hasOwnProperty` check in `deepFreeze`.
  ([@benjamn](https://github.com/benjamn) in [#3545](https://github.com/apollographql/apollo-client/pull/3545))

### Apollo GraphQL Anywhere (4.1.12)

- No new changes.


## 2.3.2 (May 29, 2018)

### Apollo Client (2.3.2)

- Fix SSR and `cache-and-network` fetch policy
  ([@dastoori](https://github.com/dastoori) in [#3372](https://github.com/apollographql/apollo-client/pull/3372))
- Fixed an issue where the `updateQuery` method passed to
  `ObservableQuery.fetchMore` was receiving the original query variables,
  instead of the new variables that it used to fetch more data.
  ([@abhiaiyer91](https://github.com/abhiaiyer91) in [#3500](https://github.com/apollographql/apollo-client/pull/3500))
- Fixed an issue involving `Object.setPrototypeOf()` not working on JSC
  (Android), by instead setting the `prototype` of `this` manually.
  ([@seklyza](https://github.com/seklyza) in [#3306](https://github.com/apollographql/apollo-client/pull/3306))
- Added safeguards to make sure `QueryStore.initQuery` and
  `QueryStore.markQueryResult` don't try to set the network status of a
  `fetchMoreForQueryId` query, if it does not exist in the store. This was
  happening when a query component was unmounted while a `fetchMore` was still
  in flight.
  ([@conrad-vanl](https://github.com/conrad-vanl) in [#3367](https://github.com/apollographql/apollo-client/pull/3367), [@doomsower](https://github.com/doomsower) in [#3469](https://github.com/apollographql/apollo-client/pull/3469))

### Apollo Boost (0.1.7)

- Various internal code cleanup, tooling and dependency changes.

### Apollo Cache (1.1.9)

- Various internal code cleanup, tooling and dependency changes.

### Apollo Cache In-Memory (1.2.2)

- Fixed an issue that caused fragment only queries to sometimes fail.
  ([@abhiaiyer91](https://github.com/abhiaiyer91) in [#3507](https://github.com/apollographql/apollo-client/pull/3507))
- Fixed cache invalidation for inlined mixed types in union fields within
  arrays.
  ([@dferber90](https://github.com/dferber90) in [#3422](https://github.com/apollographql/apollo-client/pull/3422))

### Apollo Utilities (1.0.13)

- Make `maybeDeepFreeze` a little more defensive, by always using
  `Object.prototype.hasOwnProperty` (to avoid cases where the object being
  frozen doesn't have its own `hasOwnProperty`).
  ([@jorisroling](https://github.com/jorisroling) in [#3418](https://github.com/apollographql/apollo-client/pull/3418))
- Remove certain small internal caches to prevent memory leaks when using SSR.
  ([@brunorzn](https://github.com/brunorzn) in [#3444](https://github.com/apollographql/apollo-client/pull/3444))

### Apollo GraphQL Anywhere (4.1.11)

- Source files are now excluded when publishing to npm.
  ([@hwillson](https://github.com/hwillson) in [#3454](https://github.com/apollographql/apollo-client/pull/3454))<|MERGE_RESOLUTION|>--- conflicted
+++ resolved
@@ -1,4 +1,3 @@
-<<<<<<< HEAD
 ## Apollo Client 3.4.0 (not yet released)
 
 ### Bug fixes
@@ -94,14 +93,13 @@
 
 ### Documentation
 TBD
-=======
+
 ## Apollo Client 3.3.21 (not yet released)
 
 ### Bug fixes
 
 - Fix race condition in `@apollo/client/link/context` that could leak subscriptions if the subscription is cancelled before `operation.setContext` is called. <br/>
   [@sofianhn](https://github.com/sofianhn) in [#8399](https://github.com/apollographql/apollo-client/pull/8399)
->>>>>>> 2e19922e
 
 ## Apollo Client 3.3.20
 
