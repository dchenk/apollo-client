---
title: Get started
description: Set up Apollo Client in your React app
---

import { MultiCodeBlock } from 'gatsby-theme-apollo-docs';

<<<<<<< HEAD
Out of the box Apollo Client includes packages that we think are essential for building an Apollo app, like our in memory cache, local state management, error handling, and a React based view layer.
=======
> This tutorial walks you through installing and configuring Apollo Client
> for your React app. If you're just getting started with GraphQL or the Apollo
> platform, we recommend first completing the [full-stack tutorial](https://www.apollographql.com/docs/tutorial/introduction/).

The simplest way to get started with Apollo Client is by using Apollo Boost, our starter kit that configures your client for you with our recommended settings. Apollo Boost includes packages that we think are essential for building an Apollo app, like our in memory cache, local state management, and error handling. It's also flexible enough to handle features like authentication.

If you're an advanced user who would like to configure Apollo Client from scratch, head on over to our [Apollo Boost migration guide](/advanced/boost-migration/). For the majority of users, Apollo Boost should meet your needs, so we don't recommend switching unless you absolutely need more customization.
>>>>>>> 2a4e4158

## Installation

First, let's install the Apollo Client package:

```bash
npm install @apollo/client
```

> If you'd like to walk through this tutorial yourself, we recommend either running a new React project locally with [`create-react-app`](https://reactjs.org/docs/create-a-new-react-app.html) or creating a new React sandbox on [CodeSandbox](https://codesandbox.io/). For reference, we will be using [this CodeSandbox](https://codesandbox.io/s/48p1r2roz4) as our GraphQL server for our sample app, which pulls exchange rate data from the Coinbase API. If you'd like to skip ahead and see the app we're about to build, you can view it on [CodeSandbox](https://codesandbox.io/s/nn9y2wzyw4).

## Create a client

Great, now that you have all the dependencies you need, let's create your Apollo Client. The only thing you need to get started is the endpoint for your [GraphQL server](https://codesandbox.io/s/48p1r2roz4). If you don't pass in `uri` directly, it defaults to the `/graphql` endpoint on the same host your app is served from.

In our `index.js` file, let's import `ApolloClient` from `@apollo/client` and add the endpoint for our GraphQL server to the `uri` property of the client config object.

```js
import { ApolloClient, HttpLink } from '@apollo/client';

const client = new ApolloClient({
  link: new HttpLink({
    uri: 'https://48p1r2roz4.sse.codesandbox.io',
  })
});
```

That's it! Now your client is ready to start fetching data. Before we show how to use Apollo Client with React, let's try sending a query with plain JavaScript first. In the same `index.js` file, try calling `client.query()`. Remember to first import the `gql` function for parsing your query string into a query document.

```js
import { gql } from '@apollo/client';
// or you can use `import gql from 'graphql-tag';` instead

...

client
  .query({
    query: gql`
      {
        rates(currency: "USD") {
          currency
        }
      }
    `
  })
  .then(result => console.log(result));
```

Open up your console and inspect the result object. You should see a `data` property with `rates` attached, along with some other properties like `loading` and `networkStatus`. While you don't need React or another front-end framework just to fetch data with Apollo Client, our view layer integrations make it easier to bind your queries to your UI and reactively update your components with data. Let's learn how to use Apollo Client with React so we can start building query components.

## Connect your client to React

To connect Apollo Client to React, you will need to use the `ApolloProvider` component. The `ApolloProvider` is similar to React's [`Context.Provider`](https://reactjs.org/docs/context.html#contextprovider). It wraps your React app and places the client on the context, which allows you to access it from anywhere in your component tree.

In `index.js`, let's wrap our React app with an `ApolloProvider`. We suggest putting the `ApolloProvider` somewhere high in your app, above any places where you need to access GraphQL data. For example, it could be outside of your root route component if you're using React Router.

```jsx
import React from 'react';
import { render } from 'react-dom';

import { ApolloProvider } from '@apollo/client';

const App = () => (
  <ApolloProvider client={client}>
    <div>
      <h2>My first Apollo app 🚀</h2>
    </div>
  </ApolloProvider>
);

render(<App />, document.getElementById('root'));
```

## Request data

Once your `ApolloProvider` is hooked up, you're ready to start requesting data with the `useQuery` hook! `useQuery` is a hook that leverages the [Hooks API](https://reactjs.org/docs/hooks-intro.html) to share GraphQL data with your UI.

First, pass your GraphQL query wrapped in the `gql` function into the `useQuery` hook. When your component renders and the `useQuery` hook runs, a result object will be returned containing `loading`, `error`, and `data` properties. Apollo Client tracks error and loading state for you, which will be reflected in the `loading` and `error` properties. Once the result of your query comes back, it will be attached to the `data` property.

Let's create an `ExchangeRates` component in `index.js` to see the `useQuery` hook in action!

<MultiCodeBlock>
<div data-language="Hooks (JavaScript)">

```jsx
<<<<<<< HEAD
import { useQuery, gql } from '@apollo/client';
=======
import React from 'react';
import { useQuery } from '@apollo/react-hooks';
import { gql } from 'apollo-boost';
>>>>>>> 2a4e4158

const EXCHANGE_RATES = gql`
  {
    rates(currency: "USD") {
      currency
      rate
    }
  }
`;

function ExchangeRates() {
  const { loading, error, data } = useQuery(EXCHANGE_RATES);

  if (loading) return <p>Loading...</p>;
  if (error) return <p>Error :(</p>;

  return data.rates.map(({ currency, rate }) => (
    <div key={currency}>
      <p>
        {currency}: {rate}
      </p>
    </div>
  ));
}
```

</div>
<div data-language="Render Props (JavaScript)">

```jsx
import { Query } from '@apollo/react-components';
import { gql } from '@apollo/client';

const EXCHANGE_RATES = gql`
  {
    rates(currency: "USD") {
      currency
      rate
    }
  }
`

const ExchangeRates = () => (
  <Query
    query={EXCHANGE_RATES}
  >
    {({ loading, error, data }) => {
      if (loading) return <p>Loading...</p>;
      if (error) return <p>Error :(</p>;

      return data.rates.map(({ currency, rate }) => (
        <div key={currency}>
          <p>
            {currency}: {rate}
          </p>
        </div>
      ));
    }}
  </Query>
);
```

</div>
</MultiCodeBlock>

Congrats, you just made your first `useQuery` based component! 🎉 If you render your `ExchangeRates` component within your `App` component from the previous example, you'll first see a loading indicator and then data on the page once it's ready. Apollo Client automatically caches this data when it comes back from the server, so you won't see a loading indicator if you run the same query twice.

If you'd like to play around with the app we just built, you can view it on [CodeSandbox](https://codesandbox.io/s/nn9y2wzyw4). Don't stop there! Try building more components that leverage `useQuery` and experimenting with the concepts you just learned.

If you'd like to explore further, here are more versions of the example app featuring different front-end libraries:

- React Native Web: https://codesandbox.io/s/xk7zw3n4
- Angular (Ionic): https://github.com/aaronksaunders/ionicLaunchpadApp

<<<<<<< HEAD
=======
## Apollo Boost

In our example app, we used Apollo Boost in order to quickly set up Apollo Client. While your GraphQL server endpoint is the only configuration option you need to get started, there are some other options we've included so you can quickly implement features like local state management, authentication, and error handling.

### What's included

Apollo Boost includes some packages that we think are essential to developing with Apollo Client. Here's what's included:

- `apollo-client`: Where all the magic happens
- `apollo-cache-inmemory`: Our recommended cache
- `apollo-link-http`: An Apollo Link for remote data fetching
- `apollo-link-error`: An Apollo Link for error handling

The awesome thing about Apollo Boost is that you don't have to set any of this up yourself! Just specify a few options if you'd like to use these features and we'll take care of the rest.

### Configuration options

Here are the options you can pass to the `ApolloClient` exported from `apollo-boost`. All of them are optional.

| Option           | Type                                                                                                                         | Description                                                                                                                                                                                                                                                                                                                                       |
| ---------------- | ---------------------------------------------------------------------------------------------------------------------------- | ------------------------------------------------------------------------------------------------------------------------------------------------------------------------------------------------------------------------------------------------------------------------------------------------------------------------------------------------- |
| `uri`            | string                                                                                                                       | A string representing your GraphQL server endpoint. Defaults to `/graphql`.                                                                                                                                                                                                                                                                       |
| `fetchOptions`   | Object                                                                                                                       | Any options you would like to pass to fetch (credentials, headers, etc). These options are static, so they don't change on each request.                                                                                                                                                                                                          |
| `request`        | (operation: Operation) => Promise &lt;void&gt;                                                                               | This function is called on each request. It takes a GraphQL operation and can return a promise. To dynamically set `fetchOptions`, you can add them to the context of the operation with `operation.setContext({ headers })`. Any options set here will take precedence over `fetchOptions`. Useful for authentication.                           |
| `onError`        | (errorObj: { graphQLErrors: GraphQLError[], networkError: Error, response?: ExecutionResult, operation: Operation }) => void | We include a default error handler to log out your errors to the console. If you would like to handle your errors differently, specify this function.                                                                                                                                                                                             |
| `clientState`    | { resolvers?: Object, defaults?: Object, typeDefs?: string \| Array &lt;string&gt; }                                         | An object representing your local state configuration. This is useful if you would like to use the Apollo cache for [local state management](/essentials/local-state/).                                                                                                                                                                           |
| `cacheRedirects` | Object                                                                                                                       | A map of functions to redirect a query to another entry in the cache before a request takes place. This is useful if you have a list of items and want to use the data from the list query on a detail page where you're querying an individual item. More on that <a href="/features/performance">here</a>. |
| `credentials`    | string                                                                                                                       | Is set to `same-origin` by default. This option can be used to indicate whether the user agent should send cookies with requests. See <a href="https://developer.mozilla.org/en-US/docs/Web/API/Request/credentials">Request.credentials</a> for more details.                                                                                    |
| `headers`        | Object                                                                                                                       | Header key/value pairs to pass along with the request.                                                                                                                                                                                                                                                                                            |
| `fetch`          | GlobalFetch['fetch']                                                                                                         | A <a href="https://developer.mozilla.org/en-US/docs/Web/API/Fetch_API">`fetch`</a> compatible API for making a request.                                                                                                                                                                                                                           |
| `cache`          | ApolloCache                                                                                                                  | A custom instance of `ApolloCache` to be used. The default value is `InMemoryCache` from `apollo-cache-inmemory`. This option is quite useful for using a custom cache with `apollo-cache-persist`.                                                                                                                                               |

>>>>>>> 2a4e4158
## Next steps

Now that you've learned how to fetch data with Apollo Client, you're ready to dive deeper into creating more complex queries and mutations. After this section, we recommend moving onto:

- [Queries](/essentials/queries/): Learn how to fetch queries with arguments and dive deeper into configuration options. For a full list of options, check out the API reference for `useQuery`.
- [Mutations](/essentials/mutations/): Learn how to update data with mutations and when you'll need to update the Apollo cache. For a full list of options, check out the API reference for `useMutation` components.
- [Apollo Client API](/api/apollo-client/): Sometimes, you'll need to access the client directly like we did in our plain JavaScript example above. Visit the API reference for a full list of options.<|MERGE_RESOLUTION|>--- conflicted
+++ resolved
@@ -5,17 +5,11 @@
 
 import { MultiCodeBlock } from 'gatsby-theme-apollo-docs';
 
-<<<<<<< HEAD
-Out of the box Apollo Client includes packages that we think are essential for building an Apollo app, like our in memory cache, local state management, error handling, and a React based view layer.
-=======
+Out of the box Apollo Client includes packages that we think are essential for building an Apollo app, like our in-memory cache, local state management, error handling, and a React based view layer.
+
 > This tutorial walks you through installing and configuring Apollo Client
 > for your React app. If you're just getting started with GraphQL or the Apollo
 > platform, we recommend first completing the [full-stack tutorial](https://www.apollographql.com/docs/tutorial/introduction/).
-
-The simplest way to get started with Apollo Client is by using Apollo Boost, our starter kit that configures your client for you with our recommended settings. Apollo Boost includes packages that we think are essential for building an Apollo app, like our in memory cache, local state management, and error handling. It's also flexible enough to handle features like authentication.
-
-If you're an advanced user who would like to configure Apollo Client from scratch, head on over to our [Apollo Boost migration guide](/advanced/boost-migration/). For the majority of users, Apollo Boost should meet your needs, so we don't recommend switching unless you absolutely need more customization.
->>>>>>> 2a4e4158
 
 ## Installation
 
@@ -101,13 +95,7 @@
 <div data-language="Hooks (JavaScript)">
 
 ```jsx
-<<<<<<< HEAD
 import { useQuery, gql } from '@apollo/client';
-=======
-import React from 'react';
-import { useQuery } from '@apollo/react-hooks';
-import { gql } from 'apollo-boost';
->>>>>>> 2a4e4158
 
 const EXCHANGE_RATES = gql`
   {
@@ -182,41 +170,6 @@
 - React Native Web: https://codesandbox.io/s/xk7zw3n4
 - Angular (Ionic): https://github.com/aaronksaunders/ionicLaunchpadApp
 
-<<<<<<< HEAD
-=======
-## Apollo Boost
-
-In our example app, we used Apollo Boost in order to quickly set up Apollo Client. While your GraphQL server endpoint is the only configuration option you need to get started, there are some other options we've included so you can quickly implement features like local state management, authentication, and error handling.
-
-### What's included
-
-Apollo Boost includes some packages that we think are essential to developing with Apollo Client. Here's what's included:
-
-- `apollo-client`: Where all the magic happens
-- `apollo-cache-inmemory`: Our recommended cache
-- `apollo-link-http`: An Apollo Link for remote data fetching
-- `apollo-link-error`: An Apollo Link for error handling
-
-The awesome thing about Apollo Boost is that you don't have to set any of this up yourself! Just specify a few options if you'd like to use these features and we'll take care of the rest.
-
-### Configuration options
-
-Here are the options you can pass to the `ApolloClient` exported from `apollo-boost`. All of them are optional.
-
-| Option           | Type                                                                                                                         | Description                                                                                                                                                                                                                                                                                                                                       |
-| ---------------- | ---------------------------------------------------------------------------------------------------------------------------- | ------------------------------------------------------------------------------------------------------------------------------------------------------------------------------------------------------------------------------------------------------------------------------------------------------------------------------------------------- |
-| `uri`            | string                                                                                                                       | A string representing your GraphQL server endpoint. Defaults to `/graphql`.                                                                                                                                                                                                                                                                       |
-| `fetchOptions`   | Object                                                                                                                       | Any options you would like to pass to fetch (credentials, headers, etc). These options are static, so they don't change on each request.                                                                                                                                                                                                          |
-| `request`        | (operation: Operation) => Promise &lt;void&gt;                                                                               | This function is called on each request. It takes a GraphQL operation and can return a promise. To dynamically set `fetchOptions`, you can add them to the context of the operation with `operation.setContext({ headers })`. Any options set here will take precedence over `fetchOptions`. Useful for authentication.                           |
-| `onError`        | (errorObj: { graphQLErrors: GraphQLError[], networkError: Error, response?: ExecutionResult, operation: Operation }) => void | We include a default error handler to log out your errors to the console. If you would like to handle your errors differently, specify this function.                                                                                                                                                                                             |
-| `clientState`    | { resolvers?: Object, defaults?: Object, typeDefs?: string \| Array &lt;string&gt; }                                         | An object representing your local state configuration. This is useful if you would like to use the Apollo cache for [local state management](/essentials/local-state/).                                                                                                                                                                           |
-| `cacheRedirects` | Object                                                                                                                       | A map of functions to redirect a query to another entry in the cache before a request takes place. This is useful if you have a list of items and want to use the data from the list query on a detail page where you're querying an individual item. More on that <a href="/features/performance">here</a>. |
-| `credentials`    | string                                                                                                                       | Is set to `same-origin` by default. This option can be used to indicate whether the user agent should send cookies with requests. See <a href="https://developer.mozilla.org/en-US/docs/Web/API/Request/credentials">Request.credentials</a> for more details.                                                                                    |
-| `headers`        | Object                                                                                                                       | Header key/value pairs to pass along with the request.                                                                                                                                                                                                                                                                                            |
-| `fetch`          | GlobalFetch['fetch']                                                                                                         | A <a href="https://developer.mozilla.org/en-US/docs/Web/API/Fetch_API">`fetch`</a> compatible API for making a request.                                                                                                                                                                                                                           |
-| `cache`          | ApolloCache                                                                                                                  | A custom instance of `ApolloCache` to be used. The default value is `InMemoryCache` from `apollo-cache-inmemory`. This option is quite useful for using a custom cache with `apollo-cache-persist`.                                                                                                                                               |
-
->>>>>>> 2a4e4158
 ## Next steps
 
 Now that you've learned how to fetch data with Apollo Client, you're ready to dive deeper into creating more complex queries and mutations. After this section, we recommend moving onto:
