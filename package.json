--- conflicted
+++ resolved
@@ -105,12 +105,9 @@
     "@changesets/cli": "2.26.1",
     "@graphql-tools/schema": "9.0.19",
     "@rollup/plugin-node-resolve": "11.2.1",
-<<<<<<< HEAD
-    "@testing-library/jest-dom": "5.16.5",
-=======
     "@size-limit/esbuild-why": "8.2.4",
     "@size-limit/preset-small-lib": "8.2.4",
->>>>>>> 2ebccfce
+    "@testing-library/jest-dom": "5.16.5",
     "@testing-library/react": "14.0.0",
     "@testing-library/react-12": "npm:@testing-library/react@^12",
     "@testing-library/user-event": "14.4.3",
