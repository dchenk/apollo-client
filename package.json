{
  "name": "@apollo/client",
<<<<<<< HEAD
  "version": "3.7.0-alpha.2",
=======
  "version": "3.6.3",
>>>>>>> 9bcda653
  "description": "A fully-featured caching GraphQL client.",
  "private": true,
  "keywords": [
    "apollo",
    "graphql",
    "react",
    "hooks",
    "client",
    "cache"
  ],
  "author": "packages@apollographql.com",
  "license": "MIT",
  "main": "./dist/main.cjs",
  "module": "./dist/index.js",
  "types": "./dist/index.d.ts",
  "sideEffects": false,
  "react-native": {
    "./dist/cache/inmemory/fixPolyfills.js": "./dist/cache/inmemory/fixPolyfills.native.js"
  },
  "repository": {
    "type": "git",
    "url": "git+https://github.com/apollographql/apollo-client.git"
  },
  "bugs": {
    "url": "https://github.com/apollographql/apollo-client/issues"
  },
  "homepage": "https://www.apollographql.com/docs/react/",
  "scripts": {
    "prebuild": "npm run clean",
    "build": "tsc",
    "postbuild": "npm run update-version && npm run invariants && npm run sourcemaps && npm run rollup && npm run prepdist && npm run postprocess-dist && npm run verify-version",
    "update-version": "node config/version.js update",
    "verify-version": "node config/version.js verify",
    "invariants": "ts-node-script config/processInvariants.ts",
    "sourcemaps": "ts-node-script config/rewriteSourceMaps.ts",
    "rollup": "rollup -c ./config/rollup.config.js",
    "prepdist": "node ./config/prepareDist.js",
    "postprocess-dist": "ts-node-script config/postprocessDist.ts",
    "clean": "rimraf -r dist coverage lib temp",
    "ci:precheck": "node config/precheck.js",
    "test": "jest --config ./config/jest.config.js",
    "test:debug": "node --inspect-brk node_modules/.bin/jest --config ./config/jest.config.js --runInBand --testTimeout 99999",
    "test:ci": "npm run test:coverage && npm run test:memory",
    "test:watch": "jest --config ./config/jest.config.js --watch",
    "test:memory": "cd scripts/memory && npm i && npm test",
    "test:coverage": "npm run coverage -- --ci --maxWorkers=2 --reporters=default --reporters=jest-junit",
    "coverage": "jest --config ./config/jest.config.js --verbose --coverage",
    "bundlesize": "npm run build && bundlesize",
    "predeploy": "npm run build",
    "deploy": "cd dist && npm publish --tag beta"
  },
  "bundlesize": [
    {
      "name": "apollo-client",
      "path": "./dist/apollo-client.min.cjs",
      "maxSize": "29.45kB"
    }
  ],
  "engines": {
    "npm": "^7.20.3 || ^8.0.0"
  },
  "peerDependencies": {
    "graphql": "^14.0.0 || ^15.0.0 || ^16.0.0",
    "graphql-ws": "^5.5.5",
    "react": "^16.8.0 || ^17.0.0 || ^18.0.0",
    "subscriptions-transport-ws": "^0.9.0 || ^0.11.0"
  },
  "peerDependenciesMeta": {
    "graphql-ws": {
      "optional": true
    },
    "react": {
      "optional": true
    },
    "subscriptions-transport-ws": {
      "optional": true
    }
  },
  "dependencies": {
    "@graphql-typed-document-node/core": "^3.1.1",
    "@types/use-sync-external-store": "^0.0.3",
    "@wry/context": "^0.6.0",
    "@wry/equality": "^0.5.0",
    "@wry/trie": "^0.3.0",
    "graphql-tag": "^2.12.6",
    "hoist-non-react-statics": "^3.3.2",
    "optimism": "^0.16.1",
    "prop-types": "^15.7.2",
    "symbol-observable": "^4.0.0",
    "ts-invariant": "^0.10.2",
    "tslib": "^2.3.0",
    "zen-observable-ts": "^1.2.0"
  },
  "devDependencies": {
    "@babel/parser": "7.17.10",
    "@graphql-tools/schema": "8.3.10",
    "@rollup/plugin-node-resolve": "11.2.1",
    "@testing-library/react": "12.1.5",
    "@testing-library/react-hooks": "8.0.0",
    "@types/fast-json-stable-stringify": "2.0.0",
    "@types/fetch-mock": "7.3.5",
    "@types/glob": "7.2.0",
    "@types/hoist-non-react-statics": "3.3.1",
    "@types/jest": "27.5.0",
    "@types/lodash": "4.14.182",
    "@types/node": "16.11.33",
    "@types/react": "17.0.45",
    "@types/react-dom": "17.0.16",
    "acorn": "8.7.1",
    "bundlesize": "0.18.1",
    "cross-fetch": "3.1.5",
    "crypto-hash": "1.3.0",
    "fetch-mock": "9.11.0",
    "glob": "8.0.1",
    "graphql": "16.4.0",
    "graphql-ws": "5.8.1",
    "jest": "27.5.1",
    "jest-fetch-mock": "3.0.3",
    "jest-junit": "13.2.0",
    "lodash": "4.17.21",
    "react": "17.0.2",
    "react-dom": "17.0.2",
    "recast": "0.21.1",
    "resolve": "1.22.0",
    "rimraf": "3.0.2",
    "rollup": "2.72.1",
    "rollup-plugin-terser": "7.0.2",
    "rxjs": "7.5.5",
    "subscriptions-transport-ws": "0.11.0",
    "terser": "5.13.1",
    "ts-jest": "27.1.4",
    "ts-node": "10.7.0",
    "typescript": "4.6.4",
    "wait-for-observables": "1.0.3",
    "whatwg-fetch": "3.6.2"
  },
  "publishConfig": {
    "access": "public"
  }
}<|MERGE_RESOLUTION|>--- conflicted
+++ resolved
@@ -1,10 +1,6 @@
 {
   "name": "@apollo/client",
-<<<<<<< HEAD
   "version": "3.7.0-alpha.2",
-=======
-  "version": "3.6.3",
->>>>>>> 9bcda653
   "description": "A fully-featured caching GraphQL client.",
   "private": true,
   "keywords": [
