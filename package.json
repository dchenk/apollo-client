--- conflicted
+++ resolved
@@ -81,15 +81,9 @@
     "optimism": "^0.16.1",
     "prop-types": "^15.7.2",
     "symbol-observable": "^4.0.0",
-<<<<<<< HEAD
     "ts-invariant": "^0.8.2",
     "tslib": "^2.1.0",
     "zen-observable-ts": "^1.0.0"
-=======
-    "ts-invariant": "^0.8.0",
-    "tslib": "^1.10.0",
-    "zen-observable": "^0.8.14"
->>>>>>> 2e19922e
   },
   "devDependencies": {
     "@babel/parser": "7.14.6",
