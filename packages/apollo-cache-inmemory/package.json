--- conflicted
+++ resolved
@@ -1,10 +1,6 @@
 {
   "name": "apollo-cache-inmemory",
-<<<<<<< HEAD
   "version": "1.2.6-alpha.12",
-=======
-  "version": "1.2.6",
->>>>>>> e1f3a04c
   "description": "Core abstract of Caching layer for Apollo Client",
   "author": "James Baxley <james@meteor.com>",
   "contributors": [
@@ -44,15 +40,9 @@
     "filesize": "npm run build:browser"
   },
   "dependencies": {
-<<<<<<< HEAD
     "apollo-cache": "1.1.13-alpha.12",
     "apollo-utilities": "1.0.17-alpha.12",
     "graphql-anywhere": "4.1.15-alpha.12"
-=======
-    "apollo-cache": "^1.1.13",
-    "apollo-utilities": "^1.0.17",
-    "graphql-anywhere": "^4.1.15"
->>>>>>> e1f3a04c
   },
   "peerDependencies": {
     "graphql": "0.11.7 || ^0.12.0 || ^0.13.0"
