import {
  assign,
  getDefaultValues,
  getQueryDefinition,
  isEqual,
  DirectiveInfo,
  FragmentMap,
  IdValue,
  StoreValue,
  argumentsObjectFromField,
  createFragmentMap,
  getDirectiveInfoFromField,
  getFragmentDefinitions,
  getMainDefinition,
  getStoreKeyName,
  isField,
  isIdValue,
  isInlineFragment,
  isJsonValue,
  resultKeyNameFromField,
  shouldInclude,
  toIdValue,
} from 'apollo-utilities';

import { Cache } from 'apollo-cache';

import {
  ReadStoreContext,
  DiffQueryAgainstStoreOptions,
  ReadQueryOptions,
  StoreObject,
} from './types';

import {
  DocumentNode,
  FieldNode,
  FragmentDefinitionNode,
  InlineFragmentNode,
  SelectionSetNode,
} from 'graphql';

import { wrap, CacheKeyNode } from './optimism';
export { OptimisticWrapperFunction } from './optimism';

import { DepTrackingCache } from './depTrackingCache';

export type VariableMap = { [name: string]: any };

export type FragmentMatcher = (
  rootValue: any,
  typeCondition: string,
  context: ReadStoreContext,
) => boolean | 'heuristic';

type ExecContext = {
  query: DocumentNode;
  fragmentMap: FragmentMap;
  contextValue: ReadStoreContext;
  variableValues: VariableMap;
  fragmentMatcher: FragmentMatcher;
};

type ExecInfo = {
  resultKey: string;
  directives: DirectiveInfo;
};

export type ExecResultMissingField = {
  object: StoreObject;
  fieldName: string;
  tolerable: boolean;
};

export type ExecResult<R = any> = {
  result: R;
  // Empty array if no missing fields encountered while computing result.
  missing?: ExecResultMissingField[];
};

type ExecStoreQueryOptions = {
  query: DocumentNode;
  rootValue: IdValue;
  contextValue: ReadStoreContext;
  variableValues: VariableMap;
  // Default matcher always matches all fragments
  fragmentMatcher: FragmentMatcher;
};

type ExecSelectionSetOptions = {
  selectionSet: SelectionSetNode;
  rootValue: any;
  execContext: ExecContext;
};

export class StoreReader {
<<<<<<< HEAD
  private keyMaker: QueryKeyMaker;

  constructor(private cacheKeyRoot = new CacheKeyNode()) {
=======
  constructor(
    private cacheKeyRoot = new CacheKeyNode,
  ) {
>>>>>>> 4a220cd8
    const reader = this;
    const { executeStoreQuery, executeSelectionSet } = reader;

<<<<<<< HEAD
    reader.keyMaker = new QueryKeyMaker(cacheKeyRoot);

    this.executeStoreQuery = wrap(
      (options: ExecStoreQueryOptions) => {
        return executeStoreQuery.call(this, options);
      },
      {
        makeCacheKey({
          query,
          rootValue,
          contextValue,
          variableValues,
          fragmentMatcher,
        }: ExecStoreQueryOptions) {
          // The result of executeStoreQuery can be safely cached only if the
          // underlying store is capable of tracking dependencies and invalidating
          // the cache when relevant data have changed.
          if (contextValue.store instanceof DepTrackingCache) {
            return reader.cacheKeyRoot.lookup(
              reader.keyMaker.forQuery(query).lookupQuery(query),
              contextValue.store,
              fragmentMatcher,
              JSON.stringify(variableValues),
              rootValue.id,
            );
          }
          return;
        },
      },
    );

    this.executeSelectionSet = wrap(
      (options: ExecSelectionSetOptions) => {
        return executeSelectionSet.call(this, options);
      },
      {
        makeCacheKey({
          selectionSet,
          rootValue,
          execContext,
        }: ExecSelectionSetOptions) {
          if (execContext.contextValue.store instanceof DepTrackingCache) {
            return reader.cacheKeyRoot.lookup(
              reader.keyMaker
                .forQuery(execContext.query)
                .lookupSelectionSet(selectionSet),
              execContext.contextValue.store,
              execContext.fragmentMatcher,
              JSON.stringify(execContext.variableValues),
              rootValue.id,
            );
          }
          return;
        },
      },
    );
=======
    this.executeStoreQuery = wrap((options: ExecStoreQueryOptions) => {
      return executeStoreQuery.call(this, options);
    }, {
      makeCacheKey({
        query,
        rootValue,
        contextValue,
        variableValues,
        fragmentMatcher,
      }: ExecStoreQueryOptions) {
        // The result of executeStoreQuery can be safely cached only if the
        // underlying store is capable of tracking dependencies and invalidating
        // the cache when relevant data have changed.
        if (contextValue.store instanceof DepTrackingCache) {
          return reader.cacheKeyRoot.lookup(
            query,
            contextValue.store,
            fragmentMatcher,
            JSON.stringify(variableValues),
            rootValue.id,
          );
        }
        return;
      }
    });

    this.executeSelectionSet = wrap((options: ExecSelectionSetOptions) => {
      return executeSelectionSet.call(this, options);
    }, {
      makeCacheKey({
        selectionSet,
        rootValue,
        execContext,
      }: ExecSelectionSetOptions) {
        if (execContext.contextValue.store instanceof DepTrackingCache) {
          return reader.cacheKeyRoot.lookup(
            selectionSet,
            execContext.contextValue.store,
            execContext.fragmentMatcher,
            JSON.stringify(execContext.variableValues),
            rootValue.id,
          );
        }
        return;
      }
    });
>>>>>>> 4a220cd8
  }

  /**
   * Resolves the result of a query solely from the store (i.e. never hits the server).
   *
   * @param {Store} store The {@link NormalizedCache} used by Apollo for the `data` portion of the
   * store.
   *
   * @param {DocumentNode} query The query document to resolve from the data available in the store.
   *
   * @param {Object} [variables] A map from the name of a variable to its value. These variables can
   * be referenced by the query document.
   *
   * @param {any} previousResult The previous result returned by this function for the same query.
   * If nothing in the store changed since that previous result then values from the previous result
   * will be returned to preserve referential equality.
   */
  public readQueryFromStore<QueryType>(options: ReadQueryOptions): QueryType {
    const optsPatch = { returnPartialData: false };

    return this.diffQueryAgainstStore<QueryType>({
      ...options,
      ...optsPatch,
    }).result;
  }

  /**
   * Given a store and a query, return as much of the result as possible and
   * identify if any data was missing from the store.
   * @param  {DocumentNode} query A parsed GraphQL query document
   * @param  {Store} store The Apollo Client store object
   * @param  {any} previousResult The previous result returned by this function for the same query
   * @return {result: Object, complete: [boolean]}
   */
  public diffQueryAgainstStore<T>({
    store,
    query,
    variables,
    previousResult,
    returnPartialData = true,
    rootId = 'ROOT_QUERY',
    fragmentMatcherFunction,
    config,
  }: DiffQueryAgainstStoreOptions): Cache.DiffResult<T> {
    // Throw the right validation error by trying to find a query in the document
    const queryDefinition = getQueryDefinition(query);

    variables = assign({}, getDefaultValues(queryDefinition), variables);

    const context: ReadStoreContext = {
      // Global settings
      store,
      dataIdFromObject: (config && config.dataIdFromObject) || null,
      cacheRedirects: (config && config.cacheRedirects) || {},
    };

    const execResult = this.executeStoreQuery({
      query,
      rootValue: {
        type: 'id',
        id: rootId,
        generated: true,
        typename: 'Query',
      },
      contextValue: context,
      variableValues: variables,
      fragmentMatcher: fragmentMatcherFunction,
    });

    const hasMissingFields =
      execResult.missing && execResult.missing.length > 0;

    if (hasMissingFields && !returnPartialData) {
      execResult.missing.forEach(info => {
        if (info.tolerable) return;
        throw new Error(
          `Can't find field ${info.fieldName} on object ${JSON.stringify(
            info.object,
            null,
            2,
          )}.`,
        );
      });
    }

    if (previousResult) {
      if (isEqual(previousResult, execResult.result)) {
        execResult.result = previousResult;
      }
    }

    return {
      result: execResult.result,
      complete: !hasMissingFields,
    };
  }

  /**
   * Based on graphql function from graphql-js:
   *
   * graphql(
   *   schema: GraphQLSchema,
   *   requestString: string,
   *   rootValue?: ?any,
   *   contextValue?: ?any,
   *   variableValues?: ?{[key: string]: any},
   *   operationName?: ?string
   * ): Promise<GraphQLResult>
   *
   * The default export as of graphql-anywhere is sync as of 4.0,
   * but below is an exported alternative that is async.
   * In the 5.0 version, this will be the only export again
   * and it will be async
   *
   */
  private executeStoreQuery({
    query,
    rootValue,
    contextValue,
    variableValues,
    // Default matcher always matches all fragments
    fragmentMatcher = defaultFragmentMatcher,
  }: ExecStoreQueryOptions): ExecResult {
    const mainDefinition = getMainDefinition(query);
    const fragments = getFragmentDefinitions(query);
    const fragmentMap = createFragmentMap(fragments);
    const execContext: ExecContext = {
      query,
      fragmentMap,
      contextValue,
      variableValues,
      fragmentMatcher,
    };

    return this.executeSelectionSet({
      selectionSet: mainDefinition.selectionSet,
      rootValue,
      execContext,
    });
  }

  private executeSelectionSet({
    selectionSet,
    rootValue,
    execContext,
  }: ExecSelectionSetOptions): ExecResult {
    const {
      fragmentMap,
      contextValue,
      variableValues: variables,
    } = execContext;
    const finalResult: ExecResult = {
      result: {},
    };

    const objectsToMerge: { [key: string]: any }[] = [];

    const object: StoreObject = contextValue.store.get(rootValue.id);

    const typename =
      (object && object.__typename) ||
      (rootValue.id === 'ROOT_QUERY' && 'Query') ||
      void 0;

    function handleMissing<T>(result: ExecResult<T>): T {
      if (result.missing) {
        finalResult.missing = finalResult.missing || [];
        finalResult.missing.push(...result.missing);
      }
      return result.result;
    }

    selectionSet.selections.forEach(selection => {
      if (!shouldInclude(selection, variables)) {
        // Skip this entirely
        return;
      }

      if (isField(selection)) {
        const fieldResult = handleMissing(
          this.executeField(object, typename, selection, execContext),
        );

        if (typeof fieldResult !== 'undefined') {
          objectsToMerge.push({
            [resultKeyNameFromField(selection)]: fieldResult,
          });
        }
      } else {
        let fragment: InlineFragmentNode | FragmentDefinitionNode;

        if (isInlineFragment(selection)) {
          fragment = selection;
        } else {
          // This is a named fragment
          fragment = fragmentMap[selection.name.value];

          if (!fragment) {
            throw new Error(`No fragment named ${selection.name.value}`);
          }
        }

        const typeCondition = fragment.typeCondition.name.value;

        const match = execContext.fragmentMatcher(
          rootValue,
          typeCondition,
          contextValue,
        );
        if (match) {
          let fragmentExecResult = this.executeSelectionSet({
            selectionSet: fragment.selectionSet,
            rootValue,
            execContext,
          });

          if (match === 'heuristic' && fragmentExecResult.missing) {
            fragmentExecResult = {
              ...fragmentExecResult,
              missing: fragmentExecResult.missing.map(info => {
                return { ...info, tolerable: true };
              }),
            };
          }

          objectsToMerge.push(handleMissing(fragmentExecResult));
        }
      }
    });

    // Perform a single merge at the end so that we can avoid making more
    // defensive shallow copies than necessary.
    merge(finalResult.result, objectsToMerge);

    return finalResult;
  }

  private executeField(
    object: StoreObject,
    typename: string | void,
    field: FieldNode,
    execContext: ExecContext,
  ): ExecResult {
    const { variableValues: variables, contextValue } = execContext;
    const fieldName = field.name.value;
    const args = argumentsObjectFromField(field, variables);

    const info: ExecInfo = {
      resultKey: resultKeyNameFromField(field),
      directives: getDirectiveInfoFromField(field, variables),
    };

    const readStoreResult = readStoreResolver(
      object,
      typename,
      fieldName,
      args,
      contextValue,
      info,
    );

    if (Array.isArray(readStoreResult.result)) {
      return this.combineExecResults(
        readStoreResult,
        this.executeSubSelectedArray(
          field,
          readStoreResult.result,
          execContext,
        ),
      );
    }

    // Handle all scalar types here
    if (!field.selectionSet) {
      assertSelectionSetForIdValue(field, readStoreResult.result);
      return readStoreResult;
    }

    // From here down, the field has a selection set, which means it's trying to
    // query a GraphQLObjectType
    if (readStoreResult.result == null) {
      // Basically any field in a GraphQL response can be null, or missing
      return readStoreResult;
    }

    // Returned value is an object, and the query has a sub-selection. Recurse.
    return this.combineExecResults(
      readStoreResult,
      this.executeSelectionSet({
        selectionSet: field.selectionSet,
        rootValue: readStoreResult.result,
        execContext,
      }),
    );
  }

  private combineExecResults<T>(
    ...execResults: ExecResult<T>[]
  ): ExecResult<T> {
    let missing: ExecResultMissingField[] = null;
    execResults.forEach(execResult => {
      if (execResult.missing) {
        missing = missing || [];
        missing.push(...execResult.missing);
      }
    });
    return {
      result: execResults.pop().result,
      missing,
    };
  }

  private executeSubSelectedArray(
    field: FieldNode,
    result: any[],
    execContext: ExecContext,
  ): ExecResult {
    let missing: ExecResultMissingField[] = null;

    function handleMissing<T>(childResult: ExecResult<T>): T {
      if (childResult.missing) {
        missing = missing || [];
        missing.push(...childResult.missing);
      }

      return childResult.result;
    }

    result = result.map(item => {
      // null value in array
      if (item === null) {
        return null;
      }

      // This is a nested array, recurse
      if (Array.isArray(item)) {
        return handleMissing(
          this.executeSubSelectedArray(field, item, execContext),
        );
      }

      // This is an object, run the selection set on it
      if (field.selectionSet) {
        return handleMissing(
          this.executeSelectionSet({
            selectionSet: field.selectionSet,
            rootValue: item,
            execContext,
          }),
        );
      }

      assertSelectionSetForIdValue(field, item);

      return item;
    });

    return { result, missing };
  }
}

function assertSelectionSetForIdValue(field: FieldNode, value: any) {
  if (!field.selectionSet && isIdValue(value)) {
    throw new Error(
      `Missing selection set for object of type ${
        value.typename
      } returned for query field ${field.name.value}`,
    );
  }
}

function defaultFragmentMatcher() {
  return true;
}

export function assertIdValue(idValue: IdValue) {
  if (!isIdValue(idValue)) {
    throw new Error(`Encountered a sub-selection on the query, but the store doesn't have \
an object reference. This should never happen during normal use unless you have custom code \
that is directly manipulating the store; please file an issue.`);
  }
}

function readStoreResolver(
  object: StoreObject,
  typename: string | void,
  fieldName: string,
  args: any,
  context: ReadStoreContext,
  { resultKey, directives }: ExecInfo,
): ExecResult<StoreValue> {
  let storeKeyName = fieldName;
  if (args || directives) {
    // We happen to know here that getStoreKeyName returns its first
    // argument unmodified if there are no args or directives, so we can
    // avoid calling the function at all in that case, as a small but
    // important optimization to this frequently executed code.
    storeKeyName = getStoreKeyName(storeKeyName, args, directives);
  }

  let fieldValue: StoreValue | void = void 0;

  if (object) {
    fieldValue = object[storeKeyName];

    if (
      typeof fieldValue === 'undefined' &&
      context.cacheRedirects &&
      typeof typename === 'string'
    ) {
      // Look for the type in the custom resolver map
      const type = context.cacheRedirects[typename];
      if (type) {
        // Look for the field in the custom resolver map
        const resolver = type[fieldName];
        if (resolver) {
          fieldValue = resolver(object, args, {
            getCacheKey(storeObj: StoreObject) {
              return toIdValue({
                id: context.dataIdFromObject(storeObj),
                typename: storeObj.__typename,
              });
            },
          });
        }
      }
    }
  }

  if (typeof fieldValue === 'undefined') {
    return {
      result: fieldValue,
      missing: [
        {
          object,
          fieldName: storeKeyName,
          tolerable: false,
        },
      ],
    };
  }

  if (isJsonValue(fieldValue)) {
    fieldValue = fieldValue.json;
  }

  return {
    result: fieldValue,
  };
}

const hasOwn = Object.prototype.hasOwnProperty;

function merge(
  target: { [key: string]: any },
  sources: { [key: string]: any }[],
) {
  const pastCopies: any[] = [];
  sources.forEach(source => {
    mergeHelper(target, source, pastCopies);
  });
  return target;
}

function mergeHelper(
  target: { [key: string]: any },
  source: { [key: string]: any },
  pastCopies: any[],
) {
  if (source !== null && typeof source === 'object') {
    // In case the target has been frozen, make an extensible copy so that
    // we can merge properties into the copy.
    if (Object.isExtensible && !Object.isExtensible(target)) {
      target = shallowCopyForMerge(target, pastCopies);
    }

    Object.keys(source).forEach(sourceKey => {
      const sourceValue = source[sourceKey];
      if (hasOwn.call(target, sourceKey)) {
        const targetValue = target[sourceKey];
        if (sourceValue !== targetValue) {
          // When there is a key collision, we need to make a shallow copy of
          // target[sourceKey] so the merge does not modify any source objects.
          // To avoid making unnecessary copies, we use a simple array to track
          // past copies, instead of a Map, since the number of copies should
          // be relatively small, and some Map polyfills modify their keys.
          target[sourceKey] = mergeHelper(
            shallowCopyForMerge(targetValue, pastCopies),
            sourceValue,
            pastCopies,
          );
        }
      } else {
        // If there is no collision, the target can safely share memory with
        // the source, and the recursion can terminate here.
        target[sourceKey] = sourceValue;
      }
    });
  }

  return target;
}

function shallowCopyForMerge<T>(value: T, pastCopies: any[]): T {
  if (
    value !== null &&
    typeof value === 'object' &&
    pastCopies.indexOf(value) < 0
  ) {
    if (Array.isArray(value)) {
      value = (value as any).slice(0);
    } else {
      value = { ...(value as any) };
    }
    pastCopies.push(value);
  }
  return value;
}<|MERGE_RESOLUTION|>--- conflicted
+++ resolved
@@ -93,76 +93,12 @@
 };
 
 export class StoreReader {
-<<<<<<< HEAD
-  private keyMaker: QueryKeyMaker;
-
-  constructor(private cacheKeyRoot = new CacheKeyNode()) {
-=======
   constructor(
     private cacheKeyRoot = new CacheKeyNode,
   ) {
->>>>>>> 4a220cd8
     const reader = this;
     const { executeStoreQuery, executeSelectionSet } = reader;
 
-<<<<<<< HEAD
-    reader.keyMaker = new QueryKeyMaker(cacheKeyRoot);
-
-    this.executeStoreQuery = wrap(
-      (options: ExecStoreQueryOptions) => {
-        return executeStoreQuery.call(this, options);
-      },
-      {
-        makeCacheKey({
-          query,
-          rootValue,
-          contextValue,
-          variableValues,
-          fragmentMatcher,
-        }: ExecStoreQueryOptions) {
-          // The result of executeStoreQuery can be safely cached only if the
-          // underlying store is capable of tracking dependencies and invalidating
-          // the cache when relevant data have changed.
-          if (contextValue.store instanceof DepTrackingCache) {
-            return reader.cacheKeyRoot.lookup(
-              reader.keyMaker.forQuery(query).lookupQuery(query),
-              contextValue.store,
-              fragmentMatcher,
-              JSON.stringify(variableValues),
-              rootValue.id,
-            );
-          }
-          return;
-        },
-      },
-    );
-
-    this.executeSelectionSet = wrap(
-      (options: ExecSelectionSetOptions) => {
-        return executeSelectionSet.call(this, options);
-      },
-      {
-        makeCacheKey({
-          selectionSet,
-          rootValue,
-          execContext,
-        }: ExecSelectionSetOptions) {
-          if (execContext.contextValue.store instanceof DepTrackingCache) {
-            return reader.cacheKeyRoot.lookup(
-              reader.keyMaker
-                .forQuery(execContext.query)
-                .lookupSelectionSet(selectionSet),
-              execContext.contextValue.store,
-              execContext.fragmentMatcher,
-              JSON.stringify(execContext.variableValues),
-              rootValue.id,
-            );
-          }
-          return;
-        },
-      },
-    );
-=======
     this.executeStoreQuery = wrap((options: ExecStoreQueryOptions) => {
       return executeStoreQuery.call(this, options);
     }, {
@@ -209,7 +145,6 @@
         return;
       }
     });
->>>>>>> 4a220cd8
   }
 
   /**
