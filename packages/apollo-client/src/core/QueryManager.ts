--- conflicted
+++ resolved
@@ -131,10 +131,7 @@
     this.queryDeduplication = queryDeduplication;
     this.dataStore = store;
     this.onBroadcast = onBroadcast;
-<<<<<<< HEAD
-=======
     this.clientAwareness = clientAwareness;
->>>>>>> 1da881cc
     this.scheduler = new QueryScheduler({ queryManager: this, ssrMode });
   }
 
@@ -1482,7 +1479,6 @@
         : document,
       variables,
       operationName: getOperationName(document) || undefined,
-<<<<<<< HEAD
       context: this.contextCopyWithCache(extraContext),
     };
   }
@@ -1502,24 +1498,8 @@
               'a configurable dataIdFromObject, like apollo-cache-inmemory.',
           );
         }
-=======
-      context: {
-        ...extraContext,
-        cache,
-        // getting an entry's cache key is useful for cacheResolvers & state-link
-        getCacheKey: (obj: { __typename: string; id: string | number }) => {
-          if ((cache as any).config) {
-            // on the link, we just want the id string, not the full id value from toIdValue
-            return (cache as any).config.dataIdFromObject(obj);
-          } else {
-            throw new Error(
-              'To use context.getCacheKey, you need to use a cache that has a configurable dataIdFromObject, like apollo-cache-inmemory.',
-            );
-          }
-        },
-        clientAwareness: this.clientAwareness,
->>>>>>> 1da881cc
       },
+      clientAwareness: this.clientAwareness,
     };
   }
 
