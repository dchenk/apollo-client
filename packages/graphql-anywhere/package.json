--- conflicted
+++ resolved
@@ -1,10 +1,6 @@
 {
   "name": "graphql-anywhere",
-<<<<<<< HEAD
   "version": "4.1.15-alpha.12",
-=======
-  "version": "4.1.15",
->>>>>>> e1f3a04c
   "description": "Run GraphQL queries with no schema and just one resolver",
   "main": "./lib/bundle.umd.js",
   "module": "./lib/index.js",
@@ -43,11 +39,7 @@
   ],
   "license": "MIT",
   "dependencies": {
-<<<<<<< HEAD
     "apollo-utilities": "1.0.17-alpha.12"
-=======
-    "apollo-utilities": "^1.0.17"
->>>>>>> e1f3a04c
   },
   "devDependencies": {
     "@types/graphql": "0.12.7",
