// Jest Snapshot v1, https://goo.gl/fbAQLP

exports[`exports of public entry points @apollo/client 1`] = `
Array [
  "ApolloCache",
  "ApolloClient",
  "ApolloConsumer",
  "ApolloError",
  "ApolloLink",
  "ApolloProvider",
  "Cache",
  "DocumentType",
  "HttpLink",
  "InMemoryCache",
  "MissingFieldError",
  "NetworkStatus",
  "Observable",
  "ObservableQuery",
  "SuspenseCache",
  "checkFetcher",
  "concat",
  "createHttpLink",
  "createSignalIfSupported",
  "defaultDataIdFromObject",
  "defaultPrinter",
  "disableExperimentalFragmentVariables",
  "disableFragmentWarnings",
  "empty",
  "enableExperimentalFragmentVariables",
  "execute",
  "fallbackHttpConfig",
  "from",
  "fromError",
  "fromPromise",
  "getApolloContext",
  "gql",
  "isApolloError",
  "isReference",
  "makeReference",
  "makeVar",
  "mergeOptions",
  "operationName",
  "parseAndCheckHttpResponse",
  "parser",
  "resetApolloContext",
  "resetCaches",
  "rewriteURIForGET",
  "selectHttpOptionsAndBody",
  "selectHttpOptionsAndBodyInternal",
  "selectURI",
  "serializeFetchParameter",
  "setLogVerbosity",
  "split",
  "throwServerError",
  "toPromise",
  "useApolloClient",
  "useFragment_experimental",
  "useLazyQuery",
  "useMutation",
  "useQuery",
  "useReactiveVar",
  "useSubscription",
  "useSuspenseQuery_experimental",
]
`;

exports[`exports of public entry points @apollo/client/cache 1`] = `
Array [
  "ApolloCache",
  "Cache",
  "EntityStore",
  "InMemoryCache",
  "MissingFieldError",
  "Policies",
  "cacheSlot",
  "canonicalStringify",
  "createFragmentRegistry",
  "defaultDataIdFromObject",
  "fieldNameFromStoreName",
  "isReference",
  "makeReference",
  "makeVar",
]
`;

exports[`exports of public entry points @apollo/client/core 1`] = `
Array [
  "ApolloCache",
  "ApolloClient",
  "ApolloError",
  "ApolloLink",
  "Cache",
  "HttpLink",
  "InMemoryCache",
  "MissingFieldError",
  "NetworkStatus",
  "Observable",
  "ObservableQuery",
  "checkFetcher",
  "concat",
  "createHttpLink",
  "createSignalIfSupported",
  "defaultDataIdFromObject",
  "defaultPrinter",
  "disableExperimentalFragmentVariables",
  "disableFragmentWarnings",
  "empty",
  "enableExperimentalFragmentVariables",
  "execute",
  "fallbackHttpConfig",
  "from",
  "fromError",
  "fromPromise",
  "gql",
  "isApolloError",
  "isReference",
  "makeReference",
  "makeVar",
  "mergeOptions",
  "parseAndCheckHttpResponse",
  "resetCaches",
  "rewriteURIForGET",
  "selectHttpOptionsAndBody",
  "selectHttpOptionsAndBodyInternal",
  "selectURI",
  "serializeFetchParameter",
  "setLogVerbosity",
  "split",
  "throwServerError",
  "toPromise",
]
`;

exports[`exports of public entry points @apollo/client/errors 1`] = `
Array [
  "ApolloError",
  "isApolloError",
]
`;

exports[`exports of public entry points @apollo/client/link/batch 1`] = `
Array [
  "BatchLink",
  "OperationBatcher",
]
`;

exports[`exports of public entry points @apollo/client/link/batch-http 1`] = `
Array [
  "BatchHttpLink",
]
`;

exports[`exports of public entry points @apollo/client/link/context 1`] = `
Array [
  "setContext",
]
`;

exports[`exports of public entry points @apollo/client/link/core 1`] = `
Array [
  "ApolloLink",
  "concat",
  "empty",
  "execute",
  "from",
  "split",
]
`;

exports[`exports of public entry points @apollo/client/link/error 1`] = `
Array [
  "ErrorLink",
  "onError",
]
`;

exports[`exports of public entry points @apollo/client/link/http 1`] = `
Array [
  "HttpLink",
  "checkFetcher",
  "createHttpLink",
  "createSignalIfSupported",
  "defaultPrinter",
  "fallbackHttpConfig",
  "parseAndCheckHttpResponse",
  "rewriteURIForGET",
  "selectHttpOptionsAndBody",
  "selectHttpOptionsAndBodyInternal",
  "selectURI",
  "serializeFetchParameter",
]
`;

exports[`exports of public entry points @apollo/client/link/persisted-queries 1`] = `
Array [
  "PersistedQueryLink",
  "VERSION",
  "createPersistedQueryLink",
]
`;

exports[`exports of public entry points @apollo/client/link/retry 1`] = `
Array [
  "RetryLink",
]
`;

exports[`exports of public entry points @apollo/client/link/schema 1`] = `
Array [
  "SchemaLink",
]
`;

exports[`exports of public entry points @apollo/client/link/subscriptions 1`] = `
Array [
  "GraphQLWsLink",
]
`;

exports[`exports of public entry points @apollo/client/link/utils 1`] = `
Array [
  "createOperation",
  "fromError",
  "fromPromise",
  "throwServerError",
  "toPromise",
  "transformOperation",
  "validateOperation",
]
`;

exports[`exports of public entry points @apollo/client/link/ws 1`] = `
Array [
  "WebSocketLink",
]
`;

exports[`exports of public entry points @apollo/client/react 1`] = `
Array [
  "ApolloConsumer",
  "ApolloProvider",
  "DocumentType",
  "SuspenseCache",
  "getApolloContext",
  "operationName",
  "parser",
  "resetApolloContext",
  "useApolloClient",
  "useFragment_experimental",
  "useLazyQuery",
  "useMutation",
  "useQuery",
  "useReactiveVar",
  "useSubscription",
  "useSuspenseQuery_experimental",
]
`;

exports[`exports of public entry points @apollo/client/react/components 1`] = `
Array [
  "Mutation",
  "Query",
  "Subscription",
]
`;

exports[`exports of public entry points @apollo/client/react/context 1`] = `
Array [
  "ApolloConsumer",
  "ApolloProvider",
  "getApolloContext",
  "resetApolloContext",
]
`;

exports[`exports of public entry points @apollo/client/react/hoc 1`] = `
Array [
  "graphql",
  "withApollo",
  "withMutation",
  "withQuery",
  "withSubscription",
]
`;

exports[`exports of public entry points @apollo/client/react/hooks 1`] = `
Array [
  "useApolloClient",
  "useFragment_experimental",
  "useLazyQuery",
  "useMutation",
  "useQuery",
  "useReactiveVar",
  "useSubscription",
  "useSuspenseQuery_experimental",
]
`;

exports[`exports of public entry points @apollo/client/react/parser 1`] = `
Array [
  "DocumentType",
  "operationName",
  "parser",
  "verifyDocumentType",
]
`;

exports[`exports of public entry points @apollo/client/react/ssr 1`] = `
Array [
  "RenderPromises",
  "getDataFromTree",
  "getMarkupFromTree",
  "renderToStringWithData",
]
`;

exports[`exports of public entry points @apollo/client/testing 1`] = `
Array [
  "MockLink",
  "MockSubscriptionLink",
  "MockedProvider",
  "createMockClient",
  "itAsync",
  "mockObservableLink",
  "mockSingleLink",
  "subscribeAndCount",
  "tick",
  "wait",
  "withErrorSpy",
  "withLogSpy",
  "withWarningSpy",
]
`;

exports[`exports of public entry points @apollo/client/testing/core 1`] = `
Array [
  "MockLink",
  "MockSubscriptionLink",
  "createMockClient",
  "itAsync",
  "mockObservableLink",
  "mockSingleLink",
  "subscribeAndCount",
  "tick",
  "wait",
  "withErrorSpy",
  "withLogSpy",
  "withWarningSpy",
]
`;

exports[`exports of public entry points @apollo/client/utilities 1`] = `
Array [
  "Concast",
  "DEV",
  "DeepMerger",
  "Observable",
  "addTypenameToDocument",
  "argumentsObjectFromField",
  "asyncMap",
  "buildQueryFromSelectionSet",
  "canUseAsyncIteratorSymbol",
  "canUseDOM",
  "canUseLayoutEffect",
  "canUseSymbol",
  "canUseWeakMap",
  "canUseWeakSet",
  "checkDocument",
  "cloneDeep",
  "compact",
  "concatPagination",
  "createFragmentMap",
  "fixObservableSubclass",
  "getDefaultValues",
  "getDirectiveNames",
  "getFragmentDefinition",
  "getFragmentDefinitions",
  "getFragmentFromSelection",
  "getFragmentQueryDocument",
  "getGraphQLErrorsFromResult",
  "getInclusionDirectives",
  "getMainDefinition",
  "getOperationDefinition",
  "getOperationName",
  "getQueryDefinition",
  "getStoreKeyName",
  "getTypenameFromResult",
  "graphQLResultHasError",
  "hasAllDirectives",
  "hasAnyDirectives",
  "hasClientExports",
  "hasDirectives",
<<<<<<< HEAD
  "isAsyncIterableIterator",
  "isBlob",
=======
  "isArray",
>>>>>>> dc17d11b
  "isDocumentNode",
  "isExecutionPatchIncrementalResult",
  "isExecutionPatchInitialResult",
  "isExecutionPatchResult",
  "isField",
  "isInlineFragment",
  "isNodeReadableStream",
  "isNodeResponse",
  "isNonEmptyArray",
  "isNonNullObject",
  "isReadableStream",
  "isReference",
  "isStreamableBlob",
  "iterateObserversSafely",
  "makeReference",
  "makeUniqueId",
  "maybe",
  "maybeDeepFreeze",
  "mergeDeep",
  "mergeDeepArray",
  "mergeIncrementalData",
  "mergeOptions",
  "offsetLimitPagination",
  "relayStylePagination",
  "removeArgumentsFromDocument",
  "removeClientSetsFromDocument",
  "removeConnectionDirectiveFromDocument",
  "removeDirectivesFromDocument",
  "removeFragmentSpreadFromDocument",
  "resultKeyNameFromField",
  "shouldInclude",
  "storeKeyNameFromField",
  "stringifyForDisplay",
  "valueToObjectRepresentation",
]
`;

exports[`exports of public entry points @apollo/client/utilities/globals 1`] = `
Array [
  "DEV",
  "InvariantError",
  "__DEV__",
  "global",
  "invariant",
  "maybe",
]
`;<|MERGE_RESOLUTION|>--- conflicted
+++ resolved
@@ -391,12 +391,9 @@
   "hasAnyDirectives",
   "hasClientExports",
   "hasDirectives",
-<<<<<<< HEAD
+  "isArray",
   "isAsyncIterableIterator",
   "isBlob",
-=======
-  "isArray",
->>>>>>> dc17d11b
   "isDocumentNode",
   "isExecutionPatchIncrementalResult",
   "isExecutionPatchInitialResult",
