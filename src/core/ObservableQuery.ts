import { invariant, InvariantError } from 'ts-invariant';
import { equal } from '@wry/equality';

import { NetworkStatus, isNetworkRequestInFlight } from './networkStatus';
import {
  cloneDeep,
  getOperationDefinition,
  Observable,
  Observer,
  ObservableSubscription,
  iterateObserversSafely,
  isNonEmptyArray,
} from '../utilities';
import { ApolloError } from '../errors';
import { QueryManager } from './QueryManager';
import { ApolloQueryResult, OperationVariables } from './types';
import {
  WatchQueryOptions,
  FetchMoreQueryOptions,
  SubscribeToMoreOptions,
} from './watchQueryOptions';
import { Reobserver } from './Reobserver';
import { QueryInfo } from './QueryInfo';

export interface FetchMoreOptions<
  TData = any,
  TVariables = OperationVariables
> {
  updateQuery?: (
    previousQueryResult: TData,
    options: {
      fetchMoreResult?: TData;
      variables?: TVariables;
    },
  ) => TData;
}

export interface UpdateQueryOptions<TVariables> {
  variables?: TVariables;
}

let warnedAboutUpdateQuery = false;

export class ObservableQuery<
  TData = any,
  TVariables = OperationVariables
> extends Observable<ApolloQueryResult<TData>> {
  public readonly options: WatchQueryOptions<TVariables, TData>;
  public readonly queryId: string;
  public readonly queryName?: string;

  // Computed shorthand for this.options.variables, preserved for
  // backwards compatibility.
  public get variables(): TVariables | undefined {
    return this.options.variables;
  }

  private isTornDown: boolean;
  private queryManager: QueryManager<any>;
  private observers = new Set<Observer<ApolloQueryResult<TData>>>();
  private subscriptions = new Set<ObservableSubscription>();

  private lastResult: ApolloQueryResult<TData>;
  private lastResultSnapshot: ApolloQueryResult<TData>;
  private lastError: ApolloError;
  private queryInfo: QueryInfo;

  constructor({
    queryManager,
    queryInfo,
    options,
  }: {
    queryManager: QueryManager<any>;
    queryInfo: QueryInfo;
    options: WatchQueryOptions<TVariables, TData>;
  }) {
    super((observer: Observer<ApolloQueryResult<TData>>) =>
      this.onSubscribe(observer),
    );

    // active state
    this.isTornDown = false;

    // query information
    this.options = options;
    this.queryId = queryManager.generateQueryId();

    const opDef = getOperationDefinition(options.query);
    this.queryName = opDef && opDef.name && opDef.name.value;

    // related classes
    this.queryManager = queryManager;

    this.queryInfo = queryInfo;
  }

  public result(): Promise<ApolloQueryResult<TData>> {
    return new Promise((resolve, reject) => {
      const observer: Observer<ApolloQueryResult<TData>> = {
        next: (result: ApolloQueryResult<TData>) => {
          resolve(result);

          // Stop the query within the QueryManager if we can before
          // this function returns.
          //
          // We do this in order to prevent observers piling up within
          // the QueryManager. Notice that we only fully unsubscribe
          // from the subscription in a setTimeout(..., 0)  call. This call can
          // actually be handled by the browser at a much later time. If queries
          // are fired in the meantime, observers that should have been removed
          // from the QueryManager will continue to fire, causing an unnecessary
          // performance hit.
          this.observers.delete(observer);
          if (!this.observers.size) {
            this.queryManager.removeQuery(this.queryId);
          }

          setTimeout(() => {
            subscription.unsubscribe();
          }, 0);
        },
        error: reject,
      };
      const subscription = this.subscribe(observer);
    });
  }

<<<<<<< HEAD
  public getCurrentResult(saveAsLastResult = true): ApolloQueryResult<TData> {
    const { lastResult, lastError } = this;
    const networkStatus = this.queryInfo.networkStatus || NetworkStatus.ready;
=======
  public getCurrentResult(): ApolloQueryResult<TData> {
    const { lastResult } = this;

    const networkStatus =
      this.queryInfo.networkStatus ||
      (lastResult && lastResult.networkStatus) ||
      NetworkStatus.ready;

>>>>>>> e4422b9c
    const result: ApolloQueryResult<TData> = {
      ...lastResult,
      loading: isNetworkRequestInFlight(networkStatus),
      networkStatus,
    };

    if (this.isTornDown) {
      return result;
    }

    const { fetchPolicy = 'cache-first' } = this.options;
    if (fetchPolicy === 'no-cache' ||
        fetchPolicy === 'network-only') {
      // Similar to setting result.partial to false, but taking advantage
      // of the falsiness of missing fields.
      delete result.partial;
    } else if (
      !result.data ||
      // If this.options.query has @client(always: true) fields, we cannot
      // trust result.data, since it was read from the cache without
      // running local resolvers (and it's too late to run resolvers now,
      // since we must return a result synchronously). TODO In the future
      // (after Apollo Client 3.0), we should find a way to trust
      // this.lastResult in more cases, and read from the cache only in
      // cases when no result has been received yet.
      !this.queryManager.transform(this.options.query).hasForcedResolvers
    ) {
      const diff = this.queryInfo.getDiff();
      result.data = (
        diff.complete ||
        this.options.returnPartialData
      ) ? diff.result : void 0;
      if (diff.complete) {
        // If the diff is complete, and we're using a FetchPolicy that
        // terminates after a complete cache read, we can assume the next
        // result we receive will have NetworkStatus.ready and !loading.
        if (result.networkStatus === NetworkStatus.loading &&
            (fetchPolicy === 'cache-first' ||
             fetchPolicy === 'cache-only')) {
          result.networkStatus = NetworkStatus.ready;
          result.loading = false;
        }
        delete result.partial;
      } else {
        result.partial = true;
      }
    }

    if (saveAsLastResult) {
      this.updateLastResult(result);
    }

    return result;
  }

  // Compares newResult to the snapshot we took of this.lastResult when it was
  // first received.
  public isDifferentFromLastResult(newResult: ApolloQueryResult<TData>) {
    return !equal(this.lastResultSnapshot, newResult);
  }

  // Returns the last result that observer.next was called with. This is not the same as
  // getCurrentResult! If you're not sure which you need, then you probably need getCurrentResult.
  public getLastResult(): ApolloQueryResult<TData> {
    return this.lastResult;
  }

  public getLastError(): ApolloError {
    return this.lastError;
  }

  public resetLastResults(): void {
    delete this.lastResult;
    delete this.lastResultSnapshot;
    delete this.lastError;
    this.isTornDown = false;
  }

  public resetQueryStoreErrors() {
    this.queryManager.resetErrors(this.queryId);
  }

  /**
   * Update the variables of this observable query, and fetch the new results.
   * This method should be preferred over `setVariables` in most use cases.
   *
   * @param variables: The new set of variables. If there are missing variables,
   * the previous values of those variables will be used.
   */
  public refetch(variables?: Partial<TVariables>): Promise<ApolloQueryResult<TData>> {
    let { fetchPolicy } = this.options;
    // early return if trying to read from cache during refetch
    if (fetchPolicy === 'cache-only') {
      return Promise.reject(new InvariantError(
        'cache-only fetchPolicy option should not be used together with query refetch.',
      ));
    }

    const reobserveOptions: Partial<WatchQueryOptions<TVariables, TData>> = {
      // Always disable polling for refetches.
      pollInterval: 0,
    };

    // Unless the provided fetchPolicy always consults the network
    // (no-cache, network-only, or cache-and-network), override it with
    // network-only to force the refetch for this fetchQuery call.
    if (fetchPolicy !== 'no-cache' &&
        fetchPolicy !== 'cache-and-network') {
      reobserveOptions.fetchPolicy = 'network-only';
      // Go back to the original options.fetchPolicy after this refetch.
      reobserveOptions.nextFetchPolicy = fetchPolicy || "cache-first";
    }

    if (variables && !equal(this.options.variables, variables)) {
      // Update the existing options with new variables
      reobserveOptions.variables = this.options.variables = {
        ...this.options.variables,
        ...variables,
      } as TVariables;
    }

    return this.newReobserver(false).reobserve(
      reobserveOptions,
      NetworkStatus.refetch,
    );
  }

  public fetchMore<K extends keyof TVariables>(
    fetchMoreOptions: FetchMoreQueryOptions<TVariables, K, TData> &
      FetchMoreOptions<TData, TVariables>,
  ): Promise<ApolloQueryResult<TData>> {
    const combinedOptions = {
      ...(fetchMoreOptions.query ? fetchMoreOptions : {
        ...this.options,
        ...fetchMoreOptions,
        variables: {
          ...this.options.variables,
          ...fetchMoreOptions.variables,
        },
      }),
      // The fetchMore request goes immediately to the network and does
      // not automatically write its result to the cache (hence no-cache
      // instead of network-only), because we allow the caller of
      // fetchMore to provide an updateQuery callback that determines how
      // the data gets written to the cache.
      fetchPolicy: "no-cache",
    } as WatchQueryOptions;

    const qid = this.queryManager.generateQueryId();

    // Simulate a loading result for the original query with
    // result.networkStatus === NetworkStatus.fetchMore.
    if (combinedOptions.notifyOnNetworkStatusChange) {
      this.queryInfo.networkStatus = NetworkStatus.fetchMore;
      this.observe();
    }

    return this.queryManager.fetchQuery(
      qid,
      combinedOptions,
      NetworkStatus.fetchMore,
    ).then(fetchMoreResult => {
      const data = fetchMoreResult.data as TData;
      const { updateQuery } = fetchMoreOptions;

      if (updateQuery) {
        if (process.env.NODE_ENV !== "production" &&
            !warnedAboutUpdateQuery) {
          invariant.warn(
`The updateQuery callback for fetchMore is deprecated, and will be removed
in the next major version of Apollo Client.

Please convert updateQuery functions to field policies with appropriate
read and merge functions, or use/adapt a helper function (such as
concatPagination, offsetLimitPagination, or relayStylePagination) from
@apollo/client/utilities.

The field policy system handles pagination more effectively than a
hand-written updateQuery function, and you only need to define the policy
once, rather than every time you call fetchMore.`);
          warnedAboutUpdateQuery = true;
        }
        this.updateQuery(previous => updateQuery(previous, {
          fetchMoreResult: data,
          variables: combinedOptions.variables as TVariables,
        }));
      } else {
        // If we're using a field policy instead of updateQuery, the only
        // thing we need to do is write the new data to the cache using
        // combinedOptions.variables (instead of this.variables, which is
        // what this.updateQuery uses, because it works by abusing the
        // original field value, keyed by the original variables).
        this.queryManager.cache.writeQuery({
          query: combinedOptions.query,
          variables: combinedOptions.variables,
          data,
        });
      }

      return fetchMoreResult as ApolloQueryResult<TData>;

    }).finally(() => {
      this.queryManager.stopQuery(qid);
      this.reobserve();
    });
  }

  // XXX the subscription variables are separate from the query variables.
  // if you want to update subscription variables, right now you have to do that separately,
  // and you can only do it by stopping the subscription and then subscribing again with new variables.
  public subscribeToMore<
    TSubscriptionData = TData,
    TSubscriptionVariables = TVariables
  >(
    options: SubscribeToMoreOptions<
      TData,
      TSubscriptionVariables,
      TSubscriptionData
    >,
  ) {
    const subscription = this.queryManager
      .startGraphQLSubscription({
        query: options.document,
        variables: options.variables,
        context: options.context,
      })
      .subscribe({
        next: (subscriptionData: { data: TSubscriptionData }) => {
          const { updateQuery } = options;
          if (updateQuery) {
            this.updateQuery<TSubscriptionVariables>(
              (previous, { variables }) =>
                updateQuery(previous, {
                  subscriptionData,
                  variables,
                }),
            );
          }
        },
        error: (err: any) => {
          if (options.onError) {
            options.onError(err);
            return;
          }
          invariant.error('Unhandled GraphQL subscription error', err);
        },
      });

    this.subscriptions.add(subscription);

    return () => {
      if (this.subscriptions.delete(subscription)) {
        subscription.unsubscribe();
      }
    };
  }

  public setOptions(
    newOptions: Partial<WatchQueryOptions<TVariables, TData>>,
  ): Promise<ApolloQueryResult<TData>> {
    return this.reobserve(newOptions);
  }

  /**
   * This is for *internal* use only. Most users should instead use `refetch`
   * in order to be properly notified of results even when they come from cache.
   *
   * Update the variables of this observable query, and fetch the new results
   * if they've changed. If you want to force new results, use `refetch`.
   *
   * Note: the `next` callback will *not* fire if the variables have not changed
   * or if the result is coming from cache.
   *
   * Note: the promise will return the old results immediately if the variables
   * have not changed.
   *
   * Note: the promise will return null immediately if the query is not active
   * (there are no subscribers).
   *
   * @private
   *
   * @param variables: The new set of variables. If there are missing variables,
   * the previous values of those variables will be used.
   *
   * @param tryFetch: Try and fetch new results even if the variables haven't
   * changed (we may still just hit the store, but if there's nothing in there
   * this will refetch)
   */
  public setVariables(
    variables: TVariables,
  ): Promise<ApolloQueryResult<TData> | void> {
    if (equal(this.variables, variables)) {
      // If we have no observers, then we don't actually want to make a network
      // request. As soon as someone observes the query, the request will kick
      // off. For now, we just store any changes. (See #1077)
      return this.observers.size
        ? this.result()
        : Promise.resolve();
    }

    this.options.variables = variables;

    // See comment above
    if (!this.observers.size) {
      return Promise.resolve();
    }

    let { fetchPolicy = 'cache-first' } = this.options;
    const reobserveOptions: Partial<WatchQueryOptions<TVariables, TData>> = {
      fetchPolicy,
      variables,
    };

    if (fetchPolicy !== 'cache-first' &&
        fetchPolicy !== 'no-cache' &&
        fetchPolicy !== 'network-only') {
      reobserveOptions.fetchPolicy = 'cache-and-network';
      reobserveOptions.nextFetchPolicy = fetchPolicy;
    }

    return this.reobserve(
      reobserveOptions,
      NetworkStatus.setVariables,
    );
  }

  public updateQuery<TVars = TVariables>(
    mapFn: (
      previousQueryResult: TData,
      options: Pick<WatchQueryOptions<TVars, TData>, "variables">,
    ) => TData,
  ): void {
    const { queryManager } = this;
    const { result } = queryManager.cache.diff<TData>({
      query: this.options.query,
      variables: this.variables,
      previousResult: this.lastResult?.data,
      returnPartialData: true,
      optimistic: false,
    });

    const newResult = mapFn(result!, {
      variables: (this as any).variables,
    });

    if (newResult) {
      queryManager.cache.writeQuery({
        query: this.options.query,
        data: newResult,
        variables: this.variables,
      });

      queryManager.broadcastQueries();
    }
  }

  public startPolling(pollInterval: number) {
    this.getReobserver().updateOptions({ pollInterval });
  }

  public stopPolling() {
    if (this.reobserver) {
      this.reobserver.updateOptions({ pollInterval: 0 });
    }
  }

  private updateLastResult(newResult: ApolloQueryResult<TData>) {
    const previousResult = this.lastResult;
    this.lastResult = newResult;
    this.lastResultSnapshot = this.queryManager.assumeImmutableResults
      ? newResult
      : cloneDeep(newResult);
    if (!isNonEmptyArray(newResult.errors)) {
      delete this.lastError;
    }
    return previousResult;
  }

  private onSubscribe(observer: Observer<ApolloQueryResult<TData>>) {
    // Subscribing using this.observer will create an infinite notificaion
    // loop, but the intent of broadcasting results to all the other
    // this.observers can be satisfied without doing anything, which is
    // why we do not bother throwing an error here.
    if (observer === this.observer) {
      return () => {};
    }

    // Zen Observable has its own error function, so in order to log correctly
    // we need to provide a custom error callback.
    try {
      var subObserver = (observer as any)._subscription._observer;
      if (subObserver && !subObserver.error) {
        subObserver.error = defaultSubscriptionObserverErrorCallback;
      }
    } catch {}

    const first = !this.observers.size;
    this.observers.add(observer);

    // Deliver most recent error or result.
    if (this.lastError) {
      observer.error && observer.error(this.lastError);
    } else if (this.lastResult) {
      observer.next && observer.next(this.lastResult);
    }

    // Initiate observation of this query if it hasn't been reported to
    // the QueryManager yet.
    if (first) {
      this.reobserve().catch(_ => {
        // Blindly catching here prevents unhandled promise rejections,
        // and is safe because the ObservableQuery handles this error with
        // this.observer.error, so we're not just swallowing the error by
        // ignoring it here.
      });
    }

    return () => {
      if (this.observers.delete(observer) && !this.observers.size) {
        this.tearDownQuery();
      }
    };
  }

  private reobserver?: Reobserver<TData, TVariables>;

  private getReobserver(): Reobserver<TData, TVariables> {
    return this.reobserver || (this.reobserver = this.newReobserver(true));
  }

  private newReobserver(shareOptions: boolean) {
    const { queryManager, queryId } = this;
    queryManager.setObservableQuery(this);
    return new Reobserver<TData, TVariables>(
      this.observer,
      // Sharing options allows this.reobserver.options to be ===
      // this.options, so we don't have to worry about synchronizing the
      // properties of two distinct objects.
      shareOptions ? this.options : { ...this.options },
      (currentOptions, newNetworkStatus) => {
        queryManager.setObservableQuery(this);
        return queryManager.fetchQueryObservable(
          queryId,
          currentOptions,
          newNetworkStatus,
        );
      },
      // Avoid polling during SSR and when the query is already in flight.
      !queryManager.ssrMode && (
        () => !isNetworkRequestInFlight(this.queryInfo.networkStatus))
    );
  }

  public reobserve(
    newOptions?: Partial<WatchQueryOptions<TVariables, TData>>,
    newNetworkStatus?: NetworkStatus,
  ): Promise<ApolloQueryResult<TData>> {
    this.isTornDown = false;
    return this.getReobserver().reobserve(newOptions, newNetworkStatus);
  }

  // Pass the current result to this.observer.next without applying any
  // fetch policies, bypassing the Reobserver.
  private observe() {
    // Passing false is important so that this.getCurrentResult doesn't
    // save the fetchMore result as this.lastResult, causing it to be
    // ignored due to the this.isDifferentFromLastResult check in
    // this.observer.next.
    this.observer.next(this.getCurrentResult(false));
  }

  private observer = {
    next: (result: ApolloQueryResult<TData>) => {
      if (this.lastError || this.isDifferentFromLastResult(result)) {
        this.updateLastResult(result);
        iterateObserversSafely(this.observers, 'next', result);
      }
    },

    error: (error: ApolloError) => {
      // Since we don't get the current result on errors, only the error, we
      // must mirror the updates that occur in QueryStore.markQueryError here
      this.updateLastResult({
        ...this.lastResult,
        error,
        errors: error.graphQLErrors,
        networkStatus: NetworkStatus.error,
        loading: false,
      });

      iterateObserversSafely(this.observers, 'error', this.lastError = error);
    },
  };

  private tearDownQuery() {
    const { queryManager } = this;

    if (this.reobserver) {
      this.reobserver.stop();
      delete this.reobserver;
    }

    this.isTornDown = true;

    // stop all active GraphQL subscriptions
    this.subscriptions.forEach(sub => sub.unsubscribe());
    this.subscriptions.clear();

    queryManager.stopQuery(this.queryId);

    this.observers.clear();
  }
}

function defaultSubscriptionObserverErrorCallback(error: ApolloError) {
  invariant.error('Unhandled error', error.message, error.stack);
}<|MERGE_RESOLUTION|>--- conflicted
+++ resolved
@@ -125,12 +125,7 @@
     });
   }
 
-<<<<<<< HEAD
   public getCurrentResult(saveAsLastResult = true): ApolloQueryResult<TData> {
-    const { lastResult, lastError } = this;
-    const networkStatus = this.queryInfo.networkStatus || NetworkStatus.ready;
-=======
-  public getCurrentResult(): ApolloQueryResult<TData> {
     const { lastResult } = this;
 
     const networkStatus =
@@ -138,7 +133,6 @@
       (lastResult && lastResult.networkStatus) ||
       NetworkStatus.ready;
 
->>>>>>> e4422b9c
     const result: ApolloQueryResult<TData> = {
       ...lastResult,
       loading: isNetworkRequestInFlight(networkStatus),
