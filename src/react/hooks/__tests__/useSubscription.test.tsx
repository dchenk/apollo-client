import React from "react";
import { act, renderHook, waitFor } from "@testing-library/react";
import gql from "graphql-tag";

import {
  ApolloClient,
  ApolloError,
  ApolloLink,
  concat,
  TypedDocumentNode,
} from "../../../core";
import { PROTOCOL_ERRORS_SYMBOL } from "../../../errors";
import { InMemoryCache as Cache } from "../../../cache";
import { ApolloProvider } from "../../context";
import { MockSubscriptionLink } from "../../../testing";
import { useSubscription } from "../useSubscription";
import { spyOnConsole } from "../../../testing/internal";
import { SubscriptionHookOptions } from "../../types/types";
import { ErrorBoundary } from "react-error-boundary";
import { MockedSubscriptionResult } from "../../../testing/core/mocking/mockSubscriptionLink";
import { GraphQLError } from "graphql";
import { InvariantError } from "ts-invariant";
<<<<<<< HEAD
import { MaskedDocumentNode } from "../../../masking";
import { expectTypeOf } from "expect-type";
import { renderHookToSnapshotStream } from "@testing-library/react-render-stream";
=======
import {
  disableActEnvironment,
  renderHookToSnapshotStream,
} from "@testing-library/react-render-stream";

const IS_REACT_17 = React.version.startsWith("17");
>>>>>>> a923b06d

describe("useSubscription Hook", () => {
  it("should handle a simple subscription properly", async () => {
    const subscription = gql`
      subscription {
        car {
          make
        }
      }
    `;

    const results = ["Audi", "BMW", "Mercedes", "Hyundai"].map((make) => ({
      result: { data: { car: { make } } },
    }));

    const link = new MockSubscriptionLink();
    const client = new ApolloClient({
      link,
      cache: new Cache({ addTypename: false }),
    });

    const { result } = renderHook(() => useSubscription(subscription), {
      wrapper: ({ children }) => (
        <ApolloProvider client={client}>{children}</ApolloProvider>
      ),
    });

    expect(result.current.loading).toBe(true);
    expect(result.current.error).toBe(undefined);
    expect(result.current.data).toBe(undefined);
    setTimeout(() => link.simulateResult(results[0]));
    await waitFor(
      () => {
        expect(result.current.data).toEqual(results[0].result.data);
      },
      { interval: 1 }
    );
    expect(result.current.loading).toBe(false);
    setTimeout(() => link.simulateResult(results[1]));
    await waitFor(
      () => {
        expect(result.current.data).toEqual(results[1].result.data);
      },
      { interval: 1 }
    );
    expect(result.current.loading).toBe(false);
    setTimeout(() => link.simulateResult(results[2]));
    await waitFor(
      () => {
        expect(result.current.data).toEqual(results[2].result.data);
      },
      { interval: 1 }
    );
    expect(result.current.loading).toBe(false);
    setTimeout(() => link.simulateResult(results[3]));
    await waitFor(
      () => {
        expect(result.current.data).toEqual(results[3].result.data);
      },
      { interval: 1 }
    );
    expect(result.current.loading).toBe(false);
  });

  it("should call onError after error results", async () => {
    const subscription = gql`
      subscription {
        car {
          make
        }
      }
    `;

    const results = ["Audi", "BMW", "Mercedes", "Hyundai"].map((make) => ({
      result: { data: { car: { make } } },
    }));

    const errorResult = {
      error: new ApolloError({ errorMessage: "test" }),
      result: { data: { car: { make: null } } },
    };

    const link = new MockSubscriptionLink();
    const client = new ApolloClient({
      link,
      cache: new Cache({ addTypename: false }),
    });

    const onError = jest.fn();
    const { result } = renderHook(
      () => useSubscription(subscription, { onError }),
      {
        wrapper: ({ children }) => (
          <ApolloProvider client={client}>{children}</ApolloProvider>
        ),
      }
    );

    expect(result.current.loading).toBe(true);
    expect(result.current.error).toBe(undefined);
    expect(result.current.data).toBe(undefined);
    setTimeout(() => link.simulateResult(results[0]));
    await waitFor(
      () => {
        expect(result.current.loading).toBe(false);
      },
      { interval: 1 }
    );
    expect(result.current.loading).toBe(false);
    expect(result.current.data).toEqual(results[0].result.data);
    setTimeout(() => link.simulateResult(errorResult));
    await waitFor(
      () => {
        expect(onError).toHaveBeenCalledTimes(1);
      },
      { interval: 1 }
    );
  });

  it("should call onComplete after subscription is complete", async () => {
    const subscription = gql`
      subscription {
        car {
          make
        }
      }
    `;

    const results = [
      {
        result: { data: { car: { make: "Audi" } } },
      },
    ];

    const link = new MockSubscriptionLink();
    const client = new ApolloClient({
      link,
      cache: new Cache({ addTypename: false }),
    });

    const onComplete = jest.fn();
    renderHook(() => useSubscription(subscription, { onComplete }), {
      wrapper: ({ children }) => (
        <ApolloProvider client={client}>{children}</ApolloProvider>
      ),
    });

    link.simulateResult(results[0]);

    setTimeout(() => link.simulateComplete());
    await waitFor(
      () => {
        expect(onComplete).toHaveBeenCalledTimes(1);
      },
      { interval: 1 }
    );
  });

  it("should cleanup after the subscription component has been unmounted", async () => {
    const subscription = gql`
      subscription {
        car {
          make
        }
      }
    `;

    const results = [
      {
        result: { data: { car: { make: "Pagani" } } },
      },
    ];

    const link = new MockSubscriptionLink();
    const client = new ApolloClient({
      link,
      cache: new Cache({ addTypename: false }),
    });

    const onData = jest.fn();
    const { result, unmount } = renderHook(
      () =>
        useSubscription(subscription, {
          onData,
        }),
      {
        wrapper: ({ children }) => (
          <ApolloProvider client={client}>{children}</ApolloProvider>
        ),
      }
    );

    expect(result.current.loading).toBe(true);
    expect(result.current.error).toBe(undefined);
    expect(result.current.data).toBe(undefined);
    setTimeout(() => link.simulateResult(results[0]));
    await waitFor(
      () => {
        expect(result.current.loading).toBe(false);
      },
      { interval: 1 }
    );
    expect(result.current.error).toBe(undefined);
    expect(result.current.data).toBe(results[0].result.data);
    setTimeout(() => {
      expect(onData).toHaveBeenCalledTimes(1);
      // After the component has been unmounted, the internal
      // ObservableQuery should be stopped, meaning it shouldn't
      // receive any new data (so the onDataCount should
      // stay at 1).
      unmount();
      link.simulateResult(results[0]);
    });

    await new Promise((resolve) => setTimeout(resolve, 100));
    expect(onData).toHaveBeenCalledTimes(1);
  });

  it("should never execute a subscription with the skip option", async () => {
    const subscription = gql`
      subscription {
        car {
          make
        }
      }
    `;

    const onSetup = jest.fn();
    const link = new MockSubscriptionLink();
    link.onSetup(onSetup);
    const client = new ApolloClient({
      link,
      cache: new Cache({ addTypename: false }),
    });

    const onData = jest.fn();

    const { result, unmount, rerender } = renderHook(
      ({ variables }) =>
        useSubscription(subscription, {
          variables,
          skip: true,
          onData,
        }),
      {
        initialProps: {
          variables: {
            foo: "bar",
          },
        },
        wrapper: ({ children }) => (
          <ApolloProvider client={client}>{children}</ApolloProvider>
        ),
      }
    );

    expect(result.current.loading).toBe(false);
    expect(result.current.error).toBe(undefined);
    expect(result.current.data).toBe(undefined);

    rerender({ variables: { foo: "bar2" } });
    await expect(
      waitFor(
        () => {
          expect(result.current.data).not.toBe(undefined);
        },
        { interval: 1, timeout: 20 }
      )
    ).rejects.toThrow();

    expect(onSetup).toHaveBeenCalledTimes(0);
    expect(onData).toHaveBeenCalledTimes(0);
    unmount();
  });

  it("should create a subscription after skip has changed from true to a falsy value", async () => {
    const subscription = gql`
      subscription {
        car {
          make
        }
      }
    `;

    const results = [
      {
        result: { data: { car: { make: "Pagani" } } },
      },
      {
        result: { data: { car: { make: "Scoop" } } },
      },
    ];

    const link = new MockSubscriptionLink();
    const client = new ApolloClient({
      link,
      cache: new Cache({ addTypename: false }),
    });
    const { result, rerender } = renderHook(
      ({ skip }) => useSubscription(subscription, { skip }),
      {
        wrapper: ({ children }) => (
          <ApolloProvider client={client}>{children}</ApolloProvider>
        ),
        initialProps: { skip: true },
      }
    );

    expect(result.current.loading).toBe(false);
    expect(result.current.data).toBe(undefined);
    expect(result.current.error).toBe(undefined);

    rerender({ skip: false });
    expect(result.current.loading).toBe(true);
    expect(result.current.data).toBe(undefined);
    expect(result.current.error).toBe(undefined);

    setTimeout(() => {
      link.simulateResult(results[0]);
    });

    await waitFor(
      () => {
        expect(result.current.loading).toBe(false);
      },
      { interval: 1 }
    );
    expect(result.current.data).toEqual(results[0].result.data);
    expect(result.current.error).toBe(undefined);

    rerender({ skip: true });
    expect(result.current.loading).toBe(false);
    expect(result.current.data).toBe(undefined);
    expect(result.current.error).toBe(undefined);

    // ensure state persists across rerenders
    rerender({ skip: true });

    expect(result.current.loading).toBe(false);
    expect(result.current.data).toBe(undefined);
    expect(result.current.error).toBe(undefined);

    await expect(
      waitFor(
        () => {
          expect(result.current.data).not.toBe(undefined);
        },
        { interval: 1, timeout: 20 }
      )
    ).rejects.toThrow();

    // ensure state persists across rerenders
    rerender({ skip: false });

    expect(result.current.loading).toBe(true);
    expect(result.current.data).toBe(undefined);
    expect(result.current.error).toBe(undefined);
    setTimeout(() => {
      link.simulateResult(results[1]);
    });

    await waitFor(
      () => {
        expect(result.current.loading).toBe(false);
      },
      { interval: 1 }
    );
    expect(result.current.data).toEqual(results[1].result.data);
    expect(result.current.error).toBe(undefined);
  });

  it("should share context set in options", async () => {
    const subscription = gql`
      subscription {
        car {
          make
        }
      }
    `;

    const results = ["Audi", "BMW"].map((make) => ({
      result: { data: { car: { make } } },
    }));

    let context: string;
    const link = new MockSubscriptionLink();
    const contextLink = new ApolloLink((operation, forward) => {
      context = operation.getContext()?.make;
      return forward(operation);
    });
    const client = new ApolloClient({
      link: concat(contextLink, link),
      cache: new Cache({ addTypename: false }),
    });

    const { result } = renderHook(
      () =>
        useSubscription(subscription, {
          context: { make: "Audi" },
        }),
      {
        wrapper: ({ children }) => (
          <ApolloProvider client={client}>{children}</ApolloProvider>
        ),
      }
    );

    expect(result.current.loading).toBe(true);
    expect(result.current.error).toBe(undefined);
    expect(result.current.data).toBe(undefined);
    setTimeout(() => {
      link.simulateResult(results[0]);
    }, 100);

    await waitFor(
      () => {
        expect(result.current.data).toEqual(results[0].result.data);
      },
      { interval: 1 }
    );
    expect(result.current.loading).toBe(false);
    expect(result.current.error).toBe(undefined);

    setTimeout(() => {
      link.simulateResult(results[1]);
    });

    await waitFor(
      () => {
        expect(result.current.data).toEqual(results[1].result.data);
      },
      { interval: 1 }
    );
    expect(result.current.loading).toBe(false);
    expect(result.current.error).toBe(undefined);

    expect(context!).toBe("Audi");
  });

  it("should share extensions set in options", async () => {
    const subscription = gql`
      subscription {
        car {
          make
        }
      }
    `;

    const results = ["Audi", "BMW"].map((make) => ({
      result: { data: { car: { make } } },
    }));

    let extensions: string;
    const link = new MockSubscriptionLink();
    const extensionsLink = new ApolloLink((operation, forward) => {
      extensions = operation.extensions.make;
      return forward(operation);
    });
    const client = new ApolloClient({
      link: concat(extensionsLink, link),
      cache: new Cache({ addTypename: false }),
    });

    const { result } = renderHook(
      () =>
        useSubscription(subscription, {
          extensions: { make: "Audi" },
        }),
      {
        wrapper: ({ children }) => (
          <ApolloProvider client={client}>{children}</ApolloProvider>
        ),
      }
    );

    expect(result.current.loading).toBe(true);
    expect(result.current.error).toBe(undefined);
    expect(result.current.data).toBe(undefined);
    setTimeout(() => {
      link.simulateResult(results[0]);
    }, 100);

    await waitFor(
      () => {
        expect(result.current.data).toEqual(results[0].result.data);
      },
      { interval: 1 }
    );
    expect(result.current.loading).toBe(false);
    expect(result.current.error).toBe(undefined);

    setTimeout(() => {
      link.simulateResult(results[1]);
    });

    await waitFor(
      () => {
        expect(result.current.data).toEqual(results[1].result.data);
      },
      { interval: 1 }
    );
    expect(result.current.loading).toBe(false);
    expect(result.current.error).toBe(undefined);

    expect(extensions!).toBe("Audi");
  });

  it("should handle multiple subscriptions properly", async () => {
    const subscription = gql`
      subscription {
        car {
          make
        }
      }
    `;

    const results = ["Audi", "BMW"].map((make) => ({
      result: { data: { car: { make } } },
    }));

    const link = new MockSubscriptionLink();
    const client = new ApolloClient({
      link,
      cache: new Cache({ addTypename: false }),
    });

    const { result } = renderHook(
      () => ({
        sub1: useSubscription(subscription),
        sub2: useSubscription(subscription),
      }),
      {
        wrapper: ({ children }) => (
          <ApolloProvider client={client}>{children}</ApolloProvider>
        ),
      }
    );

    expect(result.current.sub1.loading).toBe(true);
    expect(result.current.sub1.error).toBe(undefined);
    expect(result.current.sub1.data).toBe(undefined);
    expect(result.current.sub2.loading).toBe(true);
    expect(result.current.sub2.error).toBe(undefined);
    expect(result.current.sub2.data).toBe(undefined);

    setTimeout(() => {
      link.simulateResult(results[0]);
    });

    await waitFor(
      () => {
        expect(result.current.sub1.data).toEqual(results[0].result.data);
      },
      { interval: 1 }
    );
    expect(result.current.sub1.loading).toBe(false);
    expect(result.current.sub1.error).toBe(undefined);
    expect(result.current.sub2.loading).toBe(false);
    expect(result.current.sub2.error).toBe(undefined);
    expect(result.current.sub2.data).toEqual(results[0].result.data);

    setTimeout(() => {
      link.simulateResult(results[1]);
    });

    await waitFor(
      () => {
        expect(result.current.sub1.data).toEqual(results[1].result.data);
      },
      { interval: 1 }
    );
    expect(result.current.sub1.loading).toBe(false);
    expect(result.current.sub1.error).toBe(undefined);
    expect(result.current.sub2.loading).toBe(false);
    expect(result.current.sub2.error).toBe(undefined);
    expect(result.current.sub2.data).toEqual(results[1].result.data);
  });

  it("should handle immediate completions gracefully", async () => {
    using consoleSpy = spyOnConsole("error");

    const subscription = gql`
      subscription {
        car {
          make
        }
      }
    `;

    const link = new MockSubscriptionLink();
    const client = new ApolloClient({
      link,
      cache: new Cache({ addTypename: false }),
    });

    const { result } = renderHook(() => useSubscription(subscription), {
      wrapper: ({ children }) => (
        <ApolloProvider client={client}>{children}</ApolloProvider>
      ),
    });

    expect(result.current.loading).toBe(true);
    expect(result.current.error).toBe(undefined);
    expect(result.current.data).toBe(undefined);

    await act(async () => {
      // Simulating the behavior of HttpLink, which calls next and complete in sequence.
      link.simulateResult({ result: { data: null } }, /* complete */ true);
    });

    await waitFor(
      () => {
        expect(result.current.loading).toBe(false);
      },
      { interval: 1 }
    );
    expect(result.current.error).toBe(undefined);
    expect(result.current.data).toBe(null);

    expect(consoleSpy.error).toHaveBeenCalledTimes(1);
    expect(consoleSpy.error.mock.calls[0]).toStrictEqual([
      "Missing field '%s' while writing result %o",
      "car",
      Object.create(null),
    ]);
  });

  it("should handle immediate completions with multiple subscriptions gracefully", async () => {
    using consoleSpy = spyOnConsole("error");
    const subscription = gql`
      subscription {
        car {
          make
        }
      }
    `;

    const link = new MockSubscriptionLink();
    const client = new ApolloClient({
      link,
      cache: new Cache({ addTypename: false }),
    });

    const { result } = renderHook(
      () => ({
        sub1: useSubscription(subscription),
        sub2: useSubscription(subscription),
        sub3: useSubscription(subscription),
      }),
      {
        wrapper: ({ children }) => (
          <ApolloProvider client={client}>{children}</ApolloProvider>
        ),
      }
    );

    expect(result.current.sub1.loading).toBe(true);
    expect(result.current.sub1.error).toBe(undefined);
    expect(result.current.sub1.data).toBe(undefined);
    expect(result.current.sub2.loading).toBe(true);
    expect(result.current.sub2.error).toBe(undefined);
    expect(result.current.sub2.data).toBe(undefined);
    expect(result.current.sub3.loading).toBe(true);
    expect(result.current.sub3.error).toBe(undefined);
    expect(result.current.sub3.data).toBe(undefined);

    await act(async () => {
      // Simulating the behavior of HttpLink, which calls next and complete in sequence.
      link.simulateResult({ result: { data: null } }, /* complete */ true);
    });

    await waitFor(
      () => {
        expect(result.current.sub1.loading).toBe(false);
      },
      { interval: 1 }
    );

    expect(result.current.sub1.error).toBe(undefined);
    expect(result.current.sub1.data).toBe(null);
    expect(result.current.sub2.loading).toBe(false);
    expect(result.current.sub2.error).toBe(undefined);
    expect(result.current.sub2.data).toBe(null);
    expect(result.current.sub3.loading).toBe(false);
    expect(result.current.sub3.error).toBe(undefined);
    expect(result.current.sub3.data).toBe(null);

    expect(consoleSpy.error).toHaveBeenCalledTimes(3);
    expect(consoleSpy.error.mock.calls[0]).toStrictEqual([
      "Missing field '%s' while writing result %o",
      "car",
      Object.create(null),
    ]);
    expect(consoleSpy.error.mock.calls[1]).toStrictEqual([
      "Missing field '%s' while writing result %o",
      "car",
      Object.create(null),
    ]);
    expect(consoleSpy.error.mock.calls[2]).toStrictEqual([
      "Missing field '%s' while writing result %o",
      "car",
      Object.create(null),
    ]);
  });

  test("should warn when using 'onSubscriptionData' and 'onData' together", () => {
    using consoleSpy = spyOnConsole("warn");
    const subscription = gql`
      subscription {
        car {
          make
        }
      }
    `;

    const link = new MockSubscriptionLink();
    const client = new ApolloClient({
      link,
      cache: new Cache({ addTypename: false }),
    });

    renderHook(
      () =>
        useSubscription(subscription, {
          onData: jest.fn(),
          onSubscriptionData: jest.fn(),
        }),
      {
        wrapper: ({ children }) => (
          <ApolloProvider client={client}>{children}</ApolloProvider>
        ),
      }
    );

    expect(consoleSpy.warn).toHaveBeenCalledTimes(1);
    expect(consoleSpy.warn).toHaveBeenCalledWith(
      expect.stringContaining(
        "supports only the 'onSubscriptionData' or 'onData' option"
      )
    );
  });

  test("prefers 'onData' when using 'onSubscriptionData' and 'onData' together", async () => {
    jest.spyOn(console, "warn").mockImplementation(() => {});
    const subscription = gql`
      subscription {
        car {
          make
        }
      }
    `;

    const results = [
      {
        result: { data: { car: { make: "Pagani" } } },
      },
    ];

    const link = new MockSubscriptionLink();
    const client = new ApolloClient({
      link,
      cache: new Cache({ addTypename: false }),
    });

    const onData = jest.fn();
    const onSubscriptionData = jest.fn();

    renderHook(
      () =>
        useSubscription(subscription, {
          onData,
          onSubscriptionData,
        }),
      {
        wrapper: ({ children }) => (
          <ApolloProvider client={client}>{children}</ApolloProvider>
        ),
      }
    );

    setTimeout(() => link.simulateResult(results[0]));
    await waitFor(
      () => {
        expect(onData).toHaveBeenCalledTimes(1);
      },
      { interval: 1 }
    );
    expect(onSubscriptionData).toHaveBeenCalledTimes(0);
  });

  test("uses 'onSubscriptionData' when 'onData' is absent", async () => {
    using _consoleSpy = spyOnConsole("warn");
    const subscription = gql`
      subscription {
        car {
          make
        }
      }
    `;

    const results = [
      {
        result: { data: { car: { make: "Pagani" } } },
      },
    ];

    const link = new MockSubscriptionLink();
    const client = new ApolloClient({
      link,
      cache: new Cache({ addTypename: false }),
    });

    const onSubscriptionData = jest.fn();

    renderHook(
      () =>
        useSubscription(subscription, {
          onSubscriptionData,
        }),
      {
        wrapper: ({ children }) => (
          <ApolloProvider client={client}>{children}</ApolloProvider>
        ),
      }
    );

    setTimeout(() => link.simulateResult(results[0]));
    await waitFor(
      () => {
        expect(onSubscriptionData).toHaveBeenCalledTimes(1);
      },
      { interval: 1 }
    );
  });

  test("only warns once using `onSubscriptionData`", () => {
    using consoleSpy = spyOnConsole("warn");
    const subscription = gql`
      subscription {
        car {
          make
        }
      }
    `;

    const link = new MockSubscriptionLink();
    const client = new ApolloClient({
      link,
      cache: new Cache({ addTypename: false }),
    });

    const { rerender } = renderHook(
      () =>
        useSubscription(subscription, {
          onSubscriptionData: jest.fn(),
        }),
      {
        wrapper: ({ children }) => (
          <ApolloProvider client={client}>{children}</ApolloProvider>
        ),
      }
    );

    rerender();

    expect(consoleSpy.warn).toHaveBeenCalledTimes(1);
  });

  test("should warn when using 'onComplete' and 'onSubscriptionComplete' together", () => {
    using consoleSpy = spyOnConsole("warn");
    const subscription = gql`
      subscription {
        car {
          make
        }
      }
    `;

    const link = new MockSubscriptionLink();
    const client = new ApolloClient({
      link,
      cache: new Cache({ addTypename: false }),
    });

    renderHook(
      () =>
        useSubscription(subscription, {
          onComplete: jest.fn(),
          onSubscriptionComplete: jest.fn(),
        }),
      {
        wrapper: ({ children }) => (
          <ApolloProvider client={client}>{children}</ApolloProvider>
        ),
      }
    );

    expect(consoleSpy.warn).toHaveBeenCalledTimes(1);
    expect(consoleSpy.warn).toHaveBeenCalledWith(
      expect.stringContaining(
        "supports only the 'onSubscriptionComplete' or 'onComplete' option"
      )
    );
  });

  test("prefers 'onComplete' when using 'onComplete' and 'onSubscriptionComplete' together", async () => {
    using _consoleSpy = spyOnConsole("warn");
    const subscription = gql`
      subscription {
        car {
          make
        }
      }
    `;

    const results = [
      {
        result: { data: { car: { make: "Audi" } } },
      },
    ];

    const link = new MockSubscriptionLink();
    const client = new ApolloClient({
      link,
      cache: new Cache({ addTypename: false }),
    });

    const onComplete = jest.fn();
    const onSubscriptionComplete = jest.fn();

    renderHook(
      () =>
        useSubscription(subscription, {
          onComplete,
          onSubscriptionComplete,
        }),
      {
        wrapper: ({ children }) => (
          <ApolloProvider client={client}>{children}</ApolloProvider>
        ),
      }
    );

    link.simulateResult(results[0]);

    setTimeout(() => link.simulateComplete());
    await waitFor(
      () => {
        expect(onComplete).toHaveBeenCalledTimes(1);
      },
      { interval: 1 }
    );
    expect(onSubscriptionComplete).toHaveBeenCalledTimes(0);
  });

  test("uses 'onSubscriptionComplete' when 'onComplete' is absent", async () => {
    using _consoleSpy = spyOnConsole("warn");
    const subscription = gql`
      subscription {
        car {
          make
        }
      }
    `;

    const results = [
      {
        result: { data: { car: { make: "Audi" } } },
      },
    ];

    const link = new MockSubscriptionLink();
    const client = new ApolloClient({
      link,
      cache: new Cache({ addTypename: false }),
    });

    const onSubscriptionComplete = jest.fn();

    renderHook(
      () =>
        useSubscription(subscription, {
          onSubscriptionComplete,
        }),
      {
        wrapper: ({ children }) => (
          <ApolloProvider client={client}>{children}</ApolloProvider>
        ),
      }
    );

    link.simulateResult(results[0]);

    setTimeout(() => link.simulateComplete());
    await waitFor(
      () => {
        expect(onSubscriptionComplete).toHaveBeenCalledTimes(1);
      },
      { interval: 1 }
    );
  });

  test("only warns once using `onSubscriptionComplete`", () => {
    using consoleSpy = spyOnConsole("warn");
    const subscription = gql`
      subscription {
        car {
          make
        }
      }
    `;

    const link = new MockSubscriptionLink();
    const client = new ApolloClient({
      link,
      cache: new Cache({ addTypename: false }),
    });

    const { rerender } = renderHook(
      () =>
        useSubscription(subscription, {
          onSubscriptionComplete: jest.fn(),
        }),
      {
        wrapper: ({ children }) => (
          <ApolloProvider client={client}>{children}</ApolloProvider>
        ),
      }
    );

    rerender();

    expect(consoleSpy.warn).toHaveBeenCalledTimes(1);
  });

  describe("multipart subscriptions", () => {
    it("should handle a simple subscription properly", async () => {
      const subscription = gql`
        subscription ANewDieWasCreated {
          aNewDieWasCreated {
            die {
              color
              roll
              sides
            }
          }
        }
      `;
      const results = [
        {
          result: {
            data: null,
            extensions: {
              [PROTOCOL_ERRORS_SYMBOL]: [
                {
                  message: "cannot read message from websocket",
                  extensions: [
                    {
                      code: "WEBSOCKET_MESSAGE_ERROR",
                    },
                  ],
                },
              ],
            },
          },
        },
      ];
      const link = new MockSubscriptionLink();
      const client = new ApolloClient({
        link,
        cache: new Cache({ addTypename: false }),
      });
      let renderCount = 0;

      const { result } = renderHook(
        () => {
          renderCount++;
          return useSubscription(subscription);
        },
        {
          wrapper: ({ children }) => (
            <ApolloProvider client={client}>{children}</ApolloProvider>
          ),
        }
      );
      expect(result.current.loading).toBe(true);
      expect(result.current.error).toBe(undefined);
      expect(result.current.data).toBe(undefined);
      link.simulateResult(results[0]);
      expect(renderCount).toBe(1);
      await waitFor(
        () => {
          expect(result.current.error).toBeInstanceOf(ApolloError);
        },
        { interval: 1 }
      );
      expect(result.current.error!.protocolErrors[0].message).toBe(
        "cannot read message from websocket"
      );
    });
  });

  it("should handle simple subscription after old in-flight teardown immediately \
followed by new in-flight setup", async () => {
    const subscription = gql`
      subscription {
        car {
          make
        }
      }
    `;

    const results = ["Audi", "BMW"].map((make) => ({
      result: { data: { car: { make } } },
    }));

    const link = new MockSubscriptionLink();
    const client = new ApolloClient({
      link,
      cache: new Cache({ addTypename: false }),
    });

    const { result, unmount, rerender } = renderHook(
      ({ coin }) => {
        const heads = useSubscription(subscription, {
          variables: {},
          skip: coin === "tails",
          context: { coin: "heads" },
        });
        const tails = useSubscription(subscription, {
          variables: {},
          skip: coin === "heads",
          context: { coin: "tails" },
        });
        return { heads, tails };
      },
      {
        initialProps: {
          coin: "heads",
        },
        wrapper: ({ children }) => (
          <ApolloProvider client={client}>{children}</ApolloProvider>
        ),
      }
    );

    rerender({ coin: "tails" });

    await new Promise((resolve) => setTimeout(() => resolve("wait"), 20));

    link.simulateResult(results[0]);

    await waitFor(
      () => {
        expect(result.current.tails.data).toEqual(results[0].result.data);
      },
      { interval: 1 }
    );
    expect(result.current.heads.data).toBeUndefined();

    rerender({ coin: "heads" });

    link.simulateResult(results[1]);

    await waitFor(
      () => {
        expect(result.current.heads.data).toEqual(results[1].result.data);
      },
      { interval: 1 }
    );
    expect(result.current.tails.data).toBeUndefined();

    unmount();
  });

  describe("errorPolicy", () => {
    async function setup(
      initialProps: SubscriptionHookOptions<{ totalLikes: number }, {}>
    ) {
      const subscription: TypedDocumentNode<{ totalLikes: number }, {}> = gql`
        subscription ($id: ID!) {
          totalLikes
        }
      `;
      const errorBoundaryOnError = jest.fn();
      const link = new MockSubscriptionLink();
      const client = new ApolloClient({
        link,
        cache: new Cache(),
      });
      const wrapper = ({ children }: { children: any }) => (
        <ApolloProvider client={client}>
          <ErrorBoundary onError={errorBoundaryOnError} fallback={<>error</>}>
            {children}
          </ErrorBoundary>
        </ApolloProvider>
      );
      const { takeSnapshot } = await renderHookToSnapshotStream(
        (options: SubscriptionHookOptions<{ totalLikes: number }, {}>) =>
          useSubscription(subscription, options),
        {
          initialProps,
          wrapper,
        }
      );
      const graphQlErrorResult: MockedSubscriptionResult = {
        result: {
          data: { totalLikes: 42 },
          errors: [{ message: "test" } as any],
        },
      };
      const protocolErrorResult: MockedSubscriptionResult = {
        error: new Error("Socket closed with event -1: I'm a test!"),
      };
      return {
        client,
        link,
        errorBoundaryOnError,
        takeSnapshot,
        graphQlErrorResult,
        protocolErrorResult,
      };
    }
    describe("GraphQL error", () => {
      it.each([undefined, "none"] as const)(
        "`errorPolicy: '%s'`: returns `{ error }`, calls `onError`",
        async (errorPolicy) => {
          const onData = jest.fn();
          const onError = jest.fn();
          using _disabledAct = disableActEnvironment();
          const {
            takeSnapshot,
            link,
            graphQlErrorResult,
            errorBoundaryOnError,
          } = await setup({ errorPolicy, onError, onData });

          await takeSnapshot();
          link.simulateResult(graphQlErrorResult);
          {
            const snapshot = await takeSnapshot();
            console.dir({ graphQlErrorResult, snapshot }, { depth: 5 });
            expect(snapshot).toStrictEqual({
              loading: false,
              error: new ApolloError({
                graphQLErrors: graphQlErrorResult.result!.errors as any,
              }),
              data: undefined,
              restart: expect.any(Function),
              variables: undefined,
            });
            expect(snapshot.error).toBeInstanceOf(ApolloError);
          }
          expect(onError).toHaveBeenCalledTimes(1);
          expect(onError).toHaveBeenCalledWith(
            new ApolloError({
              graphQLErrors: graphQlErrorResult.result!.errors as any,
            })
          );
          expect(onError).toHaveBeenCalledWith(expect.any(ApolloError));
          expect(onData).toHaveBeenCalledTimes(0);
          expect(errorBoundaryOnError).toHaveBeenCalledTimes(0);
        }
      );
      it("`errorPolicy: 'all'`: returns `{ error, data }`, calls `onError`", async () => {
        const onData = jest.fn();
        const onError = jest.fn();
        using _disabledAct = disableActEnvironment();
        const { takeSnapshot, link, graphQlErrorResult, errorBoundaryOnError } =
          await setup({ errorPolicy: "all", onError, onData });

        await takeSnapshot();
        link.simulateResult(graphQlErrorResult);
        {
          const snapshot = await takeSnapshot();
          expect(snapshot).toStrictEqual({
            loading: false,
            error: new ApolloError({
              errorMessage: "test",
              graphQLErrors: graphQlErrorResult.result!.errors as any,
            }),
            data: { totalLikes: 42 },
            restart: expect.any(Function),
            variables: undefined,
          });
          expect(snapshot.error).toBeInstanceOf(ApolloError);
        }

        expect(onError).toHaveBeenCalledTimes(1);
        expect(onError).toHaveBeenCalledWith(
          new ApolloError({
            errorMessage: "test",
            graphQLErrors: graphQlErrorResult.result!.errors as any,
          })
        );
        expect(onError).toHaveBeenCalledWith(expect.any(ApolloError));
        expect(onData).toHaveBeenCalledTimes(0);
        expect(errorBoundaryOnError).toHaveBeenCalledTimes(0);
      });
      it("`errorPolicy: 'ignore'`: returns `{ data }`, calls `onData`", async () => {
        const onData = jest.fn();
        const onError = jest.fn();
        using _disabledAct = disableActEnvironment();
        const { takeSnapshot, link, graphQlErrorResult, errorBoundaryOnError } =
          await setup({
            errorPolicy: "ignore",
            onError,
            onData,
          });

        await takeSnapshot();
        link.simulateResult(graphQlErrorResult);
        {
          const snapshot = await takeSnapshot();
          expect(snapshot).toStrictEqual({
            loading: false,
            error: undefined,
            data: { totalLikes: 42 },
            restart: expect.any(Function),
            variables: undefined,
          });
        }

        expect(onError).toHaveBeenCalledTimes(0);
        expect(onData).toHaveBeenCalledTimes(1);
        expect(onData).toHaveBeenCalledWith({
          client: expect.anything(),
          data: {
            data: { totalLikes: 42 },
            loading: false,
            // should this be undefined?
            error: undefined,
            variables: undefined,
          },
        });
        expect(errorBoundaryOnError).toHaveBeenCalledTimes(0);
      });
    });
    describe("protocol error", () => {
      it.each([undefined, "none", "all", "ignore"] as const)(
        "`errorPolicy: '%s'`: returns `{ error }`, calls `onError`",
        async (errorPolicy) => {
          const onData = jest.fn();
          const onError = jest.fn();
          using _disabledAct = disableActEnvironment();
          const {
            takeSnapshot,
            link,
            protocolErrorResult,
            errorBoundaryOnError,
          } = await setup({ errorPolicy, onError, onData });

          await takeSnapshot();
          link.simulateResult(protocolErrorResult);
          {
            const snapshot = await takeSnapshot();
            expect(snapshot).toStrictEqual({
              loading: false,
              error: new ApolloError({
                protocolErrors: [protocolErrorResult.error!],
              }),
              data: undefined,
              restart: expect.any(Function),
              variables: undefined,
            });
            expect(snapshot.error).toBeInstanceOf(ApolloError);
          }

          expect(onError).toHaveBeenCalledTimes(1);
          expect(onError).toHaveBeenCalledWith(expect.any(ApolloError));
          expect(onError).toHaveBeenCalledWith(
            new ApolloError({
              protocolErrors: [protocolErrorResult.error!],
            })
          );
          expect(onData).toHaveBeenCalledTimes(0);
          expect(errorBoundaryOnError).toHaveBeenCalledTimes(0);
        }
      );
    });
  });
});

describe("`restart` callback", () => {
  async function setup(
    initialProps: SubscriptionHookOptions<
      { totalLikes: number },
      { id: string }
    >
  ) {
    const subscription: TypedDocumentNode<
      { totalLikes: number },
      { id: string }
    > = gql`
      subscription ($id: ID!) {
        totalLikes(postId: $id)
      }
    `;
    const onSubscribe = jest.fn();
    const onUnsubscribe = jest.fn();
    const link = new MockSubscriptionLink();
    link.onSetup(onSubscribe);
    link.onUnsubscribe(onUnsubscribe);
    const client = new ApolloClient({
      link,
      cache: new Cache(),
    });
    const { takeSnapshot, getCurrentSnapshot, rerender } =
      await renderHookToSnapshotStream(
        (
          options: SubscriptionHookOptions<
            { totalLikes: number },
            { id: string }
          >
        ) => useSubscription(subscription, options),
        {
          wrapper: ({ children }) => (
            <ApolloProvider client={client}>{children}</ApolloProvider>
          ),
          initialProps,
        }
      );
    return {
      client,
      link,
      takeSnapshot,
      getCurrentSnapshot,
      onSubscribe,
      onUnsubscribe,
      rerender,
    };
  }
  it("can restart a running subscription", async () => {
    using _disabledAct = disableActEnvironment();
    const {
      link,
      takeSnapshot,
      getCurrentSnapshot,
      onSubscribe,
      onUnsubscribe,
    } = await setup({
      variables: { id: "1" },
    });

    {
      const snapshot = await takeSnapshot();
      expect(snapshot).toStrictEqual({
        loading: true,
        data: undefined,
        error: undefined,
        restart: expect.any(Function),
        variables: { id: "1" },
      });
    }
    link.simulateResult({ result: { data: { totalLikes: 1 } } });
    {
      const snapshot = await takeSnapshot();
      expect(snapshot).toStrictEqual({
        loading: false,
        data: { totalLikes: 1 },
        error: undefined,
        restart: expect.any(Function),
        variables: { id: "1" },
      });
    }
    await expect(takeSnapshot).not.toRerender({ timeout: 20 });
    expect(onUnsubscribe).toHaveBeenCalledTimes(0);
    expect(onSubscribe).toHaveBeenCalledTimes(1);

    getCurrentSnapshot().restart();

    {
      const snapshot = await takeSnapshot();
      expect(snapshot).toStrictEqual({
        loading: true,
        data: undefined,
        error: undefined,
        restart: expect.any(Function),
        variables: { id: "1" },
      });
    }
    await waitFor(() => expect(onUnsubscribe).toHaveBeenCalledTimes(1));
    expect(onSubscribe).toHaveBeenCalledTimes(2);

    link.simulateResult({ result: { data: { totalLikes: 2 } } });
    {
      const snapshot = await takeSnapshot();
      expect(snapshot).toStrictEqual({
        loading: false,
        data: { totalLikes: 2 },
        error: undefined,
        restart: expect.any(Function),
        variables: { id: "1" },
      });
    }
  });
  it("will use the most recently passed in options", async () => {
    using _disabledAct = disableActEnvironment();
    const {
      link,
      takeSnapshot,
      getCurrentSnapshot,
      onSubscribe,
      onUnsubscribe,
      rerender,
    } = await setup({
      variables: { id: "1" },
    });
    {
      const snapshot = await takeSnapshot();
      expect(snapshot).toStrictEqual({
        loading: true,
        data: undefined,
        error: undefined,
        restart: expect.any(Function),
        variables: { id: "1" },
      });
    }
    // deliberately keeping a reference to a very old `restart` function
    // to show that the most recent options are used even with that
    const restart = getCurrentSnapshot().restart;
    link.simulateResult({ result: { data: { totalLikes: 1 } } });
    {
      const snapshot = await takeSnapshot();
      expect(snapshot).toStrictEqual({
        loading: false,
        data: { totalLikes: 1 },
        error: undefined,
        restart: expect.any(Function),
        variables: { id: "1" },
      });
    }
    await expect(takeSnapshot).not.toRerender({ timeout: 20 });
    expect(onUnsubscribe).toHaveBeenCalledTimes(0);
    expect(onSubscribe).toHaveBeenCalledTimes(1);

    void rerender({ variables: { id: "2" } });
    await waitFor(() => expect(onUnsubscribe).toHaveBeenCalledTimes(1));
    expect(onSubscribe).toHaveBeenCalledTimes(2);
    expect(link.operation?.variables).toStrictEqual({ id: "2" });

    {
      const snapshot = await takeSnapshot();
      expect(snapshot).toStrictEqual({
        loading: true,
        data: undefined,
        error: undefined,
        restart: expect.any(Function),
        variables: { id: "2" },
      });
    }
    link.simulateResult({ result: { data: { totalLikes: 1000 } } });
    {
      const snapshot = await takeSnapshot();
      expect(snapshot).toStrictEqual({
        loading: false,
        data: { totalLikes: 1000 },
        error: undefined,
        restart: expect.any(Function),
        variables: { id: "2" },
      });
    }

    expect(onUnsubscribe).toHaveBeenCalledTimes(1);
    expect(onSubscribe).toHaveBeenCalledTimes(2);
    expect(link.operation?.variables).toStrictEqual({ id: "2" });

    restart();

    await waitFor(() => expect(onUnsubscribe).toHaveBeenCalledTimes(2));
    expect(onSubscribe).toHaveBeenCalledTimes(3);
    expect(link.operation?.variables).toStrictEqual({ id: "2" });

    {
      const snapshot = await takeSnapshot();
      expect(snapshot).toStrictEqual({
        loading: true,
        data: undefined,
        error: undefined,
        restart: expect.any(Function),
        variables: { id: "2" },
      });
    }
    link.simulateResult({ result: { data: { totalLikes: 1005 } } });
    {
      const snapshot = await takeSnapshot();
      expect(snapshot).toStrictEqual({
        loading: false,
        data: { totalLikes: 1005 },
        error: undefined,
        restart: expect.any(Function),
        variables: { id: "2" },
      });
    }
  });
  it("can restart a subscription that has completed", async () => {
    using _disabledAct = disableActEnvironment();
    const {
      link,
      takeSnapshot,
      getCurrentSnapshot,
      onSubscribe,
      onUnsubscribe,
    } = await setup({
      variables: { id: "1" },
    });
    {
      const snapshot = await takeSnapshot();
      expect(snapshot).toStrictEqual({
        loading: true,
        data: undefined,
        error: undefined,
        restart: expect.any(Function),
        variables: { id: "1" },
      });
    }
    link.simulateResult({ result: { data: { totalLikes: 1 } } }, true);
    {
      const snapshot = await takeSnapshot();
      expect(snapshot).toStrictEqual({
        loading: false,
        data: { totalLikes: 1 },
        error: undefined,
        restart: expect.any(Function),
        variables: { id: "1" },
      });
    }
    await expect(takeSnapshot).not.toRerender({ timeout: 20 });
    expect(onUnsubscribe).toHaveBeenCalledTimes(1);
    expect(onSubscribe).toHaveBeenCalledTimes(1);

    getCurrentSnapshot().restart();

    {
      const snapshot = await takeSnapshot();
      expect(snapshot).toStrictEqual({
        loading: true,
        data: undefined,
        error: undefined,
        restart: expect.any(Function),
        variables: { id: "1" },
      });
    }
    await waitFor(() => expect(onSubscribe).toHaveBeenCalledTimes(2));
    expect(onUnsubscribe).toHaveBeenCalledTimes(1);

    link.simulateResult({ result: { data: { totalLikes: 2 } } });
    {
      const snapshot = await takeSnapshot();
      expect(snapshot).toStrictEqual({
        loading: false,
        data: { totalLikes: 2 },
        error: undefined,
        restart: expect.any(Function),
        variables: { id: "1" },
      });
    }
  });
  it("can restart a subscription that has errored", async () => {
    using _disabledAct = disableActEnvironment();
    const {
      link,
      takeSnapshot,
      getCurrentSnapshot,
      onSubscribe,
      onUnsubscribe,
    } = await setup({
      variables: { id: "1" },
    });
    {
      const snapshot = await takeSnapshot();
      expect(snapshot).toStrictEqual({
        loading: true,
        data: undefined,
        error: undefined,
        restart: expect.any(Function),
        variables: { id: "1" },
      });
    }
    const error = new GraphQLError("error");
    link.simulateResult({
      result: { errors: [error] },
    });
    {
      const snapshot = await takeSnapshot();
      expect(snapshot).toStrictEqual({
        loading: false,
        data: undefined,
        error: new ApolloError({ graphQLErrors: [error] }),
        restart: expect.any(Function),
        variables: { id: "1" },
      });
    }
    await expect(takeSnapshot).not.toRerender({ timeout: 20 });
    expect(onUnsubscribe).toHaveBeenCalledTimes(1);
    expect(onSubscribe).toHaveBeenCalledTimes(1);

    getCurrentSnapshot().restart();

    {
      const snapshot = await takeSnapshot();
      expect(snapshot).toStrictEqual({
        loading: true,
        data: undefined,
        error: undefined,
        restart: expect.any(Function),
        variables: { id: "1" },
      });
    }
    await waitFor(() => expect(onSubscribe).toHaveBeenCalledTimes(2));
    expect(onUnsubscribe).toHaveBeenCalledTimes(1);

    link.simulateResult({ result: { data: { totalLikes: 2 } } });
    {
      const snapshot = await takeSnapshot();
      expect(snapshot).toStrictEqual({
        loading: false,
        data: { totalLikes: 2 },
        error: undefined,
        restart: expect.any(Function),
        variables: { id: "1" },
      });
    }
  });
  it("will not restart a subscription that has been `skip`ped", async () => {
    using _disabledAct = disableActEnvironment();
    const { takeSnapshot, getCurrentSnapshot, onSubscribe, onUnsubscribe } =
      await setup({
        variables: { id: "1" },
        skip: true,
      });
    {
      const snapshot = await takeSnapshot();
      expect(snapshot).toStrictEqual({
        loading: false,
        data: undefined,
        error: undefined,
        restart: expect.any(Function),
        variables: { id: "1" },
      });
    }
    expect(onUnsubscribe).toHaveBeenCalledTimes(0);
    expect(onSubscribe).toHaveBeenCalledTimes(0);

    expect(() => getCurrentSnapshot().restart()).toThrow(
      new InvariantError("A subscription that is skipped cannot be restarted.")
    );

    await expect(takeSnapshot).not.toRerender({ timeout: 20 });
    expect(onUnsubscribe).toHaveBeenCalledTimes(0);
    expect(onSubscribe).toHaveBeenCalledTimes(0);
  });
});

describe("ignoreResults", () => {
  const subscription = gql`
    subscription {
      car {
        make
      }
    }
  `;

  const results = ["Audi", "BMW"].map((make) => ({
    result: { data: { car: { make } } },
  }));

  it("should not rerender when ignoreResults is true, but will call `onData` and `onComplete`", async () => {
    const link = new MockSubscriptionLink();
    const client = new ApolloClient({
      link,
      cache: new Cache({ addTypename: false }),
    });

    const onData = jest.fn((() => {}) as SubscriptionHookOptions["onData"]);
    const onError = jest.fn((() => {}) as SubscriptionHookOptions["onError"]);
    const onComplete = jest.fn(
      (() => {}) as SubscriptionHookOptions["onComplete"]
    );
    using _disabledAct = disableActEnvironment();
    const { takeSnapshot } = await renderHookToSnapshotStream(
      () =>
        useSubscription(subscription, {
          ignoreResults: true,
          onData,
          onError,
          onComplete,
        }),
      {
        wrapper: ({ children }) => (
          <ApolloProvider client={client}>{children}</ApolloProvider>
        ),
      }
    );

    const snapshot = await takeSnapshot();
    expect(snapshot).toStrictEqual({
      loading: false,
      error: undefined,
      data: undefined,
      variables: undefined,
      restart: expect.any(Function),
    });
    link.simulateResult(results[0]);

    await waitFor(() => {
      expect(onData).toHaveBeenCalledTimes(1);
      expect(onData).toHaveBeenLastCalledWith(
        expect.objectContaining({
          data: {
            data: results[0].result.data,
            error: undefined,
            loading: false,
            variables: undefined,
          },
        })
      );
      expect(onError).toHaveBeenCalledTimes(0);
      expect(onComplete).toHaveBeenCalledTimes(0);
    });

    link.simulateResult(results[1], true);
    await waitFor(() => {
      expect(onData).toHaveBeenCalledTimes(2);
      expect(onData).toHaveBeenLastCalledWith(
        expect.objectContaining({
          data: {
            data: results[1].result.data,
            error: undefined,
            loading: false,
            variables: undefined,
          },
        })
      );
      expect(onError).toHaveBeenCalledTimes(0);
      expect(onComplete).toHaveBeenCalledTimes(1);
    });

    await expect(takeSnapshot).not.toRerender();
  });

  it("should not rerender when ignoreResults is true and an error occurs", async () => {
    const link = new MockSubscriptionLink();
    const client = new ApolloClient({
      link,
      cache: new Cache({ addTypename: false }),
    });

    const onData = jest.fn((() => {}) as SubscriptionHookOptions["onData"]);
    const onError = jest.fn((() => {}) as SubscriptionHookOptions["onError"]);
    const onComplete = jest.fn(
      (() => {}) as SubscriptionHookOptions["onComplete"]
    );
    using _disabledAct = disableActEnvironment();
    const { takeSnapshot } = await renderHookToSnapshotStream(
      () =>
        useSubscription(subscription, {
          ignoreResults: true,
          onData,
          onError,
          onComplete,
        }),
      {
        wrapper: ({ children }) => (
          <ApolloProvider client={client}>{children}</ApolloProvider>
        ),
      }
    );

    const snapshot = await takeSnapshot();
    expect(snapshot).toStrictEqual({
      loading: false,
      error: undefined,
      data: undefined,
      variables: undefined,
      restart: expect.any(Function),
    });
    link.simulateResult(results[0]);

    await waitFor(() => {
      expect(onData).toHaveBeenCalledTimes(1);
      expect(onData).toHaveBeenLastCalledWith(
        expect.objectContaining({
          data: {
            data: results[0].result.data,
            error: undefined,
            loading: false,
            variables: undefined,
          },
        })
      );
      expect(onError).toHaveBeenCalledTimes(0);
      expect(onComplete).toHaveBeenCalledTimes(0);
    });

    const error = new Error("test");
    link.simulateResult({ error });
    await waitFor(() => {
      expect(onData).toHaveBeenCalledTimes(1);
      expect(onError).toHaveBeenCalledTimes(1);
      expect(onError).toHaveBeenLastCalledWith(
        new ApolloError({ protocolErrors: [error] })
      );
      expect(onComplete).toHaveBeenCalledTimes(0);
    });

    await expect(takeSnapshot).not.toRerender();
  });

  it("can switch from `ignoreResults: true` to `ignoreResults: false` and will start rerendering, without creating a new subscription", async () => {
    const subscriptionCreated = jest.fn();
    const link = new MockSubscriptionLink();
    link.onSetup(subscriptionCreated);
    const client = new ApolloClient({
      link,
      cache: new Cache({ addTypename: false }),
    });

    const onData = jest.fn((() => {}) as SubscriptionHookOptions["onData"]);
    using _disabledAct = disableActEnvironment();
    const { takeSnapshot, rerender } = await renderHookToSnapshotStream(
      ({ ignoreResults }: { ignoreResults: boolean }) =>
        useSubscription(subscription, {
          ignoreResults,
          onData,
        }),
      {
        initialProps: { ignoreResults: true },
        wrapper: ({ children }) => (
          <ApolloProvider client={client}>{children}</ApolloProvider>
        ),
      }
    );
    if (!IS_REACT_17) {
      expect(subscriptionCreated).toHaveBeenCalledTimes(1);
    }

    {
      const snapshot = await takeSnapshot();
      expect(snapshot).toStrictEqual({
        loading: false,
        error: undefined,
        data: undefined,
        variables: undefined,
        restart: expect.any(Function),
      });
      expect(onData).toHaveBeenCalledTimes(0);
    }
    link.simulateResult(results[0]);
    await expect(takeSnapshot).not.toRerender({ timeout: 20 });
    expect(onData).toHaveBeenCalledTimes(1);

    await rerender({ ignoreResults: false });
    {
      const snapshot = await takeSnapshot();
      expect(snapshot).toStrictEqual({
        loading: false,
        error: undefined,
        // `data` appears immediately after changing to `ignoreResults: false`
        data: results[0].result.data,
        variables: undefined,
        restart: expect.any(Function),
      });
      // `onData` should not be called again for the same result
      expect(onData).toHaveBeenCalledTimes(1);
    }

    link.simulateResult(results[1]);
    {
      const snapshot = await takeSnapshot();
      expect(snapshot).toStrictEqual({
        loading: false,
        error: undefined,
        data: results[1].result.data,
        variables: undefined,
        restart: expect.any(Function),
      });
      expect(onData).toHaveBeenCalledTimes(2);
    }
    // a second subscription should not have been started
    expect(subscriptionCreated).toHaveBeenCalledTimes(1);
  });
  it("can switch from `ignoreResults: false` to `ignoreResults: true` and will stop rerendering, without creating a new subscription", async () => {
    const subscriptionCreated = jest.fn();
    const link = new MockSubscriptionLink();
    link.onSetup(subscriptionCreated);
    const client = new ApolloClient({
      link,
      cache: new Cache({ addTypename: false }),
    });

    const onData = jest.fn((() => {}) as SubscriptionHookOptions["onData"]);
    using _disabledAct = disableActEnvironment();
    const { takeSnapshot, rerender } = await renderHookToSnapshotStream(
      ({ ignoreResults }: { ignoreResults: boolean }) =>
        useSubscription(subscription, {
          ignoreResults,
          onData,
        }),
      {
        initialProps: { ignoreResults: false },
        wrapper: ({ children }) => (
          <ApolloProvider client={client}>{children}</ApolloProvider>
        ),
      }
    );
    if (!IS_REACT_17) {
      expect(subscriptionCreated).toHaveBeenCalledTimes(1);
    }

    {
      const snapshot = await takeSnapshot();
      expect(snapshot).toStrictEqual({
        loading: true,
        error: undefined,
        data: undefined,
        variables: undefined,
        restart: expect.any(Function),
      });
      expect(onData).toHaveBeenCalledTimes(0);
    }
    link.simulateResult(results[0]);
    {
      const snapshot = await takeSnapshot();
      expect(snapshot).toStrictEqual({
        loading: false,
        error: undefined,
        data: results[0].result.data,
        variables: undefined,
        restart: expect.any(Function),
      });
      expect(onData).toHaveBeenCalledTimes(1);
    }
    await expect(takeSnapshot).not.toRerender({ timeout: 20 });

    await rerender({ ignoreResults: true });
    {
      const snapshot = await takeSnapshot();
      expect(snapshot).toStrictEqual({
        loading: false,
        error: undefined,
        // switching back to the default `ignoreResults: true` return value
        data: undefined,
        variables: undefined,
        restart: expect.any(Function),
      });
      // `onData` should not be called again
      expect(onData).toHaveBeenCalledTimes(1);
    }

    link.simulateResult(results[1]);
    await expect(takeSnapshot).not.toRerender({ timeout: 20 });
    expect(onData).toHaveBeenCalledTimes(2);

    // a second subscription should not have been started
    expect(subscriptionCreated).toHaveBeenCalledTimes(1);
  });
});

describe("data masking", () => {
  test("masks data returned when dataMasking is `true`", async () => {
    const subscription = gql`
      subscription NewCommentSubscription {
        addedComment {
          id
          ...CommentFields
        }
      }

      fragment CommentFields on Comment {
        comment
        author
      }
    `;

    const link = new MockSubscriptionLink();
    const client = new ApolloClient({
      dataMasking: true,
      cache: new Cache(),
      link,
    });

    const { takeSnapshot } = renderHookToSnapshotStream(
      () => useSubscription(subscription),
      {
        wrapper: ({ children }) => (
          <ApolloProvider client={client}>{children}</ApolloProvider>
        ),
      }
    );

    {
      const { data, loading, error } = await takeSnapshot();

      expect(loading).toBe(true);
      expect(data).toBeUndefined();
      expect(error).toBeUndefined();
    }

    link.simulateResult({
      result: {
        data: {
          addedComment: {
            __typename: "Comment",
            id: 1,
            comment: "Test comment",
            author: "Test User",
          },
        },
      },
    });

    {
      const { data, loading, error } = await takeSnapshot();

      expect(loading).toBe(false);
      expect(data).toEqual({
        addedComment: {
          __typename: "Comment",
          id: 1,
        },
      });
      expect(error).toBeUndefined();
    }

    await expect(takeSnapshot).not.toRerender();
  });

  test("does not mask data returned from subscriptions when dataMasking is `false`", async () => {
    const subscription = gql`
      subscription NewCommentSubscription {
        addedComment {
          id
          ...CommentFields
        }
      }

      fragment CommentFields on Comment {
        comment
        author
      }
    `;

    const link = new MockSubscriptionLink();
    const client = new ApolloClient({
      dataMasking: false,
      cache: new Cache(),
      link,
    });

    const { takeSnapshot } = renderHookToSnapshotStream(
      () => useSubscription(subscription),
      {
        wrapper: ({ children }) => (
          <ApolloProvider client={client}>{children}</ApolloProvider>
        ),
      }
    );

    {
      const { data, loading, error } = await takeSnapshot();

      expect(loading).toBe(true);
      expect(data).toBeUndefined();
      expect(error).toBeUndefined();
    }

    link.simulateResult({
      result: {
        data: {
          addedComment: {
            __typename: "Comment",
            id: 1,
            comment: "Test comment",
            author: "Test User",
          },
        },
      },
    });

    {
      const { data, loading, error } = await takeSnapshot();

      expect(loading).toBe(false);
      expect(data).toEqual({
        addedComment: {
          __typename: "Comment",
          id: 1,
          comment: "Test comment",
          author: "Test User",
        },
      });
      expect(error).toBeUndefined();
    }

    await expect(takeSnapshot).not.toRerender();
  });

  test("masks data passed to onData callback when dataMasking is `true`", async () => {
    const subscription = gql`
      subscription NewCommentSubscription {
        addedComment {
          id
          ...CommentFields
        }
      }

      fragment CommentFields on Comment {
        comment
        author
      }
    `;

    const link = new MockSubscriptionLink();
    const client = new ApolloClient({
      dataMasking: true,
      cache: new Cache(),
      link,
    });

    const onData = jest.fn();
    const { takeSnapshot } = renderHookToSnapshotStream(
      () => useSubscription(subscription, { onData }),
      {
        wrapper: ({ children }) => (
          <ApolloProvider client={client}>{children}</ApolloProvider>
        ),
      }
    );

    {
      const { data, loading, error } = await takeSnapshot();

      expect(loading).toBe(true);
      expect(data).toBeUndefined();
      expect(error).toBeUndefined();
    }

    link.simulateResult({
      result: {
        data: {
          addedComment: {
            __typename: "Comment",
            id: 1,
            comment: "Test comment",
            author: "Test User",
          },
        },
      },
    });

    {
      const { data, loading, error } = await takeSnapshot();

      expect(loading).toBe(false);
      expect(data).toEqual({
        addedComment: {
          __typename: "Comment",
          id: 1,
        },
      });
      expect(error).toBeUndefined();

      expect(onData).toHaveBeenCalledTimes(1);
      expect(onData).toHaveBeenCalledWith({
        client: expect.anything(),
        data: {
          data: { addedComment: { __typename: "Comment", id: 1 } },
          loading: false,
          error: undefined,
          variables: undefined,
        },
      });
    }

    await expect(takeSnapshot).not.toRerender();
  });

  test("uses unmasked data when using the @unmask directive", async () => {
    const subscription = gql`
      subscription NewCommentSubscription {
        addedComment {
          id
          ...CommentFields @unmask
        }
      }

      fragment CommentFields on Comment {
        comment
        author
      }
    `;

    const link = new MockSubscriptionLink();
    const client = new ApolloClient({
      dataMasking: true,
      cache: new Cache(),
      link,
    });

    const onData = jest.fn();
    const { takeSnapshot } = renderHookToSnapshotStream(
      () => useSubscription(subscription, { onData }),
      {
        wrapper: ({ children }) => (
          <ApolloProvider client={client}>{children}</ApolloProvider>
        ),
      }
    );

    {
      const { data, loading, error } = await takeSnapshot();

      expect(loading).toBe(true);
      expect(data).toBeUndefined();
      expect(error).toBeUndefined();
    }

    link.simulateResult({
      result: {
        data: {
          addedComment: {
            __typename: "Comment",
            id: 1,
            comment: "Test comment",
            author: "Test User",
          },
        },
      },
    });

    {
      const { data, loading, error } = await takeSnapshot();

      expect(loading).toBe(false);
      expect(data).toEqual({
        addedComment: {
          __typename: "Comment",
          id: 1,
          comment: "Test comment",
          author: "Test User",
        },
      });
      expect(error).toBeUndefined();

      expect(onData).toHaveBeenCalledTimes(1);
      expect(onData).toHaveBeenCalledWith({
        client: expect.anything(),
        data: {
          data: {
            addedComment: {
              __typename: "Comment",
              id: 1,
              comment: "Test comment",
              author: "Test User",
            },
          },
          loading: false,
          error: undefined,
          variables: undefined,
        },
      });
    }

    await expect(takeSnapshot).not.toRerender();
  });
});

describe.skip("Type Tests", () => {
  test("NoInfer prevents adding arbitrary additional variables", () => {
    const typedNode = {} as TypedDocumentNode<{ foo: string }, { bar: number }>;
    const { variables } = useSubscription(typedNode, {
      variables: {
        bar: 4,
        // @ts-expect-error
        nonExistingVariable: "string",
      },
    });
    variables?.bar;
    // @ts-expect-error
    variables?.nonExistingVariable;
  });

  test("uses masked types when using masked document", async () => {
    type UserFieldsFragment = {
      age: number;
    } & { " $fragmentName"?: "UserFieldsFragment" };

    interface Subscription {
      userUpdated: {
        __typename: "User";
        id: string;
        name: string;
      } & { " $fragmentRefs"?: { UserFieldsFragment: UserFieldsFragment } };
    }

    const subscription: MaskedDocumentNode<Subscription> = gql``;

    const { data } = useSubscription(subscription, {
      onData: ({ data }) => {
        expectTypeOf(data.data).toEqualTypeOf<Subscription | undefined>();
      },
      onSubscriptionData: ({ subscriptionData }) => {
        expectTypeOf(subscriptionData.data).toEqualTypeOf<
          Subscription | undefined
        >();
      },
    });

    expectTypeOf(data).toEqualTypeOf<Subscription | undefined>();
  });

  test("uses unmasked types when using TypedDocumentNode", async () => {
    type UserFieldsFragment = {
      __typename: "User";
      age: number;
    } & { " $fragmentName"?: "UserFieldsFragment" };

    interface Subscription {
      userUpdated: {
        __typename: "User";
        id: string;
        name: string;
      } & { " $fragmentRefs"?: { UserFieldsFragment: UserFieldsFragment } };
    }

    interface UnmaskedSubscription {
      userUpdated: {
        __typename: "User";
        id: string;
        name: string;
        age: number;
      };
    }

    const subscription: TypedDocumentNode<Subscription> = gql``;

    const { data } = useSubscription(subscription, {
      onData: ({ data }) => {
        expectTypeOf(data.data).toEqualTypeOf<
          UnmaskedSubscription | undefined
        >();
      },
      onSubscriptionData: ({ subscriptionData }) => {
        expectTypeOf(subscriptionData.data).toEqualTypeOf<
          UnmaskedSubscription | undefined
        >();
      },
    });

    expectTypeOf(data).toEqualTypeOf<UnmaskedSubscription | undefined>();
  });
});<|MERGE_RESOLUTION|>--- conflicted
+++ resolved
@@ -20,18 +20,14 @@
 import { MockedSubscriptionResult } from "../../../testing/core/mocking/mockSubscriptionLink";
 import { GraphQLError } from "graphql";
 import { InvariantError } from "ts-invariant";
-<<<<<<< HEAD
 import { MaskedDocumentNode } from "../../../masking";
 import { expectTypeOf } from "expect-type";
-import { renderHookToSnapshotStream } from "@testing-library/react-render-stream";
-=======
 import {
   disableActEnvironment,
   renderHookToSnapshotStream,
 } from "@testing-library/react-render-stream";
 
 const IS_REACT_17 = React.version.startsWith("17");
->>>>>>> a923b06d
 
 describe("useSubscription Hook", () => {
   it("should handle a simple subscription properly", async () => {
