--- conflicted
+++ resolved
@@ -20,12 +20,9 @@
 import { MockedSubscriptionResult } from "../../../testing/core/mocking/mockSubscriptionLink";
 import { GraphQLError } from "graphql";
 import { InvariantError } from "ts-invariant";
-<<<<<<< HEAD
 import { MaskedDocumentNode } from "../../../masking";
 import { expectTypeOf } from "expect-type";
-=======
 import { renderHookToSnapshotStream } from "@testing-library/react-render-stream";
->>>>>>> 014b6aa6
 
 describe("useSubscription Hook", () => {
   it("should handle a simple subscription properly", async () => {
