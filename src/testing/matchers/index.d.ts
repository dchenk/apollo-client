--- conflicted
+++ resolved
@@ -30,7 +30,6 @@
     ) => R
   : { error: "matcher needs to be called on an ApolloClient instance" };
 
-<<<<<<< HEAD
   toRerender: T extends
     | Profiler<any, any>
     | ProfiledComponent<any, any>
@@ -48,17 +47,6 @@
   toBeGarbageCollected: T extends WeakRef<any>
     ? () => Promise<R>
     : { error: "matcher needs to be called on a WeakRef instance" };
-=======
-  toRerender: T extends ProfiledComponent<any, any> | ProfiledHook<any, any> ?
-    (options?: NextRenderOptions) => Promise<R>
-  : { error: "matcher needs to be called on a ProfiledComponent instance" };
-
-  toRenderExactlyTimes: T extends (
-    ProfiledComponent<any, any> | ProfiledHook<any, any>
-  ) ?
-    (count: number, options?: NextRenderOptions) => Promise<R>
-  : { error: "matcher needs to be called on a ProfiledComponent instance" };
->>>>>>> b9332e0e
 }
 
 declare global {
